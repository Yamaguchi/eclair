/*
 * Copyright 2018 ACINQ SAS
 *
 * Licensed under the Apache License, Version 2.0 (the "License");
 * you may not use this file except in compliance with the License.
 * You may obtain a copy of the License at
 *
 *     http://www.apache.org/licenses/LICENSE-2.0
 *
 * Unless required by applicable law or agreed to in writing, software
 * distributed under the License is distributed on an "AS IS" BASIS,
 * WITHOUT WARRANTIES OR CONDITIONS OF ANY KIND, either express or implied.
 * See the License for the specific language governing permissions and
 * limitations under the License.
 */

package fr.acinq.eclair.channel

import java.nio.charset.StandardCharsets

import akka.actor.{ActorRef, FSM, OneForOneStrategy, Props, Status, SupervisorStrategy}
import akka.event.Logging.MDC
import akka.pattern.pipe
import fr.acinq.bitcoin.Crypto.{PublicKey, Scalar, sha256}
import fr.acinq.bitcoin._
import fr.acinq.eclair._
import fr.acinq.eclair.blockchain._
import fr.acinq.eclair.channel.Helpers.{Closing, Funding}
import fr.acinq.eclair.crypto.{ShaChain, Sphinx}
import fr.acinq.eclair.io.Peer
import fr.acinq.eclair.payment._
import fr.acinq.eclair.router.Announcements
import fr.acinq.eclair.transactions._
import fr.acinq.eclair.wire.{ChannelReestablish, _}

import scala.concurrent.ExecutionContext
import scala.concurrent.duration._
import scala.util.{Failure, Success, Try}


/**
  * Created by PM on 20/08/2015.
  */

object Channel {
  def props(nodeParams: NodeParams, wallet: EclairWallet, remoteNodeId: PublicKey, blockchain: ActorRef, router: ActorRef, relayer: ActorRef, origin_opt: Option[ActorRef]) = Props(new Channel(nodeParams, wallet, remoteNodeId, blockchain, router, relayer, origin_opt))

  // see https://github.com/lightningnetwork/lightning-rfc/blob/master/07-routing-gossip.md#requirements
  val ANNOUNCEMENTS_MINCONF = 6

  // https://github.com/lightningnetwork/lightning-rfc/blob/master/02-peer-protocol.md#requirements
  val MAX_FUNDING_SATOSHIS = 16777216L // = 2^24
  val MAX_ACCEPTED_HTLCS = 483

  // we don't want the counterparty to use a dust limit lower than that, because they wouldn't only hurt themselves we may need them to publish their commit tx in certain cases (backup/restore)
  val MIN_DUSTLIMIT = 546

  // we won't exchange more than this many signatures when negotiating the closing fee
  val MAX_NEGOTIATION_ITERATIONS = 20

  // this is defined in BOLT 11
  val MIN_CLTV_EXPIRY = 9L
  val MAX_CLTV_EXPIRY = 7 * 144L // one week

  // since BOLT 1.1, there is a max value for the refund delay of the main commitment tx
  val MAX_TO_SELF_DELAY = 2016

  val REFRESH_CHANNEL_UPDATE_INTERVAL = 7 days

  case object TickRefreshChannelUpdate

  case class RevocationTimeout(remoteCommitNumber: Long, peer: ActorRef) // we will receive this message when we waited too long for a revocation for that commit number (NB: we explicitely specify the peer to allow for testing)

  sealed trait ChannelError

  case class LocalError(t: Throwable) extends ChannelError

  case class RemoteError(e: Error) extends ChannelError

}

class Channel(val nodeParams: NodeParams, wallet: EclairWallet, remoteNodeId: PublicKey, blockchain: ActorRef, router: ActorRef, relayer: ActorRef, origin_opt: Option[ActorRef] = None)(implicit ec: ExecutionContext = ExecutionContext.Implicits.global) extends FSM[State, Data] with FSMDiagnosticActorLogging[State, Data] {

  import Channel._
  import nodeParams.keyManager

  // we pass these to helpers classes so that they have the logging context
  implicit def implicitLog = log

  val forwarder = context.actorOf(Props(new Forwarder(nodeParams)), "forwarder")

  // this will be used to detect htlc timeouts
  context.system.eventStream.subscribe(self, classOf[CurrentBlockCount])
  // this will be used to make sure the current commitment fee is up-to-date
  context.system.eventStream.subscribe(self, classOf[CurrentFeerates])
  // we need to periodically re-send channel updates, otherwise channel will be considered stale and get pruned by network
  setTimer(TickRefreshChannelUpdate.toString, TickRefreshChannelUpdate, timeout = REFRESH_CHANNEL_UPDATE_INTERVAL, repeat = true)

  /*
          8888888 888b    888 8888888 88888888888
            888   8888b   888   888       888
            888   88888b  888   888       888
            888   888Y88b 888   888       888
            888   888 Y88b888   888       888
            888   888  Y88888   888       888
            888   888   Y8888   888       888
          8888888 888    Y888 8888888     888
   */

  /*
                                                NEW
                              FUNDER                            FUNDEE
                                 |                                |
                                 |          open_channel          |WAIT_FOR_OPEN_CHANNEL
                                 |------------------------------->|
          WAIT_FOR_ACCEPT_CHANNEL|                                |
                                 |         accept_channel         |
                                 |<-------------------------------|
                                 |                                |WAIT_FOR_FUNDING_CREATED
                                 |        funding_created         |
                                 |------------------------------->|
          WAIT_FOR_FUNDING_SIGNED|                                |
                                 |         funding_signed         |
                                 |<-------------------------------|
          WAIT_FOR_FUNDING_LOCKED|                                |WAIT_FOR_FUNDING_LOCKED
                                 | funding_locked  funding_locked |
                                 |---------------  ---------------|
                                 |               \/               |
                                 |               /\               |
                                 |<--------------  -------------->|
                           NORMAL|                                |NORMAL
   */

  startWith(WAIT_FOR_INIT_INTERNAL, Nothing)

  when(WAIT_FOR_INIT_INTERNAL)(handleExceptions {
    case Event(initFunder@INPUT_INIT_FUNDER(temporaryChannelId, fundingSatoshis, pushMsat, initialFeeratePerKw, fundingTxFeeratePerKw, localParams, remote, remoteInit, channelFlags), Nothing) =>
      context.system.eventStream.publish(ChannelCreated(self, context.parent, remoteNodeId, true, temporaryChannelId))
      forwarder ! remote
      val open = OpenChannel(nodeParams.chainHash,
        temporaryChannelId = temporaryChannelId,
        fundingSatoshis = fundingSatoshis,
        pushMsat = pushMsat,
        dustLimitSatoshis = localParams.dustLimitSatoshis,
        maxHtlcValueInFlightMsat = localParams.maxHtlcValueInFlightMsat,
        channelReserveSatoshis = localParams.channelReserveSatoshis,
        htlcMinimumMsat = localParams.htlcMinimumMsat,
        feeratePerKw = initialFeeratePerKw,
        toSelfDelay = localParams.toSelfDelay,
        maxAcceptedHtlcs = localParams.maxAcceptedHtlcs,
        fundingPubkey = keyManager.fundingPublicKey(localParams.channelKeyPath).publicKey,
        revocationBasepoint = keyManager.revocationPoint(localParams.channelKeyPath).publicKey,
        paymentBasepoint = keyManager.paymentPoint(localParams.channelKeyPath).publicKey,
        delayedPaymentBasepoint = keyManager.delayedPaymentPoint(localParams.channelKeyPath).publicKey,
        htlcBasepoint = keyManager.htlcPoint(localParams.channelKeyPath).publicKey,
        firstPerCommitmentPoint = keyManager.commitmentPoint(localParams.channelKeyPath, 0),
        channelFlags = channelFlags)
      goto(WAIT_FOR_ACCEPT_CHANNEL) using DATA_WAIT_FOR_ACCEPT_CHANNEL(initFunder, open) sending open

    case Event(inputFundee@INPUT_INIT_FUNDEE(_, localParams, remote, _), Nothing) if !localParams.isFunder =>
      forwarder ! remote
      goto(WAIT_FOR_OPEN_CHANNEL) using DATA_WAIT_FOR_OPEN_CHANNEL(inputFundee)

    case Event(INPUT_RESTORED(data), _) =>
      log.info(s"restoring channel channelId=${data.channelId}")
      context.system.eventStream.publish(ChannelRestored(self, context.parent, remoteNodeId, data.commitments.localParams.isFunder, data.channelId, data))
      data match {
        //NB: order matters!
        case closing: DATA_CLOSING =>
          // we don't put back the WatchSpent if the commitment tx has already been published and the spending tx already reached mindepth
          val commitTxOutpoint = closing.commitments.commitInput.outPoint
          if (closing.localCommitPublished.exists(_.irrevocablySpent.contains(commitTxOutpoint)) ||
            closing.remoteCommitPublished.exists(_.irrevocablySpent.contains(commitTxOutpoint)) ||
            closing.nextRemoteCommitPublished.exists(_.irrevocablySpent.contains(commitTxOutpoint)) ||
            closing.revokedCommitPublished.exists(_.irrevocablySpent.contains(commitTxOutpoint)) ||
            closing.futureRemoteCommitPublished.exists(_.irrevocablySpent.contains(commitTxOutpoint))) {
            log.info(s"funding tx has already been spent and spending tx reached mindepth, no need to put back the watch-spent")
          } else {
            // TODO: should we wait for an acknowledgment from the watcher?
            blockchain ! WatchSpent(self, data.commitments.commitInput.outPoint.txid, data.commitments.commitInput.outPoint.index.toInt, data.commitments.commitInput.txOut.publicKeyScript, BITCOIN_FUNDING_SPENT)
            blockchain ! WatchLost(self, data.commitments.commitInput.outPoint.txid, nodeParams.minDepthBlocks, BITCOIN_FUNDING_LOST)
          }
          closing.mutualClosePublished.map(doPublish(_))
          closing.localCommitPublished.foreach(doPublish(_))
          closing.remoteCommitPublished.foreach(doPublish(_))
          closing.nextRemoteCommitPublished.foreach(doPublish(_))
          closing.revokedCommitPublished.foreach(doPublish(_))
          closing.futureRemoteCommitPublished.foreach(doPublish(_))
          // no need to go OFFLINE, we can directly switch to CLOSING
          goto(CLOSING) using closing

        case normal: DATA_NORMAL =>
          // TODO: should we wait for an acknowledgment from the watcher?
          blockchain ! WatchSpent(self, data.commitments.commitInput.outPoint.txid, data.commitments.commitInput.outPoint.index.toInt, data.commitments.commitInput.txOut.publicKeyScript, BITCOIN_FUNDING_SPENT)
          blockchain ! WatchLost(self, data.commitments.commitInput.outPoint.txid, nodeParams.minDepthBlocks, BITCOIN_FUNDING_LOST)
          context.system.eventStream.publish(ShortChannelIdAssigned(self, normal.channelId, normal.channelUpdate.shortChannelId))
          // we rebuild a channel_update for two reasons:
          // - we want to reload values from configuration
          // - if eclair was previously killed, it might not have had time to publish a channel_update with enable=false
          val channelUpdate = Announcements.makeChannelUpdate(nodeParams.chainHash, nodeParams.privateKey, remoteNodeId, normal.channelUpdate.shortChannelId, nodeParams.expiryDeltaBlocks,
            normal.commitments.remoteParams.htlcMinimumMsat, normal.channelUpdate.feeBaseMsat, normal.channelUpdate.feeProportionalMillionths, normal.commitments.localCommit.spec.totalFunds, enable = false)

          goto(OFFLINE) using normal.copy(channelUpdate = channelUpdate)

        case _ =>
          // TODO: should we wait for an acknowledgment from the watcher?
          blockchain ! WatchSpent(self, data.commitments.commitInput.outPoint.txid, data.commitments.commitInput.outPoint.index.toInt, data.commitments.commitInput.txOut.publicKeyScript, BITCOIN_FUNDING_SPENT)
          blockchain ! WatchLost(self, data.commitments.commitInput.outPoint.txid, nodeParams.minDepthBlocks, BITCOIN_FUNDING_LOST)
          goto(OFFLINE) using data
      }

    case Event(CMD_CLOSE(_), _) => goto(CLOSED) replying "ok"
  })

  when(WAIT_FOR_OPEN_CHANNEL)(handleExceptions {
    case Event(open: OpenChannel, d@DATA_WAIT_FOR_OPEN_CHANNEL(INPUT_INIT_FUNDEE(_, localParams, _, remoteInit))) =>
      Try(Helpers.validateParamsFundee(nodeParams, open)) match {
        case Failure(t) => handleLocalError(t, d, Some(open))
        case Success(_) =>
          context.system.eventStream.publish(ChannelCreated(self, context.parent, remoteNodeId, false, open.temporaryChannelId))
          // TODO: maybe also check uniqueness of temporary channel id
          val minimumDepth = nodeParams.minDepthBlocks
          val accept = AcceptChannel(temporaryChannelId = open.temporaryChannelId,
            dustLimitSatoshis = localParams.dustLimitSatoshis,
            maxHtlcValueInFlightMsat = localParams.maxHtlcValueInFlightMsat,
            channelReserveSatoshis = localParams.channelReserveSatoshis,
            minimumDepth = minimumDepth,
            htlcMinimumMsat = localParams.htlcMinimumMsat,
            toSelfDelay = localParams.toSelfDelay,
            maxAcceptedHtlcs = localParams.maxAcceptedHtlcs,
            fundingPubkey = keyManager.fundingPublicKey(localParams.channelKeyPath).publicKey,
            revocationBasepoint = keyManager.revocationPoint(localParams.channelKeyPath).publicKey,
            paymentBasepoint = keyManager.paymentPoint(localParams.channelKeyPath).publicKey,
            delayedPaymentBasepoint = keyManager.delayedPaymentPoint(localParams.channelKeyPath).publicKey,
            htlcBasepoint = keyManager.htlcPoint(localParams.channelKeyPath).publicKey,
            firstPerCommitmentPoint = keyManager.commitmentPoint(localParams.channelKeyPath, 0))
          val remoteParams = RemoteParams(
            nodeId = remoteNodeId,
            dustLimitSatoshis = open.dustLimitSatoshis,
            maxHtlcValueInFlightMsat = open.maxHtlcValueInFlightMsat,
            channelReserveSatoshis = open.channelReserveSatoshis, // remote requires local to keep this much satoshis as direct payment
            htlcMinimumMsat = open.htlcMinimumMsat,
            toSelfDelay = open.toSelfDelay,
            maxAcceptedHtlcs = open.maxAcceptedHtlcs,
            fundingPubKey = open.fundingPubkey,
            revocationBasepoint = open.revocationBasepoint,
            paymentBasepoint = open.paymentBasepoint,
            delayedPaymentBasepoint = open.delayedPaymentBasepoint,
            htlcBasepoint = open.htlcBasepoint,
            globalFeatures = remoteInit.globalFeatures,
            localFeatures = remoteInit.localFeatures)
          log.debug(s"remote params: $remoteParams")
          goto(WAIT_FOR_FUNDING_CREATED) using DATA_WAIT_FOR_FUNDING_CREATED(open.temporaryChannelId, localParams, remoteParams, open.fundingSatoshis, open.pushMsat, open.feeratePerKw, open.firstPerCommitmentPoint, open.channelFlags, accept) sending accept
      }

    case Event(CMD_CLOSE(_), _) => goto(CLOSED) replying "ok"

    case Event(e: Error, d: DATA_WAIT_FOR_OPEN_CHANNEL) => handleRemoteError(e, d)

    case Event(INPUT_DISCONNECTED, _) => goto(CLOSED)
  })

  when(WAIT_FOR_ACCEPT_CHANNEL)(handleExceptions {
    case Event(accept: AcceptChannel, d@DATA_WAIT_FOR_ACCEPT_CHANNEL(INPUT_INIT_FUNDER(temporaryChannelId, fundingSatoshis, pushMsat, initialFeeratePerKw, fundingTxFeeratePerKw, localParams, _, remoteInit, _), open)) =>
      Try(Helpers.validateParamsFunder(nodeParams, open, accept)) match {
        case Failure(t) => handleLocalError(t, d, Some(accept))
        case _ =>
          // TODO: check equality of temporaryChannelId? or should be done upstream
          val remoteParams = RemoteParams(
            nodeId = remoteNodeId,
            dustLimitSatoshis = accept.dustLimitSatoshis,
            maxHtlcValueInFlightMsat = accept.maxHtlcValueInFlightMsat,
            channelReserveSatoshis = accept.channelReserveSatoshis, // remote requires local to keep this much satoshis as direct payment
            htlcMinimumMsat = accept.htlcMinimumMsat,
            toSelfDelay = accept.toSelfDelay,
            maxAcceptedHtlcs = accept.maxAcceptedHtlcs,
            fundingPubKey = accept.fundingPubkey,
            revocationBasepoint = accept.revocationBasepoint,
            paymentBasepoint = accept.paymentBasepoint,
            delayedPaymentBasepoint = accept.delayedPaymentBasepoint,
            htlcBasepoint = accept.htlcBasepoint,
            globalFeatures = remoteInit.globalFeatures,
            localFeatures = remoteInit.localFeatures)
          log.debug(s"remote params: $remoteParams")
          val localFundingPubkey = keyManager.fundingPublicKey(localParams.channelKeyPath).publicKey
          val fundingPubkeyScript = Script.write(Script.pay2wsh(Scripts.multiSig2of2(localFundingPubkey, remoteParams.fundingPubKey)))
          wallet.makeFundingTx(fundingPubkeyScript, Satoshi(fundingSatoshis), fundingTxFeeratePerKw).pipeTo(self)
          goto(WAIT_FOR_FUNDING_INTERNAL) using DATA_WAIT_FOR_FUNDING_INTERNAL(temporaryChannelId, localParams, remoteParams, fundingSatoshis, pushMsat, initialFeeratePerKw, accept.firstPerCommitmentPoint, open)
      }

    case Event(CMD_CLOSE(_), _) =>
      replyToUser(Right("closed"))
      goto(CLOSED) replying "ok"

    case Event(e: Error, d: DATA_WAIT_FOR_ACCEPT_CHANNEL) =>
      replyToUser(Left(RemoteError(e)))
      handleRemoteError(e, d)

    case Event(INPUT_DISCONNECTED, _) =>
      replyToUser(Left(LocalError(new RuntimeException("disconnected"))))
      goto(CLOSED)
  })

  when(WAIT_FOR_FUNDING_INTERNAL)(handleExceptions {
    case Event(MakeFundingTxResponse(fundingTx, fundingTxOutputIndex, fundingTxFee), DATA_WAIT_FOR_FUNDING_INTERNAL(temporaryChannelId, localParams, remoteParams, fundingSatoshis, pushMsat, initialFeeratePerKw, remoteFirstPerCommitmentPoint, open)) =>
      // let's create the first commitment tx that spends the yet uncommitted funding tx
      val (localSpec, localCommitTx, remoteSpec, remoteCommitTx) = Funding.makeFirstCommitTxs(keyManager, temporaryChannelId, localParams, remoteParams, fundingSatoshis, pushMsat, initialFeeratePerKw, fundingTx.hash, fundingTxOutputIndex, remoteFirstPerCommitmentPoint, nodeParams.maxFeerateMismatch)
      require(fundingTx.txOut(fundingTxOutputIndex).publicKeyScript == localCommitTx.input.txOut.publicKeyScript, s"pubkey script mismatch!")
      val localSigOfRemoteTx = keyManager.sign(remoteCommitTx, keyManager.fundingPublicKey(localParams.channelKeyPath))
      // signature of their initial commitment tx that pays remote pushMsat
      val fundingCreated = FundingCreated(
        temporaryChannelId = temporaryChannelId,
        fundingTxid = fundingTx.hash,
        fundingOutputIndex = fundingTxOutputIndex,
        signature = localSigOfRemoteTx
      )
      val channelId = toLongId(fundingTx.hash, fundingTxOutputIndex)
      context.parent ! ChannelIdAssigned(self, remoteNodeId, temporaryChannelId, channelId) // we notify the peer asap so it knows how to route messages
      context.system.eventStream.publish(ChannelIdAssigned(self, remoteNodeId, temporaryChannelId, channelId))
      // NB: we don't send a ChannelSignatureSent for the first commit
      goto(WAIT_FOR_FUNDING_SIGNED) using DATA_WAIT_FOR_FUNDING_SIGNED(channelId, localParams, remoteParams, fundingTx, fundingTxFee, localSpec, localCommitTx, RemoteCommit(0, remoteSpec, remoteCommitTx.tx.txid, remoteFirstPerCommitmentPoint), open.channelFlags, fundingCreated) sending fundingCreated

    case Event(Status.Failure(t), d: DATA_WAIT_FOR_FUNDING_INTERNAL) =>
      log.error(t, s"wallet returned error: ")
      replyToUser(Left(LocalError(t)))
      handleLocalError(ChannelFundingError(d.temporaryChannelId), d, None) // we use a generic exception and don't send the internal error to the peer

    case Event(CMD_CLOSE(_), _) =>
      replyToUser(Right("closed"))
      goto(CLOSED) replying "ok"

    case Event(e: Error, d: DATA_WAIT_FOR_FUNDING_INTERNAL) =>
      replyToUser(Left(RemoteError(e)))
      handleRemoteError(e, d)

    case Event(INPUT_DISCONNECTED, _) =>
      replyToUser(Left(LocalError(new RuntimeException("disconnected"))))
      goto(CLOSED)
  })

  when(WAIT_FOR_FUNDING_CREATED)(handleExceptions {
    case Event(FundingCreated(_, fundingTxHash, fundingTxOutputIndex, remoteSig), d@DATA_WAIT_FOR_FUNDING_CREATED(temporaryChannelId, localParams, remoteParams, fundingSatoshis, pushMsat, initialFeeratePerKw, remoteFirstPerCommitmentPoint, channelFlags, _)) =>
      // they fund the channel with their funding tx, so the money is theirs (but we are paid pushMsat)
      val (localSpec, localCommitTx, remoteSpec, remoteCommitTx) = Funding.makeFirstCommitTxs(keyManager, temporaryChannelId, localParams, remoteParams, fundingSatoshis: Long, pushMsat, initialFeeratePerKw, fundingTxHash, fundingTxOutputIndex, remoteFirstPerCommitmentPoint, nodeParams.maxFeerateMismatch)

      // check remote signature validity
      val localSigOfLocalTx = keyManager.sign(localCommitTx, keyManager.fundingPublicKey(localParams.channelKeyPath))
      val signedLocalCommitTx = Transactions.addSigs(localCommitTx, keyManager.fundingPublicKey(localParams.channelKeyPath).publicKey, remoteParams.fundingPubKey, localSigOfLocalTx, remoteSig)
      Transactions.checkSpendable(signedLocalCommitTx) match {
        case Failure(cause) => handleLocalError(InvalidCommitmentSignature(temporaryChannelId, signedLocalCommitTx.tx), d, None)
        case Success(_) =>
          val localSigOfRemoteTx = keyManager.sign(remoteCommitTx, keyManager.fundingPublicKey(localParams.channelKeyPath))
          val channelId = toLongId(fundingTxHash, fundingTxOutputIndex)
          // watch the funding tx transaction
          val commitInput = localCommitTx.input
          val fundingSigned = FundingSigned(
            channelId = channelId,
            signature = localSigOfRemoteTx
          )
          val commitments = Commitments(localParams, remoteParams, channelFlags,
            LocalCommit(0, localSpec, PublishableTxs(signedLocalCommitTx, Nil)), RemoteCommit(0, remoteSpec, remoteCommitTx.tx.txid, remoteFirstPerCommitmentPoint),
            LocalChanges(Nil, Nil, Nil), RemoteChanges(Nil, Nil, Nil),
            localNextHtlcId = 0L, remoteNextHtlcId = 0L,
            originChannels = Map.empty,
            remoteNextCommitInfo = Right(randomKey.publicKey), // we will receive their next per-commitment point in the next message, so we temporarily put a random byte array,
            commitInput, ShaChain.init, channelId = channelId)
          context.parent ! ChannelIdAssigned(self, remoteNodeId, temporaryChannelId, channelId) // we notify the peer asap so it knows how to route messages
          context.system.eventStream.publish(ChannelIdAssigned(self, remoteNodeId, temporaryChannelId, channelId))
          context.system.eventStream.publish(ChannelSignatureReceived(self, commitments))
          // NB: we don't send a ChannelSignatureSent for the first commit
          log.info(s"waiting for them to publish the funding tx for channelId=$channelId fundingTxid=${commitInput.outPoint.txid}")
          blockchain ! WatchSpent(self, commitInput.outPoint.txid, commitInput.outPoint.index.toInt, commitments.commitInput.txOut.publicKeyScript, BITCOIN_FUNDING_SPENT) // TODO: should we wait for an acknowledgment from the watcher?
          blockchain ! WatchConfirmed(self, commitInput.outPoint.txid, commitments.commitInput.txOut.publicKeyScript, nodeParams.minDepthBlocks, BITCOIN_FUNDING_DEPTHOK)
          goto(WAIT_FOR_FUNDING_CONFIRMED) using store(DATA_WAIT_FOR_FUNDING_CONFIRMED(commitments, None, Right(fundingSigned))) sending fundingSigned
      }

    case Event(CMD_CLOSE(_), _) => goto(CLOSED) replying "ok"

    case Event(e: Error, d: DATA_WAIT_FOR_FUNDING_CREATED) => handleRemoteError(e, d)

    case Event(INPUT_DISCONNECTED, _) => goto(CLOSED)
  })

  when(WAIT_FOR_FUNDING_SIGNED)(handleExceptions {
    case Event(msg@FundingSigned(_, remoteSig), d@DATA_WAIT_FOR_FUNDING_SIGNED(channelId, localParams, remoteParams, fundingTx, fundingTxFee, localSpec, localCommitTx, remoteCommit, channelFlags, fundingCreated)) =>
      // we make sure that their sig checks out and that our first commit tx is spendable
      val localSigOfLocalTx = keyManager.sign(localCommitTx, keyManager.fundingPublicKey(localParams.channelKeyPath))
      val signedLocalCommitTx = Transactions.addSigs(localCommitTx, keyManager.fundingPublicKey(localParams.channelKeyPath).publicKey, remoteParams.fundingPubKey, localSigOfLocalTx, remoteSig)
      Transactions.checkSpendable(signedLocalCommitTx) match {
        case Failure(cause) =>
          // we rollback the funding tx, it will never be published
          wallet.rollback(fundingTx)
          replyToUser(Left(LocalError(cause)))
          handleLocalError(InvalidCommitmentSignature(channelId, signedLocalCommitTx.tx), d, Some(msg))
        case Success(_) =>
          val commitInput = localCommitTx.input
          val commitments = Commitments(localParams, remoteParams, channelFlags,
            LocalCommit(0, localSpec, PublishableTxs(signedLocalCommitTx, Nil)), remoteCommit,
            LocalChanges(Nil, Nil, Nil), RemoteChanges(Nil, Nil, Nil),
            localNextHtlcId = 0L, remoteNextHtlcId = 0L,
            originChannels = Map.empty,
            remoteNextCommitInfo = Right(randomKey.publicKey), // we will receive their next per-commitment point in the next message, so we temporarily put a random byte array
            commitInput, ShaChain.init, channelId = channelId)
          context.system.eventStream.publish(ChannelSignatureReceived(self, commitments))
          log.info(s"publishing funding tx for channelId=$channelId fundingTxid=${commitInput.outPoint.txid}")
          // we do this to make sure that the channel state has been written to disk when we publish the funding tx
          val nextState = store(DATA_WAIT_FOR_FUNDING_CONFIRMED(commitments, None, Left(fundingCreated)))
          blockchain ! WatchSpent(self, commitments.commitInput.outPoint.txid, commitments.commitInput.outPoint.index.toInt, commitments.commitInput.txOut.publicKeyScript, BITCOIN_FUNDING_SPENT) // TODO: should we wait for an acknowledgment from the watcher?
          blockchain ! WatchConfirmed(self, commitments.commitInput.outPoint.txid, commitments.commitInput.txOut.publicKeyScript, nodeParams.minDepthBlocks, BITCOIN_FUNDING_DEPTHOK)
          log.info(s"committing txid=${fundingTx.txid}")
          wallet.commit(fundingTx).onComplete {
            case Success(true) =>
              // NB: funding tx isn't confirmed at this point, so technically we didn't really pay the network fee yet, so this is a (fair) approximation
              feePaid(fundingTxFee, fundingTx, "funding", commitments.channelId)
              replyToUser(Right(s"created channel $channelId"))
            case Success(false) =>
              replyToUser(Left(LocalError(new RuntimeException("couldn't publish funding tx"))))
              self ! BITCOIN_FUNDING_PUBLISH_FAILED // fail-fast: this should be returned only when we are really sure the tx has *not* been published
            case Failure(t) =>
              replyToUser(Left(LocalError(t)))
              log.error(t, s"error while committing funding tx: ") // tx may still have been published, can't fail-fast
          }
          goto(WAIT_FOR_FUNDING_CONFIRMED) using nextState
      }

    case Event(CMD_CLOSE(_) | CMD_FORCECLOSE, d: DATA_WAIT_FOR_FUNDING_SIGNED) =>
      // we rollback the funding tx, it will never be published
      wallet.rollback(d.fundingTx)
      replyToUser(Right("closed"))
      goto(CLOSED) replying "ok"

    case Event(e: Error, d: DATA_WAIT_FOR_FUNDING_SIGNED) =>
      // we rollback the funding tx, it will never be published
      wallet.rollback(d.fundingTx)
      replyToUser(Left(RemoteError(e)))
      handleRemoteError(e, d)
  })

  when(WAIT_FOR_FUNDING_CONFIRMED)(handleExceptions {
    case Event(msg: FundingLocked, d: DATA_WAIT_FOR_FUNDING_CONFIRMED) =>
      log.info(s"received their FundingLocked, deferring message")
      stay using d.copy(deferred = Some(msg)) // no need to store, they will re-send if we get disconnected

    case Event(WatchEventConfirmed(BITCOIN_FUNDING_DEPTHOK, blockHeight, txIndex), DATA_WAIT_FOR_FUNDING_CONFIRMED(commitments, deferred, _)) =>
      log.info(s"channelId=${commitments.channelId} was confirmed at blockHeight=$blockHeight txIndex=$txIndex")
      blockchain ! WatchLost(self, commitments.commitInput.outPoint.txid, nodeParams.minDepthBlocks, BITCOIN_FUNDING_LOST)
      val nextPerCommitmentPoint = keyManager.commitmentPoint(commitments.localParams.channelKeyPath, 1)
      val fundingLocked = FundingLocked(commitments.channelId, nextPerCommitmentPoint)
      deferred.map(self ! _)
      // this is the temporary channel id that we will use in our channel_update message, the goal is to be able to use our channel
      // as soon as it reaches NORMAL state, and before it is announced on the network
      // (this id might be updated when the funding tx gets deeply buried, if there was a reorg in the meantime)
      val shortChannelId = ShortChannelId(blockHeight, txIndex, commitments.commitInput.outPoint.index.toInt)
      goto(WAIT_FOR_FUNDING_LOCKED) using store(DATA_WAIT_FOR_FUNDING_LOCKED(commitments, shortChannelId, fundingLocked)) sending fundingLocked

    case Event(BITCOIN_FUNDING_PUBLISH_FAILED, d: DATA_WAIT_FOR_FUNDING_CONFIRMED) =>
      log.error(s"failed to publish funding tx")
      val exc = ChannelFundingError(d.channelId)
      val error = Error(d.channelId, exc.getMessage.getBytes)
      // NB: we don't use the handleLocalError handler because it would result in the commit tx being published, which we don't want:
      // implementation *guarantees* that in case of BITCOIN_FUNDING_PUBLISH_FAILED, the funding tx hasn't and will never be published, so we can close the channel right away
      context.system.eventStream.publish(ChannelFailed(self, Helpers.getChannelId(stateData), remoteNodeId, stateData, LocalError(exc)))
      goto(CLOSED) sending error

    // TODO: not implemented, users will have to manually close
    case Event(BITCOIN_FUNDING_TIMEOUT, d: DATA_WAIT_FOR_FUNDING_CONFIRMED) =>
      val exc = FundingTxTimedout(d.channelId)
      val error = Error(d.channelId, exc.getMessage.getBytes)
      context.system.eventStream.publish(ChannelFailed(self, Helpers.getChannelId(stateData), remoteNodeId, stateData, LocalError(exc)))
      goto(ERR_FUNDING_TIMEOUT) sending error

    case Event(remoteAnnSigs: AnnouncementSignatures, d: DATA_WAIT_FOR_FUNDING_CONFIRMED) if d.commitments.announceChannel =>
      log.debug(s"received remote announcement signatures, delaying")
      // we may receive their announcement sigs before our watcher notifies us that the channel has reached min_conf (especially during testing when blocks are generated in bulk)
      // note: no need to persist their message, in case of disconnection they will resend it
      context.system.scheduler.scheduleOnce(2 seconds, self, remoteAnnSigs)
      stay

    case Event(WatchEventSpent(BITCOIN_FUNDING_SPENT, tx), d: DATA_WAIT_FOR_FUNDING_CONFIRMED) if tx.txid == d.commitments.remoteCommit.txid => handleRemoteSpentCurrent(tx, d)

    case Event(WatchEventSpent(BITCOIN_FUNDING_SPENT, tx), d: DATA_WAIT_FOR_FUNDING_CONFIRMED) => handleInformationLeak(tx, d)

    case Event(e: Error, d: DATA_WAIT_FOR_FUNDING_CONFIRMED) => handleRemoteError(e, d)
  })

  when(WAIT_FOR_FUNDING_LOCKED)(handleExceptions {
    case Event(FundingLocked(_, nextPerCommitmentPoint), d@DATA_WAIT_FOR_FUNDING_LOCKED(commitments, shortChannelId, _)) =>
      // used to get the final shortChannelId, used in announcements (if minDepth >= ANNOUNCEMENTS_MINCONF this event will fire instantly)
      blockchain ! WatchConfirmed(self, commitments.commitInput.outPoint.txid, commitments.commitInput.txOut.publicKeyScript, ANNOUNCEMENTS_MINCONF, BITCOIN_FUNDING_DEEPLYBURIED)
      context.system.eventStream.publish(ShortChannelIdAssigned(self, commitments.channelId, shortChannelId))
      // we create a channel_update early so that we can use it to send payments through this channel, but it won't be propagated to other nodes since the channel is not yet announced
      val initialChannelUpdate = Announcements.makeChannelUpdate(nodeParams.chainHash, nodeParams.privateKey, remoteNodeId, shortChannelId, nodeParams.expiryDeltaBlocks, d.commitments.remoteParams.htlcMinimumMsat, nodeParams.feeBaseMsat, nodeParams.feeProportionalMillionth, commitments.localCommit.spec.totalFunds, enable = Helpers.aboveReserve(d.commitments))
      goto(NORMAL) using store(DATA_NORMAL(commitments.copy(remoteNextCommitInfo = Right(nextPerCommitmentPoint)), shortChannelId, buried = false, None, initialChannelUpdate, None, None))

    case Event(remoteAnnSigs: AnnouncementSignatures, d: DATA_WAIT_FOR_FUNDING_LOCKED) if d.commitments.announceChannel =>
      log.debug(s"received remote announcement signatures, delaying")
      // we may receive their announcement sigs before our watcher notifies us that the channel has reached min_conf (especially during testing when blocks are generated in bulk)
      // note: no need to persist their message, in case of disconnection they will resend it
      context.system.scheduler.scheduleOnce(2 seconds, self, remoteAnnSigs)
      stay

    case Event(WatchEventSpent(BITCOIN_FUNDING_SPENT, tx), d: DATA_WAIT_FOR_FUNDING_LOCKED) if tx.txid == d.commitments.remoteCommit.txid => handleRemoteSpentCurrent(tx, d)

    case Event(WatchEventSpent(BITCOIN_FUNDING_SPENT, tx), d: DATA_WAIT_FOR_FUNDING_LOCKED) => handleInformationLeak(tx, d)

    case Event(e: Error, d: DATA_WAIT_FOR_FUNDING_LOCKED) => handleRemoteError(e, d)
  })

  /*
          888b     d888        d8888 8888888 888b    888      888      .d88888b.   .d88888b.  8888888b.
          8888b   d8888       d88888   888   8888b   888      888     d88P" "Y88b d88P" "Y88b 888   Y88b
          88888b.d88888      d88P888   888   88888b  888      888     888     888 888     888 888    888
          888Y88888P888     d88P 888   888   888Y88b 888      888     888     888 888     888 888   d88P
          888 Y888P 888    d88P  888   888   888 Y88b888      888     888     888 888     888 8888888P"
          888  Y8P  888   d88P   888   888   888  Y88888      888     888     888 888     888 888
          888   "   888  d8888888888   888   888   Y8888      888     Y88b. .d88P Y88b. .d88P 888
          888       888 d88P     888 8888888 888    Y888      88888888 "Y88888P"   "Y88888P"  888
   */

  when(NORMAL)(handleExceptions {
    case Event(c: CMD_ADD_HTLC, d: DATA_NORMAL) if d.localShutdown.isDefined || d.remoteShutdown.isDefined =>
      // note: spec would allow us to keep sending new htlcs after having received their shutdown (and not sent ours)
      // but we want to converge as fast as possible and they would probably not route them anyway
      val error = NoMoreHtlcsClosingInProgress(d.channelId)
      handleCommandError(AddHtlcFailed(d.channelId, c.paymentHash, error, origin(c), Some(d.channelUpdate), Some(c)), c)

    case Event(c: CMD_ADD_HTLC, d: DATA_NORMAL) =>
      Try(Commitments.sendAdd(d.commitments, c, origin(c))) match {
        case Success(Right((commitments1, add))) =>
          if (c.commit) self ! CMD_SIGN
          handleCommandSuccess(sender, d.copy(commitments = commitments1)) sending add
        case Success(Left(error)) => handleCommandError(AddHtlcFailed(d.channelId, c.paymentHash, error, origin(c), Some(d.channelUpdate), Some(c)), c)
        case Failure(cause) => handleCommandError(AddHtlcFailed(d.channelId, c.paymentHash, cause, origin(c), Some(d.channelUpdate), Some(c)), c)
      }

    case Event(add: UpdateAddHtlc, d: DATA_NORMAL) =>
      Try(Commitments.receiveAdd(d.commitments, add)) match {
        case Success(commitments1) => stay using d.copy(commitments = commitments1)
        case Failure(cause) => handleLocalError(cause, d, Some(add))
      }

    case Event(c: CMD_FULFILL_HTLC, d: DATA_NORMAL) =>
      Try(Commitments.sendFulfill(d.commitments, c)) match {
        case Success((commitments1, fulfill)) =>
          if (c.commit) self ! CMD_SIGN
          handleCommandSuccess(sender, d.copy(commitments = commitments1)) sending fulfill
        case Failure(cause) => handleCommandError(cause, c)
      }

    case Event(fulfill: UpdateFulfillHtlc, d: DATA_NORMAL) =>
      Try(Commitments.receiveFulfill(d.commitments, fulfill)) match {
        case Success(Right((commitments1, origin, htlc))) =>
          // we forward preimages as soon as possible to the upstream channel because it allows us to pull funds
          relayer ! ForwardFulfill(fulfill, origin, htlc)
          stay using d.copy(commitments = commitments1)
        case Success(Left(_)) => stay
        case Failure(cause) => handleLocalError(cause, d, Some(fulfill))
      }

    case Event(c: CMD_FAIL_HTLC, d: DATA_NORMAL) =>
      Try(Commitments.sendFail(d.commitments, c, nodeParams.privateKey)) match {
        case Success((commitments1, fail)) =>
          if (c.commit) self ! CMD_SIGN
          handleCommandSuccess(sender, d.copy(commitments = commitments1)) sending fail
        case Failure(cause) => handleCommandError(cause, c)
      }

    case Event(c: CMD_FAIL_MALFORMED_HTLC, d: DATA_NORMAL) =>
      Try(Commitments.sendFailMalformed(d.commitments, c)) match {
        case Success((commitments1, fail)) =>
          if (c.commit) self ! CMD_SIGN
          handleCommandSuccess(sender, d.copy(commitments = commitments1)) sending fail
        case Failure(cause) => handleCommandError(cause, c)
      }

    case Event(fail: UpdateFailHtlc, d: DATA_NORMAL) =>
      Try(Commitments.receiveFail(d.commitments, fail)) match {
        case Success(Right((commitments1, _, _))) =>
          stay using d.copy(commitments = commitments1)
        case Success(Left(_)) => stay
        case Failure(cause) => handleLocalError(cause, d, Some(fail))
      }

    case Event(fail: UpdateFailMalformedHtlc, d: DATA_NORMAL) =>
      Try(Commitments.receiveFailMalformed(d.commitments, fail)) match {
        case Success(Right((commitments1, _, _))) =>
          stay using d.copy(commitments = commitments1)
        case Success(Left(_)) => stay
        case Failure(cause) => handleLocalError(cause, d, Some(fail))
      }

    case Event(c: CMD_UPDATE_FEE, d: DATA_NORMAL) =>
      Try(Commitments.sendFee(d.commitments, c)) match {
        case Success((commitments1, fee)) =>
          if (c.commit) self ! CMD_SIGN
          handleCommandSuccess(sender, d.copy(commitments = commitments1)) sending fee
        case Failure(cause) => handleCommandError(cause, c)
      }

    case Event(fee: UpdateFee, d: DATA_NORMAL) =>
      Try(Commitments.receiveFee(d.commitments, fee, nodeParams.maxFeerateMismatch)) match {
        case Success(commitments1) => stay using d.copy(commitments = commitments1)
        case Failure(cause) => handleLocalError(cause, d, Some(fee))
      }

    case Event(c@CMD_SIGN, d: DATA_NORMAL) =>
      d.commitments.remoteNextCommitInfo match {
        case _ if !Commitments.localHasChanges(d.commitments) =>
          log.debug("ignoring CMD_SIGN (nothing to sign)")
          stay
        case Right(_) =>
          Try(Commitments.sendCommit(d.commitments, keyManager)) match {
            case Success((commitments1, commit)) =>
              log.debug(s"sending a new sig, spec:\n${Commitments.specs2String(commitments1)}")
              commitments1.localChanges.signed.collect {
                case u: UpdateFulfillHtlc => relayer ! CommandBuffer.CommandAck(u.channelId, u.id)
                case u: UpdateFailHtlc => relayer ! CommandBuffer.CommandAck(u.channelId, u.id)
                case u: UpdateFailMalformedHtlc => relayer ! CommandBuffer.CommandAck(u.channelId, u.id)
              }
              val nextRemoteCommit = commitments1.remoteNextCommitInfo.left.get.nextRemoteCommit
              val nextCommitNumber = nextRemoteCommit.index
              // we persist htlc data in order to be able to claim htlc outputs in case a revoked tx is published by our
              // counterparty, so only htlcs above remote's dust_limit matter
              val trimmedHtlcs = Transactions.trimOfferedHtlcs(Satoshi(d.commitments.remoteParams.dustLimitSatoshis), nextRemoteCommit.spec) ++ Transactions.trimReceivedHtlcs(Satoshi(d.commitments.remoteParams.dustLimitSatoshis), nextRemoteCommit.spec)
              trimmedHtlcs collect {
                case DirectedHtlc(_, u) =>
                  log.info(s"adding paymentHash=${u.paymentHash} cltvExpiry=${u.cltvExpiry} to htlcs db for commitNumber=$nextCommitNumber")
                  nodeParams.channelsDb.addOrUpdateHtlcInfo(d.channelId, nextCommitNumber, u.paymentHash, u.cltvExpiry)
              }
              if (!Helpers.aboveReserve(d.commitments) && Helpers.aboveReserve(commitments1)) {
                // we just went above reserve (can't go below), let's refresh our channel_update to enable/disable it accordingly
                log.info(s"updating channel_update aboveReserve=${Helpers.aboveReserve(commitments1)}")
                self ! TickRefreshChannelUpdate
              }
              context.system.eventStream.publish(ChannelSignatureSent(self, commitments1))
<<<<<<< HEAD
              if (nextRemoteCommit.spec.toRemoteMsat != d.commitments.remoteCommit.spec.toRemoteMsat) {
                // we send this event only when our balance changes (note that remoteCommit.toRemote == toLocal)
                context.system.eventStream.publish(AvailableBalanceChanged(self, d.channelId, d.shortChannelId, nextRemoteCommit.spec.toRemoteMsat, commitments1))
              }
=======
              context.system.eventStream.publish(AvailableBalanceChanged(self, d.channelId, d.shortChannelId, nextRemoteCommit.spec.toRemoteMsat, commitments1.availableBalanceForSendMsat)) // note that remoteCommit.toRemote == toLocal
>>>>>>> 3aa57544
              // we expect a quick response from our peer
              setTimer(RevocationTimeout.toString, RevocationTimeout(commitments1.remoteCommit.index, peer = context.parent), timeout = nodeParams.revocationTimeout, repeat = false)
              handleCommandSuccess(sender, store(d.copy(commitments = commitments1))) sending commit
            case Failure(cause) => handleCommandError(cause, c)
          }
        case Left(waitForRevocation) =>
          log.debug(s"already in the process of signing, will sign again as soon as possible")
          val commitments1 = d.commitments.copy(remoteNextCommitInfo = Left(waitForRevocation.copy(reSignAsap = true)))
          stay using d.copy(commitments = commitments1)
      }

    case Event(commit: CommitSig, d: DATA_NORMAL) =>
      Try(Commitments.receiveCommit(d.commitments, commit, keyManager)) match {
        case Success((commitments1, revocation)) =>
          log.debug(s"received a new sig, spec:\n${Commitments.specs2String(commitments1)}")
          if (Commitments.localHasChanges(commitments1)) {
            // if we have newly acknowledged changes let's sign them
            self ! CMD_SIGN
          }
          context.system.eventStream.publish(ChannelSignatureReceived(self, commitments1))
          stay using store(d.copy(commitments = commitments1)) sending revocation
        case Failure(cause) => handleLocalError(cause, d, Some(commit))
      }

    case Event(revocation: RevokeAndAck, d: DATA_NORMAL) =>
      // we received a revocation because we sent a signature
      // => all our changes have been acked
      Try(Commitments.receiveRevocation(d.commitments, revocation)) match {
        case Success((commitments1, forwards)) =>
          cancelTimer(RevocationTimeout.toString)
          log.debug(s"received a new rev, spec:\n${Commitments.specs2String(commitments1)}")
          forwards.foreach { forward =>
            log.debug(s"forwarding {} to relayer", forward)
            relayer ! forward
          }
          if (Commitments.localHasChanges(commitments1) && d.commitments.remoteNextCommitInfo.left.map(_.reSignAsap) == Left(true)) {
            self ! CMD_SIGN
          }
          if (d.remoteShutdown.isDefined && !Commitments.localHasUnsignedOutgoingHtlcs(commitments1)) {
            // we were waiting for our pending htlcs to be signed before replying with our local shutdown
            val localShutdown = Shutdown(d.channelId, commitments1.localParams.defaultFinalScriptPubKey)
            // note: it means that we had pending htlcs to sign, therefore we go to SHUTDOWN, not to NEGOTIATING
            require(commitments1.remoteCommit.spec.htlcs.size > 0, "we must have just signed new htlcs, otherwise we would have sent our Shutdown earlier")
            goto(SHUTDOWN) using store(DATA_SHUTDOWN(commitments1, localShutdown, d.remoteShutdown.get)) sending localShutdown
          } else {
            stay using store(d.copy(commitments = commitments1))
          }
        case Failure(cause) => handleLocalError(cause, d, Some(revocation))
      }

    case Event(r: RevocationTimeout, d: DATA_NORMAL) => handleRevocationTimeout(r, d)

    case Event(c@CMD_CLOSE(localScriptPubKey_opt), d: DATA_NORMAL) =>
      val localScriptPubKey = localScriptPubKey_opt.getOrElse(d.commitments.localParams.defaultFinalScriptPubKey)
      if (d.localShutdown.isDefined)
        handleCommandError(ClosingAlreadyInProgress((d.channelId)), c)
      else if (Commitments.localHasUnsignedOutgoingHtlcs(d.commitments))
      // TODO: simplistic behavior, we could also sign-then-close
        handleCommandError(CannotCloseWithUnsignedOutgoingHtlcs((d.channelId)), c)
      else if (!Closing.isValidFinalScriptPubkey(localScriptPubKey))
        handleCommandError(InvalidFinalScript(d.channelId), c)
      else {
        val shutdown = Shutdown(d.channelId, localScriptPubKey)
        handleCommandSuccess(sender, store(d.copy(localShutdown = Some(shutdown)))) sending shutdown
      }

    case Event(remoteShutdown@Shutdown(_, remoteScriptPubKey), d: DATA_NORMAL) =>
      // they have pending unsigned htlcs         => they violated the spec, close the channel
      // they don't have pending unsigned htlcs
      //    we have pending unsigned htlcs
      //      we already sent a shutdown message  => spec violation (we can't send htlcs after having sent shutdown)
      //      we did not send a shutdown message
      //        we are ready to sign              => we stop sending further htlcs, we initiate a signature
      //        we are waiting for a rev          => we stop sending further htlcs, we wait for their revocation, will resign immediately after, and then we will send our shutdown message
      //    we have no pending unsigned htlcs
      //      we already sent a shutdown message
      //        there are pending signed htlcs    => send our shutdown message, go to SHUTDOWN
      //        there are no htlcs                => send our shutdown message, go to NEGOTIATING
      //      we did not send a shutdown message
      //        there are pending signed htlcs    => go to SHUTDOWN
      //        there are no htlcs                => go to NEGOTIATING

      if (!Closing.isValidFinalScriptPubkey(remoteScriptPubKey)) {
        handleLocalError(InvalidFinalScript(d.channelId), d, Some(remoteShutdown))
      } else if (Commitments.remoteHasUnsignedOutgoingHtlcs(d.commitments)) {
        handleLocalError(CannotCloseWithUnsignedOutgoingHtlcs(d.channelId), d, Some(remoteShutdown))
      } else if (Commitments.localHasUnsignedOutgoingHtlcs(d.commitments)) { // do we have unsigned outgoing htlcs?
        require(d.localShutdown.isEmpty, "can't have pending unsigned outgoing htlcs after having sent Shutdown")
        // are we in the middle of a signature?
        d.commitments.remoteNextCommitInfo match {
          case Left(waitForRevocation) =>
            // yes, let's just schedule a new signature ASAP, which will include all pending unsigned htlcs
            val commitments1 = d.commitments.copy(remoteNextCommitInfo = Left(waitForRevocation.copy(reSignAsap = true)))
            // in the meantime we won't send new htlcs
            stay using d.copy(commitments = commitments1, remoteShutdown = Some(remoteShutdown))
          case Right(_) =>
            // no, let's sign right away
            self ! CMD_SIGN
            // in the meantime we won't send new htlcs
            stay using d.copy(remoteShutdown = Some(remoteShutdown))
        }
      } else {
        // so we don't have any unsigned outgoing htlcs
        val (localShutdown, sendList) = d.localShutdown match {
          case Some(localShutdown) =>
            (localShutdown, Nil)
          case None =>
            val localShutdown = Shutdown(d.channelId, d.commitments.localParams.defaultFinalScriptPubKey)
            // we need to send our shutdown if we didn't previously
            (localShutdown, localShutdown :: Nil)
        }
        // are there pending signed htlcs on either side? we need to have received their last revocation!
        if (d.commitments.hasNoPendingHtlcs) {
          // there are no pending signed htlcs, let's go directly to NEGOTIATING
          if (d.commitments.localParams.isFunder) {
            // we are funder, need to initiate the negotiation by sending the first closing_signed
            val (closingTx, closingSigned) = Closing.makeFirstClosingTx(keyManager, d.commitments, localShutdown.scriptPubKey, remoteShutdown.scriptPubKey)
            goto(NEGOTIATING) using store(DATA_NEGOTIATING(d.commitments, localShutdown, remoteShutdown, List(List(ClosingTxProposed(closingTx.tx, closingSigned))), bestUnpublishedClosingTx_opt = None)) sending sendList :+ closingSigned
          } else {
            // we are fundee, will wait for their closing_signed
            goto(NEGOTIATING) using store(DATA_NEGOTIATING(d.commitments, localShutdown, remoteShutdown, closingTxProposed = List(List()), bestUnpublishedClosingTx_opt = None)) sending sendList
          }

        } else {
          // there are some pending signed htlcs, we need to fail/fulfill them
          goto(SHUTDOWN) using store(DATA_SHUTDOWN(d.commitments, localShutdown, remoteShutdown)) sending sendList
        }
      }

    case Event(c@CurrentBlockCount(count), d: DATA_NORMAL) if d.commitments.timedoutOutgoingHtlcs(count).nonEmpty =>
      handleLocalError(HtlcTimedout(d.channelId, d.commitments.timedoutOutgoingHtlcs(count)), d, Some(c))

    case Event(c@CurrentFeerates(feeratesPerKw), d: DATA_NORMAL) =>
      val networkFeeratePerKw = feeratesPerKw.blocks_2
      d.commitments.localParams.isFunder match {
        case true if Helpers.shouldUpdateFee(d.commitments.localCommit.spec.feeratePerKw, networkFeeratePerKw, nodeParams.updateFeeMinDiffRatio) =>
          self ! CMD_UPDATE_FEE(networkFeeratePerKw, commit = true)
          stay
        case false if Helpers.isFeeDiffTooHigh(d.commitments.localCommit.spec.feeratePerKw, networkFeeratePerKw, nodeParams.maxFeerateMismatch) =>
          handleLocalError(FeerateTooDifferent(d.channelId, localFeeratePerKw = networkFeeratePerKw, remoteFeeratePerKw = d.commitments.localCommit.spec.feeratePerKw), d, Some(c))
        case _ => stay
      }

    case Event(WatchEventConfirmed(BITCOIN_FUNDING_DEEPLYBURIED, blockHeight, txIndex), d: DATA_NORMAL) if d.channelAnnouncement.isEmpty =>
      val shortChannelId = ShortChannelId(blockHeight, txIndex, d.commitments.commitInput.outPoint.index.toInt)
      log.info(s"funding tx is deeply buried at blockHeight=$blockHeight txIndex=$txIndex shortChannelId=$shortChannelId")
      // if final shortChannelId is different from the one we had before, we need to re-announce it
      val channelUpdate = if (shortChannelId != d.shortChannelId) {
        log.info(s"short channel id changed, probably due to a chain reorg: old=${d.shortChannelId} new=$shortChannelId")
        // we need to re-announce this shortChannelId
        context.system.eventStream.publish(ShortChannelIdAssigned(self, d.channelId, shortChannelId))
        // we re-announce the channelUpdate for the same reason
        Announcements.makeChannelUpdate(nodeParams.chainHash, nodeParams.privateKey, remoteNodeId, shortChannelId, d.channelUpdate.cltvExpiryDelta, d.channelUpdate.htlcMinimumMsat, d.channelUpdate.feeBaseMsat, d.channelUpdate.feeProportionalMillionths, d.commitments.localCommit.spec.totalFunds, enable = Helpers.aboveReserve(d.commitments))
      } else d.channelUpdate
      val localAnnSigs_opt = if (d.commitments.announceChannel) {
        // if channel is public we need to send our announcement_signatures in order to generate the channel_announcement
        Some(Helpers.makeAnnouncementSignatures(nodeParams, d.commitments, shortChannelId))
      } else None
      // we use GOTO instead of stay because we want to fire transitions
      goto(NORMAL) using store(d.copy(shortChannelId = shortChannelId, buried = true, channelUpdate = channelUpdate)) sending localAnnSigs_opt.toSeq

    case Event(remoteAnnSigs: AnnouncementSignatures, d: DATA_NORMAL) if d.commitments.announceChannel =>
      // channels are publicly announced if both parties want it (defined as feature bit)
      if (d.buried) {
        // we are aware that the channel has reached enough confirmations
        // we already had sent our announcement_signatures but we don't store them so we need to recompute it
        val localAnnSigs = Helpers.makeAnnouncementSignatures(nodeParams, d.commitments, d.shortChannelId)
        d.channelAnnouncement match {
          case None =>
            require(d.shortChannelId == remoteAnnSigs.shortChannelId, s"shortChannelId mismatch: local=${d.shortChannelId} remote=${remoteAnnSigs.shortChannelId}")
            log.info(s"announcing channelId=${d.channelId} on the network with shortId=${d.shortChannelId}")
            import d.commitments.{localParams, remoteParams}
            val channelAnn = Announcements.makeChannelAnnouncement(nodeParams.chainHash, localAnnSigs.shortChannelId, nodeParams.nodeId, remoteParams.nodeId, keyManager.fundingPublicKey(localParams.channelKeyPath).publicKey, remoteParams.fundingPubKey, localAnnSigs.nodeSignature, remoteAnnSigs.nodeSignature, localAnnSigs.bitcoinSignature, remoteAnnSigs.bitcoinSignature)
            // we use GOTO instead of stay because we want to fire transitions
            goto(NORMAL) using store(d.copy(channelAnnouncement = Some(channelAnn)))
          case Some(_) =>
            // they have sent their announcement sigs, but we already have a valid channel announcement
            // this can happen if our announcement_signatures was lost during a disconnection
            // specs says that we "MUST respond to the first announcement_signatures message after reconnection with its own announcement_signatures message"
            // current implementation always replies to announcement_signatures, not only the first time
            // TODO: we should only be nice once, current behaviour opens way to DOS, but this should be handled higher in the stack anyway
            log.info(s"re-sending our announcement sigs")
            stay sending localAnnSigs
        }
      } else {
        // our watcher didn't notify yet that the tx has reached ANNOUNCEMENTS_MINCONF confirmations, let's delay remote's message
        // note: no need to persist their message, in case of disconnection they will resend it
        log.debug(s"received remote announcement signatures, delaying")
        context.system.scheduler.scheduleOnce(5 seconds, self, remoteAnnSigs)
        stay
      }

    case Event(TickRefreshChannelUpdate, d: DATA_NORMAL) =>
      // periodic refresh is used as a keep alive
      log.info(s"sending channel_update announcement (refresh)")
      val channelUpdate = Announcements.makeChannelUpdate(nodeParams.chainHash, nodeParams.privateKey, remoteNodeId, d.shortChannelId, d.channelUpdate.cltvExpiryDelta, d.channelUpdate.htlcMinimumMsat, d.channelUpdate.feeBaseMsat, d.channelUpdate.feeProportionalMillionths, d.commitments.localCommit.spec.totalFunds, enable = Helpers.aboveReserve(d.commitments))
      // we use GOTO instead of stay because we want to fire transitions
      goto(NORMAL) using store(d.copy(channelUpdate = channelUpdate))

    case Event(CMD_UPDATE_RELAY_FEE(feeBaseMsat, feeProportionalMillionths), d: DATA_NORMAL) =>
      log.info(s"updating relay fees: prevFeeBaseMsat={} nextFeeBaseMsat={} prevFeeProportionalMillionths={} nextFeeProportionalMillionths={}", d.channelUpdate.feeBaseMsat, feeBaseMsat, d.channelUpdate.feeProportionalMillionths, feeProportionalMillionths)
      val channelUpdate = Announcements.makeChannelUpdate(nodeParams.chainHash, nodeParams.privateKey, remoteNodeId, d.shortChannelId, d.channelUpdate.cltvExpiryDelta, d.channelUpdate.htlcMinimumMsat, feeBaseMsat, feeProportionalMillionths, d.commitments.localCommit.spec.totalFunds, enable = Helpers.aboveReserve(d.commitments))
      // we use GOTO instead of stay because we want to fire transitions
      goto(NORMAL) using store(d.copy(channelUpdate = channelUpdate)) replying "ok"

    case Event(WatchEventSpent(BITCOIN_FUNDING_SPENT, tx), d: DATA_NORMAL) if tx.txid == d.commitments.remoteCommit.txid => handleRemoteSpentCurrent(tx, d)

    case Event(WatchEventSpent(BITCOIN_FUNDING_SPENT, tx), d: DATA_NORMAL) if Some(tx.txid) == d.commitments.remoteNextCommitInfo.left.toOption.map(_.nextRemoteCommit.txid) => handleRemoteSpentNext(tx, d)

    case Event(WatchEventSpent(BITCOIN_FUNDING_SPENT, tx), d: DATA_NORMAL) => handleRemoteSpentOther(tx, d)

    case Event(INPUT_DISCONNECTED, d: DATA_NORMAL) =>
      // we disable the channel
      log.debug(s"sending channel_update announcement (disable)")
      val channelUpdate = Announcements.makeChannelUpdate(nodeParams.chainHash, nodeParams.privateKey, remoteNodeId, d.shortChannelId, d.channelUpdate.cltvExpiryDelta, d.channelUpdate.htlcMinimumMsat, d.channelUpdate.feeBaseMsat, d.channelUpdate.feeProportionalMillionths, d.commitments.localCommit.spec.totalFunds, enable = false)
      d.commitments.localChanges.proposed.collect {
        case add: UpdateAddHtlc => relayer ! Status.Failure(AddHtlcFailed(d.channelId, add.paymentHash, ChannelUnavailable(d.channelId), d.commitments.originChannels(add.id), Some(channelUpdate), None))
      }
      goto(OFFLINE) using d.copy(channelUpdate = channelUpdate)

    case Event(e: Error, d: DATA_NORMAL) => handleRemoteError(e, d)

    case Event(_: FundingLocked, _: DATA_NORMAL) => stay // will happen after a reconnection if no updates were ever committed to the channel

  })

  /*
           .d8888b.  888      .d88888b.   .d8888b. 8888888 888b    888  .d8888b.
          d88P  Y88b 888     d88P" "Y88b d88P  Y88b  888   8888b   888 d88P  Y88b
          888    888 888     888     888 Y88b.       888   88888b  888 888    888
          888        888     888     888  "Y888b.    888   888Y88b 888 888
          888        888     888     888     "Y88b.  888   888 Y88b888 888  88888
          888    888 888     888     888       "888  888   888  Y88888 888    888
          Y88b  d88P 888     Y88b. .d88P Y88b  d88P  888   888   Y8888 Y88b  d88P
           "Y8888P"  88888888 "Y88888P"   "Y8888P" 8888888 888    Y888  "Y8888P88
   */

  when(SHUTDOWN)(handleExceptions {
    case Event(c: CMD_FULFILL_HTLC, d: DATA_SHUTDOWN) =>
      Try(Commitments.sendFulfill(d.commitments, c)) match {
        case Success((commitments1, fulfill)) =>
          if (c.commit) self ! CMD_SIGN
          handleCommandSuccess(sender, d.copy(commitments = commitments1)) sending fulfill
        case Failure(cause) => handleCommandError(cause, c)
      }

    case Event(fulfill: UpdateFulfillHtlc, d: DATA_SHUTDOWN) =>
      Try(Commitments.receiveFulfill(d.commitments, fulfill)) match {
        case Success(Right((commitments1, origin, htlc))) =>
          // we forward preimages as soon as possible to the upstream channel because it allows us to pull funds
          relayer ! ForwardFulfill(fulfill, origin, htlc)
          stay using d.copy(commitments = commitments1)
        case Success(Left(_)) => stay
        case Failure(cause) => handleLocalError(cause, d, Some(fulfill))
      }

    case Event(c: CMD_FAIL_HTLC, d: DATA_SHUTDOWN) =>
      Try(Commitments.sendFail(d.commitments, c, nodeParams.privateKey)) match {
        case Success((commitments1, fail)) =>
          if (c.commit) self ! CMD_SIGN
          handleCommandSuccess(sender, d.copy(commitments = commitments1)) sending fail
        case Failure(cause) => handleCommandError(cause, c)
      }

    case Event(c: CMD_FAIL_MALFORMED_HTLC, d: DATA_SHUTDOWN) =>
      Try(Commitments.sendFailMalformed(d.commitments, c)) match {
        case Success((commitments1, fail)) =>
          if (c.commit) self ! CMD_SIGN
          handleCommandSuccess(sender, d.copy(commitments = commitments1)) sending fail
        case Failure(cause) => handleCommandError(cause, c)
      }

    case Event(fail: UpdateFailHtlc, d: DATA_SHUTDOWN) =>
      Try(Commitments.receiveFail(d.commitments, fail)) match {
        case Success(Right((commitments1, _, _))) =>
          stay using d.copy(commitments = commitments1)
        case Success(Left(_)) => stay
        case Failure(cause) => handleLocalError(cause, d, Some(fail))
      }

    case Event(fail: UpdateFailMalformedHtlc, d: DATA_SHUTDOWN) =>
      Try(Commitments.receiveFailMalformed(d.commitments, fail)) match {
        case Success(Right((commitments1, _, _))) =>
          stay using d.copy(commitments = commitments1)
        case Success(Left(_)) => stay
        case Failure(cause) => handleLocalError(cause, d, Some(fail))
      }

    case Event(c: CMD_UPDATE_FEE, d: DATA_SHUTDOWN) =>
      Try(Commitments.sendFee(d.commitments, c)) match {
        case Success((commitments1, fee)) =>
          if (c.commit) self ! CMD_SIGN
          handleCommandSuccess(sender, d.copy(commitments = commitments1)) sending fee
        case Failure(cause) => handleCommandError(cause, c)
      }

    case Event(fee: UpdateFee, d: DATA_SHUTDOWN) =>
      Try(Commitments.receiveFee(d.commitments, fee, nodeParams.maxFeerateMismatch)) match {
        case Success(commitments1) => stay using d.copy(commitments = commitments1)
        case Failure(cause) => handleLocalError(cause, d, Some(fee))
      }

    case Event(c@CMD_SIGN, d: DATA_SHUTDOWN) =>
      d.commitments.remoteNextCommitInfo match {
        case _ if !Commitments.localHasChanges(d.commitments) =>
          log.debug("ignoring CMD_SIGN (nothing to sign)")
          stay
        case Right(_) =>
          Try(Commitments.sendCommit(d.commitments, keyManager)) match {
            case Success((commitments1, commit)) =>
              log.debug(s"sending a new sig, spec:\n${Commitments.specs2String(commitments1)}")
              commitments1.localChanges.signed.collect {
                case u: UpdateFulfillHtlc => relayer ! CommandBuffer.CommandAck(u.channelId, u.id)
                case u: UpdateFailHtlc => relayer ! CommandBuffer.CommandAck(u.channelId, u.id)
                case u: UpdateFailMalformedHtlc => relayer ! CommandBuffer.CommandAck(u.channelId, u.id)
              }
              context.system.eventStream.publish(ChannelSignatureSent(self, commitments1))
              // we expect a quick response from our peer
              setTimer(RevocationTimeout.toString, RevocationTimeout(commitments1.remoteCommit.index, peer = context.parent), timeout = nodeParams.revocationTimeout, repeat = false)
              handleCommandSuccess(sender, store(d.copy(commitments = commitments1))) sending commit
            case Failure(cause) => handleCommandError(cause, c)
          }
        case Left(waitForRevocation) =>
          log.debug(s"already in the process of signing, will sign again as soon as possible")
          stay using d.copy(commitments = d.commitments.copy(remoteNextCommitInfo = Left(waitForRevocation.copy(reSignAsap = true))))
      }

    case Event(commit: CommitSig, d@DATA_SHUTDOWN(_, localShutdown, remoteShutdown)) =>
      Try(Commitments.receiveCommit(d.commitments, commit, keyManager)) match {
        case Success((commitments1, revocation)) =>
          // we always reply with a revocation
          log.debug(s"received a new sig:\n${Commitments.specs2String(commitments1)}")
          context.system.eventStream.publish(ChannelSignatureReceived(self, commitments1))
          if (commitments1.hasNoPendingHtlcs) {
            if (d.commitments.localParams.isFunder) {
              // we are funder, need to initiate the negotiation by sending the first closing_signed
              val (closingTx, closingSigned) = Closing.makeFirstClosingTx(keyManager, commitments1, localShutdown.scriptPubKey, remoteShutdown.scriptPubKey)
              goto(NEGOTIATING) using store(DATA_NEGOTIATING(commitments1, localShutdown, remoteShutdown, List(List(ClosingTxProposed(closingTx.tx, closingSigned))), bestUnpublishedClosingTx_opt = None)) sending revocation :: closingSigned :: Nil
            } else {
              // we are fundee, will wait for their closing_signed
              goto(NEGOTIATING) using store(DATA_NEGOTIATING(commitments1, localShutdown, remoteShutdown, closingTxProposed = List(List()), bestUnpublishedClosingTx_opt = None)) sending revocation
            }
          } else {
            if (Commitments.localHasChanges(commitments1)) {
              // if we have newly acknowledged changes let's sign them
              self ! CMD_SIGN
            }
            stay using store(d.copy(commitments = commitments1)) sending revocation
          }
        case Failure(cause) => handleLocalError(cause, d, Some(commit))
      }

    case Event(revocation: RevokeAndAck, d@DATA_SHUTDOWN(commitments, localShutdown, remoteShutdown)) =>
      // we received a revocation because we sent a signature
      // => all our changes have been acked including the shutdown message
      Try(Commitments.receiveRevocation(commitments, revocation)) match {
        case Success((commitments1, forwards)) =>
          cancelTimer(RevocationTimeout.toString)
          log.debug(s"received a new rev, spec:\n${Commitments.specs2String(commitments1)}")
          forwards.foreach {
            case forwardAdd: ForwardAdd =>
              // BOLT 2: A sending node SHOULD fail to route any HTLC added after it sent shutdown.
              log.debug(s"closing in progress: failing ${forwardAdd.add}")
              self ! CMD_FAIL_HTLC(forwardAdd.add.id, Right(PermanentChannelFailure), commit = true)
            case forward =>
              log.debug(s"forwarding {} to relayer", forward)
              relayer ! forward
          }
          if (commitments1.hasNoPendingHtlcs) {
            log.debug(s"switching to NEGOTIATING spec:\n${Commitments.specs2String(commitments1)}")
            if (d.commitments.localParams.isFunder) {
              // we are funder, need to initiate the negotiation by sending the first closing_signed
              val (closingTx, closingSigned) = Closing.makeFirstClosingTx(keyManager, commitments1, localShutdown.scriptPubKey, remoteShutdown.scriptPubKey)
              goto(NEGOTIATING) using store(DATA_NEGOTIATING(commitments1, localShutdown, remoteShutdown, List(List(ClosingTxProposed(closingTx.tx, closingSigned))), bestUnpublishedClosingTx_opt = None)) sending closingSigned
            } else {
              // we are fundee, will wait for their closing_signed
              goto(NEGOTIATING) using store(DATA_NEGOTIATING(commitments1, localShutdown, remoteShutdown, closingTxProposed = List(List()), bestUnpublishedClosingTx_opt = None))
            }
          } else {
            if (Commitments.localHasChanges(commitments1) && d.commitments.remoteNextCommitInfo.left.map(_.reSignAsap) == Left(true)) {
              self ! CMD_SIGN
            }
            stay using store(d.copy(commitments = commitments1))
          }
        case Failure(cause) => handleLocalError(cause, d, Some(revocation))
      }

    case Event(r: RevocationTimeout, d: DATA_SHUTDOWN) => handleRevocationTimeout(r, d)

    case Event(c@CurrentBlockCount(count), d: DATA_SHUTDOWN) if d.commitments.timedoutOutgoingHtlcs(count).nonEmpty =>
      handleLocalError(HtlcTimedout(d.channelId, d.commitments.timedoutOutgoingHtlcs(count)), d, Some(c))

    case Event(c@CurrentFeerates(feerates), d: DATA_SHUTDOWN) =>
      val networkFeeratePerKw = feerates.blocks_2
      d.commitments.localParams.isFunder match {
        case true if Helpers.shouldUpdateFee(d.commitments.localCommit.spec.feeratePerKw, networkFeeratePerKw, nodeParams.updateFeeMinDiffRatio) =>
          self ! CMD_UPDATE_FEE(networkFeeratePerKw, commit = true)
          stay
        case false if Helpers.isFeeDiffTooHigh(d.commitments.localCommit.spec.feeratePerKw, networkFeeratePerKw, nodeParams.maxFeerateMismatch) =>
          handleLocalError(FeerateTooDifferent(d.channelId, localFeeratePerKw = networkFeeratePerKw, remoteFeeratePerKw = d.commitments.localCommit.spec.feeratePerKw), d, Some(c))
        case _ => stay
      }

    case Event(WatchEventSpent(BITCOIN_FUNDING_SPENT, tx), d: DATA_SHUTDOWN) if tx.txid == d.commitments.remoteCommit.txid => handleRemoteSpentCurrent(tx, d)

    case Event(WatchEventSpent(BITCOIN_FUNDING_SPENT, tx), d: DATA_SHUTDOWN) if Some(tx.txid) == d.commitments.remoteNextCommitInfo.left.toOption.map(_.nextRemoteCommit.txid) => handleRemoteSpentNext(tx, d)

    case Event(WatchEventSpent(BITCOIN_FUNDING_SPENT, tx), d: DATA_SHUTDOWN) => handleRemoteSpentOther(tx, d)

    case Event(c: CMD_CLOSE, d: DATA_SHUTDOWN) => handleCommandError(ClosingAlreadyInProgress(d.channelId), c)

    case Event(e: Error, d: DATA_SHUTDOWN) => handleRemoteError(e, d)

  })

  when(NEGOTIATING)(handleExceptions {
    case Event(c@ClosingSigned(_, remoteClosingFee, remoteSig), d: DATA_NEGOTIATING) =>
      log.info(s"received closingFeeSatoshis=$remoteClosingFee")
      Closing.checkClosingSignature(keyManager, d.commitments, d.localShutdown.scriptPubKey, d.remoteShutdown.scriptPubKey, Satoshi(remoteClosingFee), remoteSig) match {
        case Success(signedClosingTx) if Some(remoteClosingFee) == d.closingTxProposed.last.lastOption.map(_.localClosingSigned.feeSatoshis) || d.closingTxProposed.flatten.size >= MAX_NEGOTIATION_ITERATIONS =>
          // we close when we converge or when there were too many iterations
          handleMutualClose(signedClosingTx, Left(d.copy(bestUnpublishedClosingTx_opt = Some(signedClosingTx))))
        case Success(signedClosingTx) =>
          // if we are fundee and we were waiting for them to send their first closing_signed, we don't have a lastLocalClosingFee, so we compute a firstClosingFee
          val lastLocalClosingFee = d.closingTxProposed.last.lastOption.map(_.localClosingSigned.feeSatoshis).map(Satoshi)
          val nextClosingFee = Closing.nextClosingFee(
            localClosingFee = lastLocalClosingFee.getOrElse(Closing.firstClosingFee(d.commitments, d.localShutdown.scriptPubKey, d.remoteShutdown.scriptPubKey)),
            remoteClosingFee = Satoshi(remoteClosingFee))
          val (closingTx, closingSigned) = Closing.makeClosingTx(keyManager, d.commitments, d.localShutdown.scriptPubKey, d.remoteShutdown.scriptPubKey, nextClosingFee)
          if (Some(nextClosingFee) == lastLocalClosingFee) {
            // next computed fee is the same than the one we previously sent (probably because of rounding), let's close now
            handleMutualClose(signedClosingTx, Left(d.copy(bestUnpublishedClosingTx_opt = Some(signedClosingTx))))
          } else if (nextClosingFee == Satoshi(remoteClosingFee)) {
            // we have converged!
            val closingTxProposed1 = d.closingTxProposed match {
              case previousNegotiations :+ currentNegotiation => previousNegotiations :+ (currentNegotiation :+ ClosingTxProposed(closingTx.tx, closingSigned))
            }
            handleMutualClose(signedClosingTx, Left(store(d.copy(closingTxProposed = closingTxProposed1, bestUnpublishedClosingTx_opt = Some(signedClosingTx))))) sending closingSigned
          } else {
            log.info(s"proposing closingFeeSatoshis=${closingSigned.feeSatoshis}")
            val closingTxProposed1 = d.closingTxProposed match {
              case previousNegotiations :+ currentNegotiation => previousNegotiations :+ (currentNegotiation :+ ClosingTxProposed(closingTx.tx, closingSigned))
            }
            stay using store(d.copy(closingTxProposed = closingTxProposed1, bestUnpublishedClosingTx_opt = Some(signedClosingTx))) sending closingSigned
          }
        case Failure(cause) => handleLocalError(cause, d, Some(c))
      }

    case Event(WatchEventSpent(BITCOIN_FUNDING_SPENT, tx), d: DATA_NEGOTIATING) if d.closingTxProposed.flatten.map(_.unsignedTx.txid).contains(tx.txid) =>
      // they can publish a closing tx with any sig we sent them, even if we are not done negotiating
      handleMutualClose(tx, Left(d))

    case Event(WatchEventSpent(BITCOIN_FUNDING_SPENT, tx), d: DATA_NEGOTIATING) if tx.txid == d.commitments.remoteCommit.txid => handleRemoteSpentCurrent(tx, d)

    case Event(WatchEventSpent(BITCOIN_FUNDING_SPENT, tx), d: DATA_NEGOTIATING) if Some(tx.txid) == d.commitments.remoteNextCommitInfo.left.toOption.map(_.nextRemoteCommit.txid) => handleRemoteSpentNext(tx, d)

    case Event(WatchEventSpent(BITCOIN_FUNDING_SPENT, tx), d: DATA_NEGOTIATING) => handleRemoteSpentOther(tx, d)

    case Event(c: CMD_CLOSE, d: DATA_NEGOTIATING) => handleCommandError(ClosingAlreadyInProgress(d.channelId), c)

    case Event(e: Error, d: DATA_NEGOTIATING) => handleRemoteError(e, d)

  })

  when(CLOSING)(handleExceptions {
    case Event(c: CMD_FULFILL_HTLC, d: DATA_CLOSING) =>
      Try(Commitments.sendFulfill(d.commitments, c)) match {
        case Success((commitments1, _)) =>
          log.info(s"got valid payment preimage, recalculating transactions to redeem the corresponding htlc on-chain")
          val localCommitPublished1 = d.localCommitPublished.map {
            case localCommitPublished =>
              val localCommitPublished1 = Helpers.Closing.claimCurrentLocalCommitTxOutputs(keyManager, commitments1, localCommitPublished.commitTx)
              doPublish(localCommitPublished1)
              localCommitPublished1
          }
          val remoteCommitPublished1 = d.remoteCommitPublished.map {
            case remoteCommitPublished =>
              val remoteCommitPublished1 = Helpers.Closing.claimRemoteCommitTxOutputs(keyManager, commitments1, commitments1.remoteCommit, remoteCommitPublished.commitTx)
              doPublish(remoteCommitPublished1)
              remoteCommitPublished1
          }
          val nextRemoteCommitPublished1 = d.nextRemoteCommitPublished.map {
            case remoteCommitPublished =>
              val remoteCommitPublished1 = Helpers.Closing.claimRemoteCommitTxOutputs(keyManager, commitments1, commitments1.remoteCommit, remoteCommitPublished.commitTx)
              doPublish(remoteCommitPublished1)
              remoteCommitPublished1
          }
          stay using store(d.copy(commitments = commitments1, localCommitPublished = localCommitPublished1, remoteCommitPublished = remoteCommitPublished1, nextRemoteCommitPublished = nextRemoteCommitPublished1))
        case Failure(cause) => handleCommandError(cause, c)
      }

    case Event(WatchEventSpent(BITCOIN_FUNDING_SPENT, tx), d: DATA_CLOSING) =>
      if (d.mutualClosePublished.map(_.txid).contains(tx.txid)) {
        // we already know about this tx, probably because we have published it ourselves after successful negotiation
        stay
      } else if (d.mutualCloseProposed.map(_.txid).contains(tx.txid)) {
        // at any time they can publish a closing tx with any sig we sent them
        handleMutualClose(tx, Right(d))
      } else if (Some(tx.txid) == d.localCommitPublished.map(_.commitTx.txid)) {
        // this is because WatchSpent watches never expire and we are notified multiple times
        stay
      } else if (Some(tx.txid) == d.remoteCommitPublished.map(_.commitTx.txid)) {
        // this is because WatchSpent watches never expire and we are notified multiple times
        stay
      } else if (Some(tx.txid) == d.nextRemoteCommitPublished.map(_.commitTx.txid)) {
        // this is because WatchSpent watches never expire and we are notified multiple times
        stay
      } else if (Some(tx.txid) == d.futureRemoteCommitPublished.map(_.commitTx.txid)) {
        // this is because WatchSpent watches never expire and we are notified multiple times
        stay
      } else if (tx.txid == d.commitments.remoteCommit.txid) {
        // counterparty may attempt to spend its last commit tx at any time
        handleRemoteSpentCurrent(tx, d)
      } else if (Some(tx.txid) == d.commitments.remoteNextCommitInfo.left.toOption.map(_.nextRemoteCommit.txid)) {
        // counterparty may attempt to spend its last commit tx at any time
        handleRemoteSpentNext(tx, d)
      } else {
        // counterparty may attempt to spend a revoked commit tx at any time
        handleRemoteSpentOther(tx, d)
      }

    case Event(WatchEventSpent(BITCOIN_OUTPUT_SPENT, tx), d: DATA_CLOSING) =>
      // one of the outputs of the local/remote/revoked commit was spent
      // we just put a watch to be notified when it is confirmed
      blockchain ! WatchConfirmed(self, tx, nodeParams.minDepthBlocks, BITCOIN_TX_CONFIRMED(tx))
      // when a remote or local commitment tx containing outgoing htlcs is published on the network,
      // we watch it in order to extract payment preimage if funds are pulled by the counterparty
      // we can then use these preimages to fulfill origin htlcs
      log.info(s"processing BITCOIN_OUTPUT_SPENT with txid=${tx.txid} tx=$tx")
      val extracted = Closing.extractPreimages(d.commitments.localCommit, tx)
      extracted map { case (htlc, fulfill) =>
        d.commitments.originChannels.get(fulfill.id) match {
          case Some(origin) =>
            log.info(s"fulfilling htlc #${fulfill.id} paymentHash=${sha256(fulfill.paymentPreimage)} origin=$origin")
            relayer ! ForwardFulfill(fulfill, origin, htlc)
          case None =>
            // if we don't have the origin, it means that we already have forwarded the fulfill so that's not a big deal.
            // this can happen if they send a signature containing the fulfill, then fail the channel before we have time to sign it
            log.info(s"cannot fulfill htlc #${fulfill.id} paymentHash=${sha256(fulfill.paymentPreimage)} (origin not found)")
        }
      }
      val revokedCommitPublished1 = d.revokedCommitPublished.map { rev =>
        val (rev1, tx_opt) = Closing.claimRevokedHtlcTxOutputs(keyManager, d.commitments, rev, tx)
        tx_opt.foreach(claimTx => blockchain ! PublishAsap(claimTx))
        tx_opt.foreach(claimTx => blockchain ! WatchSpent(self, tx, claimTx.txIn.head.outPoint.index.toInt, BITCOIN_OUTPUT_SPENT))
        rev1
      }
      stay using store(d.copy(revokedCommitPublished = revokedCommitPublished1))

    case Event(WatchEventConfirmed(BITCOIN_TX_CONFIRMED(tx), blockHeight, _), d: DATA_CLOSING) =>
      log.info(s"txid=${tx.txid} has reached mindepth, updating closing state")
      // first we check if this tx belongs to one of the current local/remote commits and update it
      val localCommitPublished1 = d.localCommitPublished.map(Closing.updateLocalCommitPublished(_, tx))
      val remoteCommitPublished1 = d.remoteCommitPublished.map(Closing.updateRemoteCommitPublished(_, tx))
      val nextRemoteCommitPublished1 = d.nextRemoteCommitPublished.map(Closing.updateRemoteCommitPublished(_, tx))
      val futureRemoteCommitPublished1 = d.futureRemoteCommitPublished.map(Closing.updateRemoteCommitPublished(_, tx))
      val revokedCommitPublished1 = d.revokedCommitPublished.map(Closing.updateRevokedCommitPublished(_, tx))
      // if the local commitment tx just got confirmed, let's send an event telling when we will get the main output refund
      if (localCommitPublished1.map(_.commitTx.txid) == Some(tx.txid)) {
        context.system.eventStream.publish(LocalCommitConfirmed(self, remoteNodeId, d.channelId, blockHeight + d.commitments.remoteParams.toSelfDelay))
      }
      // we may need to fail some htlcs in case a commitment tx was published and they have reached the timeout threshold
      val timedoutHtlcs =
        Closing.timedoutHtlcs(d.commitments.localCommit, Satoshi(d.commitments.localParams.dustLimitSatoshis), tx) ++
          Closing.timedoutHtlcs(d.commitments.remoteCommit, Satoshi(d.commitments.remoteParams.dustLimitSatoshis), tx) ++
          d.commitments.remoteNextCommitInfo.left.toSeq.flatMap(r => Closing.timedoutHtlcs(r.nextRemoteCommit, Satoshi(d.commitments.remoteParams.dustLimitSatoshis), tx))
      timedoutHtlcs.foreach { add =>
        d.commitments.originChannels.get(add.id) match {
          case Some(origin) =>
            log.info(s"failing htlc #${add.id} paymentHash=${add.paymentHash} origin=$origin: htlc timed out")
            relayer ! Status.Failure(AddHtlcFailed(d.channelId, add.paymentHash, HtlcTimedout(d.channelId, Set(add)), origin, None, None))
          case None =>
            // same as for fulfilling the htlc (no big deal)
            log.info(s"cannot fail timedout htlc #${add.id} paymentHash=${add.paymentHash} (origin not found)")
        }
      }
      // we also need to fail outgoing htlcs that we know will never reach the blockchain
      val overridenHtlcs = Closing.overriddenHtlcs(d.commitments.localCommit, d.commitments.remoteCommit, d.commitments.remoteNextCommitInfo.left.toOption.map(_.nextRemoteCommit), tx)
      overridenHtlcs.foreach { add =>
        d.commitments.originChannels.get(add.id) match {
          case Some(origin) =>
            log.info(s"failing htlc #${add.id} paymentHash=${add.paymentHash} origin=$origin: overriden by local commit")
            relayer ! Status.Failure(AddHtlcFailed(d.channelId, add.paymentHash, HtlcOverridenByLocalCommit(d.channelId), origin, None, None))
          case None =>
            // same as for fulfilling the htlc (no big deal)
            log.info(s"cannot fail overriden htlc #${add.id} paymentHash=${add.paymentHash} (origin not found)")
        }
      }
      // then let's see if any of the possible close scenarii can be considered done
      val mutualCloseDone = d.mutualClosePublished.exists(_.txid == tx.txid) // this case is trivial, in a mutual close scenario we only need to make sure that one of the closing txes is confirmed
    val localCommitDone = localCommitPublished1.map(Closing.isLocalCommitDone(_)).getOrElse(false)
      val remoteCommitDone = remoteCommitPublished1.map(Closing.isRemoteCommitDone(_)).getOrElse(false)
      val nextRemoteCommitDone = nextRemoteCommitPublished1.map(Closing.isRemoteCommitDone(_)).getOrElse(false)
      val futureRemoteCommitDone = futureRemoteCommitPublished1.map(Closing.isRemoteCommitDone(_)).getOrElse(false)
      val revokedCommitDone = revokedCommitPublished1.map(Closing.isRevokedCommitDone(_)).exists(_ == true) // we only need one revoked commit done
    // finally, if one of the unilateral closes is done, we move to CLOSED state, otherwise we stay (note that we don't store the state)
    val d1 = d.copy(localCommitPublished = localCommitPublished1, remoteCommitPublished = remoteCommitPublished1, nextRemoteCommitPublished = nextRemoteCommitPublished1, futureRemoteCommitPublished = futureRemoteCommitPublished1, revokedCommitPublished = revokedCommitPublished1)
      // we also send events related to fee
      Closing.networkFeePaid(tx, d1) map { case (fee, desc) => feePaid(fee, tx, desc, d.channelId) }
      val closeType_opt = if (mutualCloseDone) {
        Some("mutual")
      } else if (localCommitDone) {
        Some("local")
      } else if (remoteCommitDone || nextRemoteCommitDone) {
        Some("remote")
      } else if (futureRemoteCommitDone) {
        Some("recovery")
      } else if (revokedCommitDone) {
        Some("revoked")
      } else {
        None
      }
      closeType_opt match {
        case Some(closeType) =>
          log.info(s"channel closed (type=$closeType)")
          context.system.eventStream.publish(ChannelClosed(self, d.channelId, closeType, d.commitments))
          goto(CLOSED) using store(d1)
        case None =>
          stay using store(d1)
      }

    case Event(_: ChannelReestablish, d: DATA_CLOSING) =>
      // they haven't detected that we were closing and are trying to reestablish a connection
      // we give them one of the published txes as a hint
      // note spendingTx != Nil (that's a requirement of DATA_CLOSING)
      val exc = FundingTxSpent(d.channelId, d.spendingTxes.head)
      val error = Error(d.channelId, exc.getMessage.getBytes)
      stay sending error

    case Event(c: CMD_CLOSE, d: DATA_CLOSING) => handleCommandError(ClosingAlreadyInProgress(d.channelId), c)

    case Event(e: Error, d: DATA_CLOSING) => handleRemoteError(e, d)

    case Event(INPUT_DISCONNECTED | INPUT_RECONNECTED(_, _, _), _) => stay // we don't really care at this point
  })

  when(CLOSED)(handleExceptions {
    case Event('shutdown, _) =>
      stateData match {
        case d: HasCommitments =>
          log.info(s"deleting database record for channelId=${d.channelId}")
          nodeParams.channelsDb.removeChannel(d.channelId)
        case _ => {}
      }
      log.info("shutting down")
      stop(FSM.Normal)

    case Event(MakeFundingTxResponse(fundingTx, _, _), _) =>
      // this may happen if connection is lost, or remote sends an error while we were waiting for the funding tx to be created by our wallet
      // in that case we rollback the tx
      wallet.rollback(fundingTx)
      stay

    case Event(INPUT_DISCONNECTED, _) => stay // we are disconnected, but it doesn't matter anymore
  })

  when(OFFLINE)(handleExceptions {
    case Event(INPUT_RECONNECTED(r, localInit, remoteInit), d: DATA_WAIT_FOR_REMOTE_PUBLISH_FUTURE_COMMITMENT) =>
      forwarder ! r
      // they already proved that we have an outdated commitment
      // there isn't much to do except asking them again to publish their current commitment by sending an error
      val exc = PleasePublishYourCommitment(d.channelId)
      val error = Error(d.channelId, exc.getMessage.getBytes)
      val d1 = Helpers.updateFeatures(d, localInit, remoteInit)
      goto(WAIT_FOR_REMOTE_PUBLISH_FUTURE_COMMITMENT) using d1 sending error

    case Event(INPUT_RECONNECTED(r, localInit, remoteInit), d: HasCommitments) =>
      forwarder ! r

      val yourLastPerCommitmentSecret = d.commitments.remotePerCommitmentSecrets.lastIndex.flatMap(d.commitments.remotePerCommitmentSecrets.getHash).getOrElse(Sphinx zeroes 32)
      val myCurrentPerCommitmentPoint = keyManager.commitmentPoint(d.commitments.localParams.channelKeyPath, d.commitments.localCommit.index)

      val channelReestablish = ChannelReestablish(
        channelId = d.channelId,
        nextLocalCommitmentNumber = d.commitments.localCommit.index + 1,
        nextRemoteRevocationNumber = d.commitments.remoteCommit.index,
        yourLastPerCommitmentSecret = Some(Scalar(yourLastPerCommitmentSecret)),
        myCurrentPerCommitmentPoint = Some(myCurrentPerCommitmentPoint)
      )

      // we update local/remote connection-local global/local features, we don't persist it right now
      val d1 = Helpers.updateFeatures(d, localInit, remoteInit)

      goto(SYNCING) using d1 sending channelReestablish

    case Event(c@CurrentBlockCount(count), d: HasCommitments) if d.commitments.timedoutOutgoingHtlcs(count).nonEmpty =>
      // note: this can only happen if state is NORMAL or SHUTDOWN
      // -> in NEGOTIATING there are no more htlcs
      // -> in CLOSING we either have mutual closed (so no more htlcs), or already have unilaterally closed (so no action required), and we can't be in OFFLINE state anyway
      handleLocalError(HtlcTimedout(d.channelId, d.commitments.timedoutOutgoingHtlcs(count)), d, Some(c))

    case Event(CMD_UPDATE_RELAY_FEE(feeBaseMsat, feeProportionalMillionths), d: DATA_NORMAL) =>
      log.info(s"updating relay fees: prevFeeBaseMsat={} nextFeeBaseMsat={} prevFeeProportionalMillionths={} nextFeeProportionalMillionths={}", d.channelUpdate.feeBaseMsat, feeBaseMsat, d.channelUpdate.feeProportionalMillionths, feeProportionalMillionths)
      val channelUpdate = Announcements.makeChannelUpdate(nodeParams.chainHash, nodeParams.privateKey, remoteNodeId, d.shortChannelId, d.channelUpdate.cltvExpiryDelta, d.channelUpdate.htlcMinimumMsat, feeBaseMsat, feeProportionalMillionths, d.commitments.localCommit.spec.totalFunds, enable = false)
      // we're in OFFLINE state, we don't broadcast the new update right away, we will do that when next time we go to NORMAL state
      stay using store(d.copy(channelUpdate = channelUpdate)) replying "ok"

    // just ignore this, we will put a new watch when we reconnect, and we'll be notified again
    case Event(WatchEventConfirmed(BITCOIN_FUNDING_DEPTHOK | BITCOIN_FUNDING_DEEPLYBURIED, _, _), _) => stay

    case Event(WatchEventSpent(BITCOIN_FUNDING_SPENT, tx), d: DATA_NEGOTIATING) if d.closingTxProposed.flatten.map(_.unsignedTx.txid).contains(tx.txid) => handleMutualClose(tx, Left(d))

    case Event(WatchEventSpent(BITCOIN_FUNDING_SPENT, tx), d: HasCommitments) if tx.txid == d.commitments.remoteCommit.txid => handleRemoteSpentCurrent(tx, d)

    case Event(WatchEventSpent(BITCOIN_FUNDING_SPENT, tx), d: HasCommitments) if d.commitments.remoteNextCommitInfo.left.toOption.map(_.nextRemoteCommit.txid).contains(tx.txid) => handleRemoteSpentNext(tx, d)

    case Event(WatchEventSpent(BITCOIN_FUNDING_SPENT, tx), d: DATA_WAIT_FOR_REMOTE_PUBLISH_FUTURE_COMMITMENT) => handleRemoteSpentFuture(tx, d)

    case Event(WatchEventSpent(BITCOIN_FUNDING_SPENT, tx), d: HasCommitments) => handleRemoteSpentOther(tx, d)

  })

  when(SYNCING)(handleExceptions {
    case Event(_: ChannelReestablish, d: DATA_WAIT_FOR_FUNDING_CONFIRMED) =>
      // we put back the watch (operation is idempotent) because the event may have been fired while we were in OFFLINE
      blockchain ! WatchConfirmed(self, d.commitments.commitInput.outPoint.txid, d.commitments.commitInput.txOut.publicKeyScript, nodeParams.minDepthBlocks, BITCOIN_FUNDING_DEPTHOK)
      goto(WAIT_FOR_FUNDING_CONFIRMED)

    case Event(_: ChannelReestablish, d: DATA_WAIT_FOR_FUNDING_LOCKED) =>
      log.debug(s"re-sending fundingLocked")
      val nextPerCommitmentPoint = keyManager.commitmentPoint(d.commitments.localParams.channelKeyPath, 1)
      val fundingLocked = FundingLocked(d.commitments.channelId, nextPerCommitmentPoint)
      goto(WAIT_FOR_FUNDING_LOCKED) sending fundingLocked

    case Event(channelReestablish: ChannelReestablish, d: DATA_NORMAL) =>
      channelReestablish match {
        case ChannelReestablish(_, _, nextRemoteRevocationNumber, Some(yourLastPerCommitmentSecret), _) if !Helpers.checkLocalCommit(d, nextRemoteRevocationNumber) =>
          // if next_remote_revocation_number is greater than our local commitment index, it means that either we are using an outdated commitment, or they are lying
          // but first we need to make sure that the last per_commitment_secret that they claim to have received from us is correct for that next_remote_revocation_number minus 1
          if (keyManager.commitmentSecret(d.commitments.localParams.channelKeyPath, nextRemoteRevocationNumber - 1) == yourLastPerCommitmentSecret) {
            log.warning(s"counterparty proved that we have an outdated (revoked) local commitment!!! ourCommitmentNumber=${d.commitments.localCommit.index} theirCommitmentNumber=${nextRemoteRevocationNumber}")
            // their data checks out, we indeed seem to be using an old revoked commitment, and must absolutely *NOT* publish it, because that would be a cheating attempt and they
            // would punish us by taking all the funds in the channel
            val exc = PleasePublishYourCommitment(d.channelId)
            val error = Error(d.channelId, exc.getMessage.getBytes)
            goto(WAIT_FOR_REMOTE_PUBLISH_FUTURE_COMMITMENT) using store(DATA_WAIT_FOR_REMOTE_PUBLISH_FUTURE_COMMITMENT(d.commitments, channelReestablish)) sending error
          } else {
            // they lied! the last per_commitment_secret they claimed to have received from us is invalid
            throw InvalidRevokedCommitProof(d.channelId, d.commitments.localCommit.index, nextRemoteRevocationNumber, yourLastPerCommitmentSecret)
          }
        case ChannelReestablish(_, nextLocalCommitmentNumber, _, _, _) if !Helpers.checkRemoteCommit(d, nextLocalCommitmentNumber) =>
          // if next_local_commit_number is more than one more our remote commitment index, it means that either we are using an outdated commitment, or they are lying
          log.warning(s"counterparty says that they have a more recent commitment than the one we know of!!! ourCommitmentNumber=${d.commitments.remoteNextCommitInfo.left.toOption.map(_.nextRemoteCommit.index).getOrElse(d.commitments.remoteCommit.index)} theirCommitmentNumber=${nextLocalCommitmentNumber}")
          // there is no way to make sure that they are saying the truth, the best thing to do is ask them to publish their commitment right now
          // maybe they will publish their commitment, in that case we need to remember their commitment point in order to be able to claim our outputs
          // not that if they don't comply, we could publish our own commitment (it is not stale, otherwise we would be in the case above)
          val exc = PleasePublishYourCommitment(d.channelId)
          val error = Error(d.channelId, exc.getMessage.getBytes)
          goto(WAIT_FOR_REMOTE_PUBLISH_FUTURE_COMMITMENT) using store(DATA_WAIT_FOR_REMOTE_PUBLISH_FUTURE_COMMITMENT(d.commitments, channelReestablish)) sending error
        case _ =>
          // normal case, our data is up-to-date
          if (channelReestablish.nextLocalCommitmentNumber == 1 && d.commitments.localCommit.index == 0) {
            // If next_local_commitment_number is 1 in both the channel_reestablish it sent and received, then the node MUST retransmit funding_locked, otherwise it MUST NOT
            log.debug(s"re-sending fundingLocked")
            val nextPerCommitmentPoint = keyManager.commitmentPoint(d.commitments.localParams.channelKeyPath, 1)
            val fundingLocked = FundingLocked(d.commitments.channelId, nextPerCommitmentPoint)
            forwarder ! fundingLocked
          }

          val commitments1 = handleSync(channelReestablish, d)

          // BOLT 2: A node if it has sent a previous shutdown MUST retransmit shutdown.
          d.localShutdown.foreach {
            localShutdown =>
              log.debug(s"re-sending localShutdown")
              forwarder ! localShutdown
          }

          if (!d.buried) {
            // even if we were just disconnected/reconnected, we need to put back the watch because the event may have been
            // fired while we were in OFFLINE (if not, the operation is idempotent anyway)
            blockchain ! WatchConfirmed(self, d.commitments.commitInput.outPoint.txid, d.commitments.commitInput.txOut.publicKeyScript, ANNOUNCEMENTS_MINCONF, BITCOIN_FUNDING_DEEPLYBURIED)
          } else {
            // channel has been buried enough, should we (re)send our announcement sigs?
            d.channelAnnouncement match {
              case None if !d.commitments.announceChannel =>
                // that's a private channel, nothing to do
                ()
              case None =>
                // BOLT 7: a node SHOULD retransmit the announcement_signatures message if it has not received an announcement_signatures message
                val localAnnSigs = Helpers.makeAnnouncementSignatures(nodeParams, d.commitments, d.shortChannelId)
                forwarder ! localAnnSigs
              case Some(_) =>
                // channel was already announced, nothing to do
                ()
            }
          }
          // re-enable the channel
          val channelUpdate = Announcements.makeChannelUpdate(nodeParams.chainHash, nodeParams.privateKey, remoteNodeId, d.shortChannelId, nodeParams.expiryDeltaBlocks, d.commitments.remoteParams.htlcMinimumMsat, d.channelUpdate.feeBaseMsat, d.channelUpdate.feeProportionalMillionths, d.commitments.localCommit.spec.totalFunds, enable = Helpers.aboveReserve(d.commitments))

          goto(NORMAL) using d.copy(commitments = commitments1, channelUpdate = channelUpdate)
      }

    case Event(channelReestablish: ChannelReestablish, d: DATA_SHUTDOWN) =>
      val commitments1 = handleSync(channelReestablish, d)
      // BOLT 2: A node if it has sent a previous shutdown MUST retransmit shutdown.
      goto(SHUTDOWN) using d.copy(commitments = commitments1) sending d.localShutdown

    case Event(_: ChannelReestablish, d: DATA_NEGOTIATING) =>
      // BOLT 2: A node if it has sent a previous shutdown MUST retransmit shutdown.
      // negotiation restarts from the beginning, and is initialized by the funder
      // note: in any case we still need to keep all previously sent closing_signed, because they may publish one of them
      if (d.commitments.localParams.isFunder) {
        // we could use the last closing_signed we sent, but network fees may have changed while we were offline so it is better to restart from scratch
        val (closingTx, closingSigned) = Closing.makeFirstClosingTx(keyManager, d.commitments, d.localShutdown.scriptPubKey, d.remoteShutdown.scriptPubKey)
        val closingTxProposed1 = d.closingTxProposed :+ List(ClosingTxProposed(closingTx.tx, closingSigned))
        goto(NEGOTIATING) using store(d.copy(closingTxProposed = closingTxProposed1)) sending d.localShutdown :: closingSigned :: Nil
      } else {
        // we start a new round of negotiation
        val closingTxProposed1 = if (d.closingTxProposed.last.isEmpty) d.closingTxProposed else d.closingTxProposed :+ List()
        goto(NEGOTIATING) using d.copy(closingTxProposed = closingTxProposed1) sending d.localShutdown
      }

    case Event(c@CurrentBlockCount(count), d: HasCommitments) if d.commitments.timedoutOutgoingHtlcs(count).nonEmpty =>
      handleLocalError(HtlcTimedout(d.channelId, d.commitments.timedoutOutgoingHtlcs(count)), d, Some(c))

    // just ignore this, we will put a new watch when we reconnect, and we'll be notified again
    case Event(WatchEventConfirmed(BITCOIN_FUNDING_DEPTHOK | BITCOIN_FUNDING_DEEPLYBURIED, _, _), _) => stay

    case Event(WatchEventSpent(BITCOIN_FUNDING_SPENT, tx), d: DATA_NEGOTIATING) if d.closingTxProposed.flatten.map(_.unsignedTx.txid).contains(tx.txid) => handleMutualClose(tx, Left(d))

    case Event(WatchEventSpent(BITCOIN_FUNDING_SPENT, tx), d: HasCommitments) if tx.txid == d.commitments.remoteCommit.txid => handleRemoteSpentCurrent(tx, d)

    case Event(WatchEventSpent(BITCOIN_FUNDING_SPENT, tx), d: HasCommitments) if d.commitments.remoteNextCommitInfo.left.toOption.map(_.nextRemoteCommit.txid).contains(tx.txid) => handleRemoteSpentNext(tx, d)

    case Event(WatchEventSpent(BITCOIN_FUNDING_SPENT, tx), d: HasCommitments) => handleRemoteSpentOther(tx, d)

    case Event(e: Error, d: HasCommitments) => handleRemoteError(e, d)
  })

  when(WAIT_FOR_REMOTE_PUBLISH_FUTURE_COMMITMENT)(handleExceptions {
    case Event(WatchEventSpent(BITCOIN_FUNDING_SPENT, tx), d: DATA_WAIT_FOR_REMOTE_PUBLISH_FUTURE_COMMITMENT) => handleRemoteSpentFuture(tx, d)
  })

  def errorStateHandler: StateFunction = {
    case Event('nevermatches, _) => stay // we can't define a state with no event handler, so we put a dummy one here
  }

  when(ERR_INFORMATION_LEAK)(errorStateHandler)

  when(ERR_FUNDING_TIMEOUT)(errorStateHandler)

  when(ERR_FUNDING_LOST)(errorStateHandler)

  whenUnhandled {

    case Event(INPUT_DISCONNECTED, _) => goto(OFFLINE)

    case Event(WatchEventLost(BITCOIN_FUNDING_LOST), _) => goto(ERR_FUNDING_LOST)

    case Event(CMD_GETSTATE, _) =>
      sender ! stateName
      stay

    case Event(CMD_GETSTATEDATA, _) =>
      sender ! stateData
      stay

    case Event(CMD_GETINFO, _) =>
      val channelId = Helpers.getChannelId(stateData)
      sender ! RES_GETINFO(remoteNodeId, channelId, stateName, stateData)
      stay

    case Event(c: CMD_ADD_HTLC, d: HasCommitments) =>
      log.info(s"rejecting htlc request in state=$stateName")
      val error = ChannelUnavailable(d.channelId)
      d match {
        case normal: DATA_NORMAL => handleCommandError(AddHtlcFailed(d.channelId, c.paymentHash, error, origin(c), Some(normal.channelUpdate), Some(c)), c) // can happen if we are in OFFLINE or SYNCING state (channelUpdate will have enable=false)
        case _ => handleCommandError(AddHtlcFailed(d.channelId, c.paymentHash, error, origin(c), None, Some(c)), c) // we don't provide a channel_update: this will be a permanent channel failure
      }

    case Event(c: CMD_CLOSE, d) => handleCommandError(CommandUnavailableInThisState(Helpers.getChannelId(d), "close", stateName), c)

    case Event(c@CMD_FORCECLOSE, d) =>
      d match {
        case data: HasCommitments => handleLocalError(ForcedLocalCommit(data.channelId), data, Some(c)) replying "ok"
        case _ => handleCommandError(CommandUnavailableInThisState(Helpers.getChannelId(d), "forceclose", stateName), c)
      }

    case Event(c: CMD_UPDATE_RELAY_FEE, d) => handleCommandError(CommandUnavailableInThisState(Helpers.getChannelId(d), "updaterelayfee", stateName), c)

    // we only care about this event in NORMAL and SHUTDOWN state, and there may be cases where the task is not cancelled
    case Event(_: RevocationTimeout, _) => stay

    // we only care about this event in NORMAL and SHUTDOWN state, and we never unregister to the event stream
    case Event(CurrentBlockCount(_), _) => stay

    // we only care about this event in NORMAL and SHUTDOWN state, and we never unregister to the event stream
    case Event(CurrentFeerates(_), _) => stay

    // we only care about this event in NORMAL state, and the scheduler is never disabled
    case Event(TickRefreshChannelUpdate, _) => stay

    // we receive this when we send command to ourselves
    case Event("ok", _) => stay

    // when we realize we need to update our network fees, we send a CMD_UPDATE_FEE to ourselves which may result in this error being sent back to ourselves, this can be ignored
    case Event(Status.Failure(_: CannotAffordFees), _) => stay

    case Event(WatchEventSpent(BITCOIN_FUNDING_SPENT, tx), d: HasCommitments) if tx.txid == d.commitments.localCommit.publishableTxs.commitTx.tx.txid =>
      log.warning(s"processing local commit spent in catch-all handler")
      spendLocalCurrent(d)
  }

  onTransition {
    case WAIT_FOR_INIT_INTERNAL -> WAIT_FOR_INIT_INTERNAL => () // called at channel initialization
    case state -> nextState =>
      if (state != nextState) {
        context.system.eventStream.publish(ChannelStateChanged(self, context.parent, remoteNodeId, state, nextState, nextStateData))
      }
      if (nextState == CLOSED) {
        // channel is closed, scheduling this actor for self destruction
        context.system.scheduler.scheduleOnce(10 seconds, self, 'shutdown)
      }

      if (nextState == OFFLINE) {
        // we can cancel the timer, we are not expecting anything when disconnected
        cancelTimer(RevocationTimeout.toString)
      }

      // if channel is private, we send the channel_update directly to remote
      // they need it "to learn the other end's forwarding parameters" (BOLT 7)
      (stateData, nextStateData) match {
        case (d1: DATA_NORMAL, d2: DATA_NORMAL) if !d1.commitments.announceChannel && !d1.buried && d2.buried =>
          // for a private channel, when the tx was just buried we need to send the channel_update to our peer (even if it didn't change)
          forwarder ! d2.channelUpdate
        case (d1: DATA_NORMAL, d2: DATA_NORMAL) if !d1.commitments.announceChannel && d1.channelUpdate != d2.channelUpdate && d2.buried =>
          // otherwise, we only send it when it is different, and tx is already buried
          forwarder ! d2.channelUpdate
        case _ => ()
      }

      (stateData, nextStateData) match {
        case (d1: DATA_NORMAL, d2: DATA_NORMAL) if d1.channelUpdate == d2.channelUpdate && d1.channelAnnouncement == d2.channelAnnouncement =>
          // don't do anything if neither the channel_update nor the channel_announcement didn't change
          ()
        case (_, normal: DATA_NORMAL) =>
          // whenever we go to a state with NORMAL data (can be OFFLINE or NORMAL), we send out the new channel_update (most of the time it will just be to enable/disable the channel)
          context.system.eventStream.publish(LocalChannelUpdate(self, normal.commitments.channelId, normal.shortChannelId, normal.commitments.remoteParams.nodeId, normal.channelAnnouncement, normal.channelUpdate, normal.commitments))
        case (normal: DATA_NORMAL, _) =>
          // when we finally leave the NORMAL state (or OFFLINE with NORMAL data) to go to SHUTDOWN/NEGOTIATING/CLOSING/ERR*, we advertise the fact that channel can't be used for payments anymore
          // if the channel is private we don't really need to tell the counterparty because it is already aware that the channel is being closed
          context.system.eventStream.publish(LocalChannelDown(self, normal.commitments.channelId, normal.shortChannelId, normal.commitments.remoteParams.nodeId))
        case _ => ()
      }
  }

  /*
          888    888        d8888 888b    888 8888888b.  888      8888888888 8888888b.   .d8888b.
          888    888       d88888 8888b   888 888  "Y88b 888      888        888   Y88b d88P  Y88b
          888    888      d88P888 88888b  888 888    888 888      888        888    888 Y88b.
          8888888888     d88P 888 888Y88b 888 888    888 888      8888888    888   d88P  "Y888b.
          888    888    d88P  888 888 Y88b888 888    888 888      888        8888888P"      "Y88b.
          888    888   d88P   888 888  Y88888 888    888 888      888        888 T88b         "888
          888    888  d8888888888 888   Y8888 888  .d88P 888      888        888  T88b  Y88b  d88P
          888    888 d88P     888 888    Y888 8888888P"  88888888 8888888888 888   T88b  "Y8888P"
   */

  /**
    * This function is used to return feedback to user at channel opening
    */
  def replyToUser(message: Either[Channel.ChannelError, String]) = {
    val m = message match {
      case Left(LocalError(t)) => Status.Failure(t)
      case Left(RemoteError(e)) => Status.Failure(new RuntimeException(s"peer sent error: '${if (isAsciiPrintable(e.data)) new String(e.data, StandardCharsets.US_ASCII) else e.data.toString()}'"))
      case Right(s) => s
    }
    origin_opt.map(_ ! m)
  }

  def handleCommandSuccess(sender: ActorRef, newData: Data) = {
    stay using newData replying "ok"
  }

  def handleCommandError(cause: Throwable, cmd: Command) = {
    log.error(s"${cause.getMessage} while processing cmd=${cmd.getClass.getSimpleName} in state=$stateName")
    cause match {
      case _: ChannelException => ()
      case _ => log.error(cause, s"msg=$cmd stateData=$stateData ")
    }
    stay replying Status.Failure(cause)
  }

  def handleRevocationTimeout(revocationTimeout: RevocationTimeout, d: HasCommitments) = {
    d.commitments.remoteNextCommitInfo match {
      case Left(waitingForRevocation) if revocationTimeout.remoteCommitNumber + 1 == waitingForRevocation.nextRemoteCommit.index =>
        log.warning(s"waited for too long for a revocation to remoteCommitNumber=${revocationTimeout.remoteCommitNumber}, disconnecting")
        revocationTimeout.peer ! Peer.Disconnect
      case _ => ()
    }
    stay
  }

  def handleLocalError(cause: Throwable, d: Data, msg: Option[Any]) = {
    cause match {
      case _: ForcedLocalCommit => log.warning(s"force-closing channel at user request")
      case _ => log.error(s"${cause.getMessage} while processing msg=${msg.getOrElse("n/a").getClass.getSimpleName} in state=$stateName")
    }
    cause match {
      case _: ChannelException => ()
      case _ => log.error(cause, s"msg=${msg.getOrElse("n/a")} stateData=$stateData ")
    }
    val error = Error(Helpers.getChannelId(d), cause.getMessage.getBytes)
    context.system.eventStream.publish(ChannelFailed(self, Helpers.getChannelId(stateData), remoteNodeId, stateData, LocalError(cause)))

    d match {
      case negotiating@DATA_NEGOTIATING(_, _, _, _, Some(bestUnpublishedClosingTx)) =>
        log.info(s"we have a valid closing tx, publishing it instead of our commitment: closingTxId=${bestUnpublishedClosingTx.txid}")
        // if we were in the process of closing and already received a closing sig from the counterparty, it's always better to use that
        handleMutualClose(bestUnpublishedClosingTx, Left(negotiating))
      case dd: HasCommitments => spendLocalCurrent(dd) sending error // otherwise we use our current commitment
      case _ => goto(CLOSED) sending error // when there is no commitment yet, we just send an error to our peer and go to CLOSED state
    }
  }

  def handleRemoteError(e: Error, d: Data) = {
    // see BOLT 1: only print out data verbatim if is composed of printable ASCII characters
    log.error(s"peer sent error: ascii='${if (isAsciiPrintable(e.data)) new String(e.data, StandardCharsets.US_ASCII) else "n/a"}' bin=${e.data}")
    context.system.eventStream.publish(ChannelFailed(self, Helpers.getChannelId(stateData), remoteNodeId, stateData, RemoteError(e)))

    d match {
      case _: DATA_CLOSING => stay // nothing to do, there is already a spending tx published
      case negotiating@DATA_NEGOTIATING(_, _, _, _, Some(bestUnpublishedClosingTx)) =>
        // if we were in the process of closing and already received a closing sig from the counterparty, it's always better to use that
        handleMutualClose(bestUnpublishedClosingTx, Left(negotiating))
      case hasCommitments: HasCommitments => spendLocalCurrent(hasCommitments)
      case _ => goto(CLOSED) // when there is no commitment yet, we just go to CLOSED state in case an error occurs
    }
  }

  def handleMutualClose(closingTx: Transaction, d: Either[DATA_NEGOTIATING, DATA_CLOSING]) = {
    log.info(s"closing tx published: closingTxId=${closingTx.txid}")

    doPublish(closingTx)

    val nextData = d match {
      case Left(negotiating) => DATA_CLOSING(negotiating.commitments, negotiating.closingTxProposed.flatten.map(_.unsignedTx), mutualClosePublished = closingTx :: Nil)
      case Right(closing) => closing.copy(mutualClosePublished = closing.mutualClosePublished :+ closingTx)
    }
    goto(CLOSING) using store(nextData)
  }

  def doPublish(closingTx: Transaction) = {
    blockchain ! PublishAsap(closingTx)
    blockchain ! WatchConfirmed(self, closingTx, nodeParams.minDepthBlocks, BITCOIN_TX_CONFIRMED(closingTx))
  }

  def spendLocalCurrent(d: HasCommitments) = {

    val outdatedCommitment = d match {
      case _: DATA_WAIT_FOR_REMOTE_PUBLISH_FUTURE_COMMITMENT => true
      case closing: DATA_CLOSING if closing.futureRemoteCommitPublished.isDefined => true
      case _ => false
    }

    if (outdatedCommitment) {
      log.warning("we have an outdated commitment: will not publish our local tx")
      stay
    } else {
      val commitTx = d.commitments.localCommit.publishableTxs.commitTx.tx

      val localCommitPublished = Helpers.Closing.claimCurrentLocalCommitTxOutputs(keyManager, d.commitments, commitTx)
      doPublish(localCommitPublished)

      val nextData = d match {
        case closing: DATA_CLOSING => closing.copy(localCommitPublished = Some(localCommitPublished))
        case negotiating: DATA_NEGOTIATING => DATA_CLOSING(d.commitments, negotiating.closingTxProposed.flatten.map(_.unsignedTx), localCommitPublished = Some(localCommitPublished))
        case _ => DATA_CLOSING(d.commitments, mutualCloseProposed = Nil, localCommitPublished = Some(localCommitPublished))
      }

      goto(CLOSING) using store(nextData)
    }
  }

  /**
    * This helper method will publish txes only if they haven't yet reached minDepth
    *
    * @param txes
    * @param irrevocablySpent
    */
  def publishIfNeeded(txes: Iterable[Transaction], irrevocablySpent: Map[OutPoint, BinaryData]) = {
    val (skip, process) = txes.partition(Closing.inputsAlreadySpent(_, irrevocablySpent))
    process.foreach { tx =>
      log.info(s"publishing txid=${tx.txid}")
      blockchain ! PublishAsap(tx)
    }
    skip.foreach(tx => log.info(s"no need to republish txid=${tx.txid}, it has already been confirmed"))
  }

  /**
    * This helper method will watch txes only if they haven't yet reached minDepth
    *
    * @param txes
    * @param irrevocablySpent
    */
  def watchConfirmedIfNeeded(txes: Iterable[Transaction], irrevocablySpent: Map[OutPoint, BinaryData]) = {
    val (skip, process) = txes.partition(Closing.inputsAlreadySpent(_, irrevocablySpent))
    process.foreach(tx => blockchain ! WatchConfirmed(self, tx, nodeParams.minDepthBlocks, BITCOIN_TX_CONFIRMED(tx)))
    skip.foreach(tx => log.info(s"no need to watch txid=${tx.txid}, it has already been confirmed"))
  }

  /**
    * This helper method will watch txes only if the utxo they spend hasn't already been irrevocably spent
    *
    * @param parentTx
    * @param txes
    * @param irrevocablySpent
    */
  def watchSpentIfNeeded(parentTx: Transaction, txes: Iterable[Transaction], irrevocablySpent: Map[OutPoint, BinaryData]) = {
    val (skip, process) = txes.partition(Closing.inputsAlreadySpent(_, irrevocablySpent))
    process.foreach(tx => blockchain ! WatchSpent(self, parentTx, tx.txIn.head.outPoint.index.toInt, BITCOIN_OUTPUT_SPENT))
    skip.foreach(tx => log.info(s"no need to watch txid=${tx.txid}, it has already been confirmed"))
  }

  def doPublish(localCommitPublished: LocalCommitPublished) = {
    import localCommitPublished._

    val publishQueue = List(commitTx) ++ claimMainDelayedOutputTx ++ htlcSuccessTxs ++ htlcTimeoutTxs ++ claimHtlcDelayedTxs
    publishIfNeeded(publishQueue, irrevocablySpent)

    // we watch:
    // - the commitment tx itself, so that we can handle the case where we don't have any outputs
    // - 'final txes' that send funds to our wallet and that spend outputs that only us control
    val watchConfirmedQueue = List(commitTx) ++ claimMainDelayedOutputTx ++ claimHtlcDelayedTxs
    watchConfirmedIfNeeded(watchConfirmedQueue, irrevocablySpent)

    // we watch outputs of the commitment tx that both parties may spend
    val watchSpentQueue = htlcSuccessTxs ++ htlcTimeoutTxs
    watchSpentIfNeeded(commitTx, watchSpentQueue, irrevocablySpent)
  }

  def handleRemoteSpentCurrent(commitTx: Transaction, d: HasCommitments) = {
    log.warning(s"they published their current commit in txid=${commitTx.txid}")
    require(commitTx.txid == d.commitments.remoteCommit.txid, "txid mismatch")

    val remoteCommitPublished = Helpers.Closing.claimRemoteCommitTxOutputs(keyManager, d.commitments, d.commitments.remoteCommit, commitTx)
    doPublish(remoteCommitPublished)

    val nextData = d match {
      case closing: DATA_CLOSING => closing.copy(remoteCommitPublished = Some(remoteCommitPublished))
      case negotiating: DATA_NEGOTIATING => DATA_CLOSING(d.commitments, negotiating.closingTxProposed.flatten.map(_.unsignedTx), remoteCommitPublished = Some(remoteCommitPublished))
      case _ => DATA_CLOSING(d.commitments, mutualCloseProposed = Nil, remoteCommitPublished = Some(remoteCommitPublished))
    }

    goto(CLOSING) using store(nextData)
  }

  def handleRemoteSpentFuture(commitTx: Transaction, d: DATA_WAIT_FOR_REMOTE_PUBLISH_FUTURE_COMMITMENT) = {
    log.warning(s"they published their future commit (because we asked them to) in txid=${commitTx.txid}")
    // if we are in this state, then this field is defined
    val remotePerCommitmentPoint = d.remoteChannelReestablish.myCurrentPerCommitmentPoint.get
    val remoteCommitPublished = Helpers.Closing.claimRemoteCommitMainOutput(keyManager, d.commitments, remotePerCommitmentPoint, commitTx)
    val nextData = DATA_CLOSING(d.commitments, Nil, futureRemoteCommitPublished = Some(remoteCommitPublished))

    doPublish(remoteCommitPublished)
    goto(CLOSING) using store(nextData)
  }

  def handleRemoteSpentNext(commitTx: Transaction, d: HasCommitments) = {
    log.warning(s"they published their next commit in txid=${commitTx.txid}")
    require(d.commitments.remoteNextCommitInfo.isLeft, "next remote commit must be defined")
    val remoteCommit = d.commitments.remoteNextCommitInfo.left.get.nextRemoteCommit
    require(commitTx.txid == remoteCommit.txid, "txid mismatch")

    val remoteCommitPublished = Helpers.Closing.claimRemoteCommitTxOutputs(keyManager, d.commitments, remoteCommit, commitTx)
    doPublish(remoteCommitPublished)

    val nextData = d match {
      case closing: DATA_CLOSING => closing.copy(nextRemoteCommitPublished = Some(remoteCommitPublished))
      case negotiating: DATA_NEGOTIATING => DATA_CLOSING(d.commitments, negotiating.closingTxProposed.flatten.map(_.unsignedTx), nextRemoteCommitPublished = Some(remoteCommitPublished))
      case _ => DATA_CLOSING(d.commitments, mutualCloseProposed = Nil, nextRemoteCommitPublished = Some(remoteCommitPublished))
    }

    goto(CLOSING) using store(nextData)
  }

  def doPublish(remoteCommitPublished: RemoteCommitPublished) = {
    import remoteCommitPublished._

    val publishQueue = claimMainOutputTx ++ claimHtlcSuccessTxs ++ claimHtlcTimeoutTxs
    publishIfNeeded(publishQueue, irrevocablySpent)

    // we watch:
    // - the commitment tx itself, so that we can handle the case where we don't have any outputs
    // - 'final txes' that send funds to our wallet and that spend outputs that only us control
    val watchConfirmedQueue = List(commitTx) ++ claimMainOutputTx
    watchConfirmedIfNeeded(watchConfirmedQueue, irrevocablySpent)

    // we watch outputs of the commitment tx that both parties may spend
    val watchSpentQueue = claimHtlcTimeoutTxs ++ claimHtlcSuccessTxs
    watchSpentIfNeeded(commitTx, watchSpentQueue, irrevocablySpent)
  }

  def handleRemoteSpentOther(tx: Transaction, d: HasCommitments) = {
    log.warning(s"funding tx spent in txid=${tx.txid}")

    Helpers.Closing.claimRevokedRemoteCommitTxOutputs(keyManager, d.commitments, tx, nodeParams.channelsDb) match {
      case Some(revokedCommitPublished) =>
        log.warning(s"txid=${tx.txid} was a revoked commitment, publishing the penalty tx")
        val exc = FundingTxSpent(d.channelId, tx)
        val error = Error(d.channelId, exc.getMessage.getBytes)

        doPublish(revokedCommitPublished)

        val nextData = d match {
          case closing: DATA_CLOSING => closing.copy(revokedCommitPublished = closing.revokedCommitPublished :+ revokedCommitPublished)
          case negotiating: DATA_NEGOTIATING => DATA_CLOSING(d.commitments, negotiating.closingTxProposed.flatten.map(_.unsignedTx), revokedCommitPublished = revokedCommitPublished :: Nil)
          case _ => DATA_CLOSING(d.commitments, mutualCloseProposed = Nil, revokedCommitPublished = revokedCommitPublished :: Nil)
        }
        goto(CLOSING) using store(nextData) sending error
      case None =>
        // the published tx was neither their current commitment nor a revoked one
        log.error(s"couldn't identify txid=${tx.txid}, something very bad is going on!!!")
        goto(ERR_INFORMATION_LEAK)
    }
  }

  def doPublish(revokedCommitPublished: RevokedCommitPublished) = {
    import revokedCommitPublished._

    val publishQueue = claimMainOutputTx ++ mainPenaltyTx ++ htlcPenaltyTxs ++ claimHtlcDelayedPenaltyTxs
    publishIfNeeded(publishQueue, irrevocablySpent)

    // we watch:
    // - the commitment tx itself, so that we can handle the case where we don't have any outputs
    // - 'final txes' that send funds to our wallet and that spend outputs that only us control
    val watchConfirmedQueue = List(commitTx) ++ claimMainOutputTx
    watchConfirmedIfNeeded(watchConfirmedQueue, irrevocablySpent)

    // we watch outputs of the commitment tx that both parties may spend
    val watchSpentQueue = mainPenaltyTx ++ htlcPenaltyTxs
    watchSpentIfNeeded(commitTx, watchSpentQueue, irrevocablySpent)
  }

  def handleInformationLeak(tx: Transaction, d: HasCommitments) = {
    // this is never supposed to happen !!
    log.error(s"our funding tx ${d.commitments.commitInput.outPoint.txid} was spent by txid=${tx.txid} !!")
    val exc = FundingTxSpent(d.channelId, tx)
    val error = Error(d.channelId, exc.getMessage.getBytes)

    // let's try to spend our current local tx
    val commitTx = d.commitments.localCommit.publishableTxs.commitTx.tx
    val localCommitPublished = Helpers.Closing.claimCurrentLocalCommitTxOutputs(keyManager, d.commitments, commitTx)
    doPublish(localCommitPublished)

    goto(ERR_INFORMATION_LEAK) sending error
  }

  def handleSync(channelReestablish: ChannelReestablish, d: HasCommitments): Commitments = {
    // first we clean up unacknowledged updates
    log.debug(s"discarding proposed OUT: ${d.commitments.localChanges.proposed.map(Commitments.msg2String(_)).mkString(",")}")
    log.debug(s"discarding proposed IN: ${d.commitments.remoteChanges.proposed.map(Commitments.msg2String(_)).mkString(",")}")
    val commitments1 = d.commitments.copy(
      localChanges = d.commitments.localChanges.copy(proposed = Nil),
      remoteChanges = d.commitments.remoteChanges.copy(proposed = Nil),
      localNextHtlcId = d.commitments.localNextHtlcId - d.commitments.localChanges.proposed.collect { case u: UpdateAddHtlc => u }.size,
      remoteNextHtlcId = d.commitments.remoteNextHtlcId - d.commitments.remoteChanges.proposed.collect { case u: UpdateAddHtlc => u }.size)
    log.debug(s"localNextHtlcId=${d.commitments.localNextHtlcId}->${commitments1.localNextHtlcId}")
    log.debug(s"remoteNextHtlcId=${d.commitments.remoteNextHtlcId}->${commitments1.remoteNextHtlcId}")

    def resendRevocation = {
      // let's see the state of remote sigs
      if (commitments1.localCommit.index == channelReestablish.nextRemoteRevocationNumber) {
        // nothing to do
      } else if (commitments1.localCommit.index == channelReestablish.nextRemoteRevocationNumber + 1) {
        // our last revocation got lost, let's resend it
        log.debug(s"re-sending last revocation")
        val localPerCommitmentSecret = keyManager.commitmentSecret(commitments1.localParams.channelKeyPath, d.commitments.localCommit.index - 1)
        val localNextPerCommitmentPoint = keyManager.commitmentPoint(commitments1.localParams.channelKeyPath, d.commitments.localCommit.index + 1)
        val revocation = RevokeAndAck(
          channelId = commitments1.channelId,
          perCommitmentSecret = localPerCommitmentSecret,
          nextPerCommitmentPoint = localNextPerCommitmentPoint
        )
        forwarder ! revocation
      } else throw RevocationSyncError(d.channelId)
    }

    // re-sending sig/rev (in the right order)
    commitments1.remoteNextCommitInfo match {
      case Left(waitingForRevocation) if waitingForRevocation.nextRemoteCommit.index + 1 == channelReestablish.nextLocalCommitmentNumber =>
        // we had sent a new sig and were waiting for their revocation
        // they had received the new sig but their revocation was lost during the disconnection
        // they will send us the revocation, nothing to do here
        log.debug(s"waiting for them to re-send their last revocation")
        resendRevocation
      case Left(waitingForRevocation) if waitingForRevocation.nextRemoteCommit.index == channelReestablish.nextLocalCommitmentNumber =>
        // we had sent a new sig and were waiting for their revocation
        // they didn't receive the new sig because of the disconnection
        // we just resend the same updates and the same sig

        val revWasSentLast = commitments1.localCommit.index > waitingForRevocation.sentAfterLocalCommitIndex
        if (!revWasSentLast) resendRevocation

        log.debug(s"re-sending previously local signed changes: ${commitments1.localChanges.signed.map(Commitments.msg2String(_)).mkString(",")}")
        commitments1.localChanges.signed.foreach(forwarder ! _)
        log.debug(s"re-sending the exact same previous sig")
        forwarder ! waitingForRevocation.sent

        if (revWasSentLast) resendRevocation
      case Right(_) if commitments1.remoteCommit.index + 1 == channelReestablish.nextLocalCommitmentNumber =>
        // there wasn't any sig in-flight when the disconnection occurred
        resendRevocation
      case _ => throw CommitmentSyncError(d.channelId)
    }

    commitments1.remoteNextCommitInfo match {
      case Left(_) =>
        // we expect them to (re-)send the revocation immediately
        setTimer(RevocationTimeout.toString, RevocationTimeout(commitments1.remoteCommit.index, peer = context.parent), timeout = nodeParams.revocationTimeout, repeat = false)
      case _ => ()
    }

    // let's now fail all pending htlc for which we are the final payee
    val htlcsToFail = commitments1.remoteCommit.spec.htlcs.collect {
      case DirectedHtlc(OUT, add) if Sphinx.parsePacket(nodeParams.privateKey, add.paymentHash, add.onionRoutingPacket)
        .map(_.nextPacket.isLastPacket).getOrElse(true) => add // we also fail htlcs which onion we can't decode (message won't be precise)
    }

    log.debug(s"failing htlcs=${htlcsToFail.map(Commitments.msg2String(_)).mkString(",")}")
    htlcsToFail.foreach(add => self ! CMD_FAIL_HTLC(add.id, Right(TemporaryNodeFailure), commit = true))

    // have I something to sign?
    if (Commitments.localHasChanges(commitments1)) {
      self ! CMD_SIGN
    }

    commitments1
  }

  /**
    * This helper function runs the state's default event handlers, and react to exceptions by unilaterally closing the channel
    */
  def handleExceptions(s: StateFunction): StateFunction = {
    case event if s.isDefinedAt(event) =>
      try {
        s(event)
      } catch {
        case t: Throwable => handleLocalError(t, event.stateData, None)
      }
  }

  def origin(c: CMD_ADD_HTLC): Origin = c.upstream_opt match {
    case None => Local(Some(sender))
    case Some(u) => Relayed(u.channelId, u.id, u.amountMsat, c.amountMsat)
  }

  def feePaid(fee: Satoshi, tx: Transaction, desc: String, channelId: BinaryData) = {
    log.info(s"paid feeSatoshi=${fee.amount} for txid=${tx.txid} desc=$desc")
    context.system.eventStream.publish(NetworkFeePaid(self, remoteNodeId, channelId, tx, fee, desc))
  }

  def store[T](d: T)(implicit tp: T <:< HasCommitments): T = {
    log.debug(s"updating database record for channelId={}", d.channelId)
    nodeParams.channelsDb.addOrUpdateChannel(d)
    context.system.eventStream.publish(ChannelPersisted(self, remoteNodeId, d.channelId, d))
    d
  }

  implicit def state2mystate(state: FSM.State[fr.acinq.eclair.channel.State, Data]): MyState = MyState(state)

  case class MyState(state: FSM.State[fr.acinq.eclair.channel.State, Data]) {

    def sending(msgs: Seq[LightningMessage]): FSM.State[fr.acinq.eclair.channel.State, Data] = {
      msgs.foreach(forwarder ! _)
      state
    }

    def sending(msg: LightningMessage): FSM.State[fr.acinq.eclair.channel.State, Data] = {
      forwarder ! msg
      state
    }

  }

  override def mdc(currentMessage: Any): MDC = {
    val id = Helpers.getChannelId(stateData)
    Logs.mdc(remoteNodeId_opt = Some(remoteNodeId), channelId_opt = Some(id))
  }

  // we let the peer decide what to do
  override val supervisorStrategy = OneForOneStrategy(loggingEnabled = true) { case _ => SupervisorStrategy.Escalate }

  initialize()

}



<|MERGE_RESOLUTION|>--- conflicted
+++ resolved
@@ -633,14 +633,10 @@
                 self ! TickRefreshChannelUpdate
               }
               context.system.eventStream.publish(ChannelSignatureSent(self, commitments1))
-<<<<<<< HEAD
               if (nextRemoteCommit.spec.toRemoteMsat != d.commitments.remoteCommit.spec.toRemoteMsat) {
                 // we send this event only when our balance changes (note that remoteCommit.toRemote == toLocal)
                 context.system.eventStream.publish(AvailableBalanceChanged(self, d.channelId, d.shortChannelId, nextRemoteCommit.spec.toRemoteMsat, commitments1))
               }
-=======
-              context.system.eventStream.publish(AvailableBalanceChanged(self, d.channelId, d.shortChannelId, nextRemoteCommit.spec.toRemoteMsat, commitments1.availableBalanceForSendMsat)) // note that remoteCommit.toRemote == toLocal
->>>>>>> 3aa57544
               // we expect a quick response from our peer
               setTimer(RevocationTimeout.toString, RevocationTimeout(commitments1.remoteCommit.index, peer = context.parent), timeout = nodeParams.revocationTimeout, repeat = false)
               handleCommandSuccess(sender, store(d.copy(commitments = commitments1))) sending commit
