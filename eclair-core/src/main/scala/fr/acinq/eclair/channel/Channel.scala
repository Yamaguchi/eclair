/*
 * Copyright 2018 ACINQ SAS
 *
 * Licensed under the Apache License, Version 2.0 (the "License");
 * you may not use this file except in compliance with the License.
 * You may obtain a copy of the License at
 *
 *     http://www.apache.org/licenses/LICENSE-2.0
 *
 * Unless required by applicable law or agreed to in writing, software
 * distributed under the License is distributed on an "AS IS" BASIS,
 * WITHOUT WARRANTIES OR CONDITIONS OF ANY KIND, either express or implied.
 * See the License for the specific language governing permissions and
 * limitations under the License.
 */

package fr.acinq.eclair.channel

import java.nio.charset.StandardCharsets

import akka.actor.{ActorRef, FSM, OneForOneStrategy, Props, Status, SupervisorStrategy}
import akka.event.Logging.MDC
import akka.pattern.pipe
import fr.acinq.bitcoin.Crypto.{PublicKey, Scalar, sha256}
import fr.acinq.bitcoin._
import fr.acinq.eclair._
import fr.acinq.eclair.blockchain.WatchConfirmed.extractPublicKeyScript
import fr.acinq.eclair.blockchain._
import fr.acinq.eclair.channel.Helpers.{Closing, Funding}
import fr.acinq.eclair.crypto.{Generators, LocalKeyManager, ShaChain, Sphinx}
import fr.acinq.eclair.payment._
import fr.acinq.eclair.router.Announcements
import fr.acinq.eclair.transactions.Transactions.{HtlcSuccessTx, HtlcTimeoutTx, TransactionWithInputInfo}
import fr.acinq.eclair.transactions._
import fr.acinq.eclair.wire.{ChannelReestablish, _}

import scala.concurrent.ExecutionContext
import scala.concurrent.duration._
import scala.util.{Failure, Success, Try}


/**
  * Created by PM on 20/08/2015.
  */

object Channel {
  def props(nodeParams: NodeParams, wallet: EclairWallet, remoteNodeId: PublicKey, blockchain: ActorRef, router: ActorRef, relayer: ActorRef, origin_opt: Option[ActorRef]) = Props(new Channel(nodeParams, wallet, remoteNodeId, blockchain, router, relayer, origin_opt))

  // see https://github.com/lightningnetwork/lightning-rfc/blob/master/07-routing-gossip.md#requirements
  val ANNOUNCEMENTS_MINCONF = 6

  // https://github.com/lightningnetwork/lightning-rfc/blob/master/02-peer-protocol.md#requirements
  val MAX_FUNDING_SATOSHIS = 16777216L // = 2^24
  val MAX_ACCEPTED_HTLCS = 483

  // we don't want the counterparty to use a dust limit lower than that, because they wouldn't only hurt themselves we may need them to publish their commit tx in certain cases (backup/restore)
  val MIN_DUSTLIMIT = 546

  // we won't exchange more than this many signatures when negotiating the closing fee
  val MAX_NEGOTIATION_ITERATIONS = 20

  // this is defined in BOLT 11
  val MIN_CLTV_EXPIRY = 9L
  val MAX_CLTV_EXPIRY = 7 * 144L // one week

  case object TickRefreshChannelUpdate

}

class Channel(val nodeParams: NodeParams, wallet: EclairWallet, remoteNodeId: PublicKey, blockchain: ActorRef, router: ActorRef, relayer: ActorRef, origin_opt: Option[ActorRef] = None)(implicit ec: ExecutionContext = ExecutionContext.Implicits.global) extends FSM[State, Data] with FSMDiagnosticActorLogging[State, Data] {

  import Channel._
  import nodeParams.keyManager

  // we pass these to helpers classes so that they have the logging context
  implicit def implicitLog = log

  val forwarder = context.actorOf(Props(new Forwarder(nodeParams)), "forwarder")

  // this will be used to detect htlc timeouts
  context.system.eventStream.subscribe(self, classOf[CurrentBlockCount])
  // this will be used to make sure the current commitment fee is up-to-date
  context.system.eventStream.subscribe(self, classOf[CurrentFeerates])
  // we need to periodically re-send channel updates, otherwise channel will be considered stale and get pruned by network
  setTimer(TickRefreshChannelUpdate.toString, TickRefreshChannelUpdate, 7 days, repeat = true)

  /*
          8888888 888b    888 8888888 88888888888
            888   8888b   888   888       888
            888   88888b  888   888       888
            888   888Y88b 888   888       888
            888   888 Y88b888   888       888
            888   888  Y88888   888       888
            888   888   Y8888   888       888
          8888888 888    Y888 8888888     888
   */

  /*
                                                NEW
                              FUNDER                            FUNDEE
                                 |                                |
                                 |          open_channel          |WAIT_FOR_OPEN_CHANNEL
                                 |------------------------------->|
          WAIT_FOR_ACCEPT_CHANNEL|                                |
                                 |         accept_channel         |
                                 |<-------------------------------|
                                 |                                |WAIT_FOR_FUNDING_CREATED
                                 |        funding_created         |
                                 |------------------------------->|
          WAIT_FOR_FUNDING_SIGNED|                                |
                                 |         funding_signed         |
                                 |<-------------------------------|
          WAIT_FOR_FUNDING_LOCKED|                                |WAIT_FOR_FUNDING_LOCKED
                                 | funding_locked  funding_locked |
                                 |---------------  ---------------|
                                 |               \/               |
                                 |               /\               |
                                 |<--------------  -------------->|
                           NORMAL|                                |NORMAL
   */

  startWith(WAIT_FOR_INIT_INTERNAL, Nothing)

  when(WAIT_FOR_INIT_INTERNAL)(handleExceptions {
    case Event(initFunder@INPUT_INIT_FUNDER(temporaryChannelId, fundingSatoshis, pushMsat, initialFeeratePerKw, fundingTxFeeratePerKw, localParams, remote, remoteInit, channelFlags), Nothing) =>
      context.system.eventStream.publish(ChannelCreated(self, context.parent, remoteNodeId, true, temporaryChannelId))
      forwarder ! remote
      val open = OpenChannel(nodeParams.chainHash,
        temporaryChannelId = temporaryChannelId,
        fundingSatoshis = fundingSatoshis,
        pushMsat = pushMsat,
        dustLimitSatoshis = localParams.dustLimitSatoshis,
        maxHtlcValueInFlightMsat = localParams.maxHtlcValueInFlightMsat,
        channelReserveSatoshis = localParams.channelReserveSatoshis,
        htlcMinimumMsat = localParams.htlcMinimumMsat,
        feeratePerKw = initialFeeratePerKw,
        toSelfDelay = localParams.toSelfDelay,
        maxAcceptedHtlcs = localParams.maxAcceptedHtlcs,
        fundingPubkey = keyManager.fundingPublicKey(localParams.channelKeyPath).publicKey,
        revocationBasepoint = keyManager.revocationPoint(localParams.channelKeyPath).publicKey,
        paymentBasepoint = keyManager.paymentPoint(localParams.channelKeyPath).publicKey,
        delayedPaymentBasepoint = keyManager.delayedPaymentPoint(localParams.channelKeyPath).publicKey,
        htlcBasepoint = keyManager.htlcPoint(localParams.channelKeyPath).publicKey,
        firstPerCommitmentPoint = keyManager.commitmentPoint(localParams.channelKeyPath, 0),
        channelFlags = channelFlags)
      goto(WAIT_FOR_ACCEPT_CHANNEL) using DATA_WAIT_FOR_ACCEPT_CHANNEL(initFunder, open) sending open

    case Event(inputFundee@INPUT_INIT_FUNDEE(_, localParams, remote, _), Nothing) if !localParams.isFunder =>
      forwarder ! remote
      goto(WAIT_FOR_OPEN_CHANNEL) using DATA_WAIT_FOR_OPEN_CHANNEL(inputFundee)

    case Event(INPUT_RESTORED(data), _) =>
      log.info(s"restoring channel channelId=${data.channelId}")
      context.system.eventStream.publish(ChannelRestored(self, context.parent, remoteNodeId, data.commitments.localParams.isFunder, data.channelId, data))
      data match {
        //NB: order matters!
        case closing: DATA_CLOSING =>
          // we don't put back the WatchSpent if the commitment tx has already been published and the spending tx already reached mindepth
          val commitTxOutpoint = closing.commitments.commitInput.outPoint
          if (closing.localCommitPublished.exists(_.irrevocablySpent.contains(commitTxOutpoint)) ||
            closing.remoteCommitPublished.exists(_.irrevocablySpent.contains(commitTxOutpoint)) ||
            closing.nextRemoteCommitPublished.exists(_.irrevocablySpent.contains(commitTxOutpoint)) ||
            closing.revokedCommitPublished.exists(_.irrevocablySpent.contains(commitTxOutpoint))) {
            log.info(s"funding tx has already been spent and spending tx reached mindepth, no need to put back the watch-spent")
          } else {
            // TODO: should we wait for an acknowledgment from the watcher?
            blockchain ! WatchSpent(self, data.commitments.commitInput.outPoint.txid, data.commitments.commitInput.outPoint.index.toInt, data.commitments.commitInput.txOut.publicKeyScript, BITCOIN_FUNDING_SPENT)
            blockchain ! WatchLost(self, data.commitments.commitInput.outPoint.txid, nodeParams.minDepthBlocks, BITCOIN_FUNDING_LOST)
          }
          closing.mutualClosePublished.map(doPublish(_))
          closing.localCommitPublished.foreach(doPublish(_))
          closing.remoteCommitPublished.foreach(doPublish(_))
          closing.nextRemoteCommitPublished.foreach(doPublish(_))
          closing.revokedCommitPublished.foreach(doPublish(_))
          // no need to go OFFLINE, we can directly switch to CLOSING
          goto(CLOSING) using closing

        case normal: DATA_NORMAL =>
          // TODO: should we wait for an acknowledgment from the watcher?
          blockchain ! WatchSpent(self, data.commitments.commitInput.outPoint.txid, data.commitments.commitInput.outPoint.index.toInt, data.commitments.commitInput.txOut.publicKeyScript, BITCOIN_FUNDING_SPENT)
          blockchain ! WatchLost(self, data.commitments.commitInput.outPoint.txid, nodeParams.minDepthBlocks, BITCOIN_FUNDING_LOST)
          context.system.eventStream.publish(ShortChannelIdAssigned(self, normal.channelId, normal.channelUpdate.shortChannelId))
          // we rebuild a channel_update for two reasons:
          // - we want to reload values from configuration
          // - if eclair was previously killed, it might not have had time to publish a channel_update with enable=false
          val channelUpdate = Announcements.makeChannelUpdate(nodeParams.chainHash, nodeParams.privateKey, remoteNodeId, normal.channelUpdate.shortChannelId, nodeParams.expiryDeltaBlocks, normal.commitments.remoteParams.htlcMinimumMsat, normal.channelUpdate.feeBaseMsat, normal.channelUpdate.feeProportionalMillionths, enable = false)
          goto(OFFLINE) using normal.copy(channelUpdate = channelUpdate)

        case _ =>
          // TODO: should we wait for an acknowledgment from the watcher?
          blockchain ! WatchSpent(self, data.commitments.commitInput.outPoint.txid, data.commitments.commitInput.outPoint.index.toInt, data.commitments.commitInput.txOut.publicKeyScript, BITCOIN_FUNDING_SPENT)
          blockchain ! WatchLost(self, data.commitments.commitInput.outPoint.txid, nodeParams.minDepthBlocks, BITCOIN_FUNDING_LOST)
          goto(OFFLINE) using data
      }

    case Event(CMD_CLOSE(_), _) => goto(CLOSED) replying "ok"
  })

  when(WAIT_FOR_OPEN_CHANNEL)(handleExceptions {
    case Event(open: OpenChannel, DATA_WAIT_FOR_OPEN_CHANNEL(INPUT_INIT_FUNDEE(temporaryChannelId, localParams, _, remoteInit))) =>
      Try(Helpers.validateParamsFundee(nodeParams, open)) match {
        case Failure(t) =>
          log.warning(t.getMessage)
          val error = Error(open.temporaryChannelId, t.getMessage.getBytes)
          goto(CLOSED) sending error
        case Success(_) =>
          context.system.eventStream.publish(ChannelCreated(self, context.parent, remoteNodeId, false, open.temporaryChannelId))
          // TODO: maybe also check uniqueness of temporary channel id
          val minimumDepth = nodeParams.minDepthBlocks
          val accept = AcceptChannel(temporaryChannelId = open.temporaryChannelId,
            dustLimitSatoshis = localParams.dustLimitSatoshis,
            maxHtlcValueInFlightMsat = localParams.maxHtlcValueInFlightMsat,
            channelReserveSatoshis = localParams.channelReserveSatoshis,
            minimumDepth = minimumDepth,
            htlcMinimumMsat = localParams.htlcMinimumMsat,
            toSelfDelay = localParams.toSelfDelay,
            maxAcceptedHtlcs = localParams.maxAcceptedHtlcs,
            fundingPubkey = keyManager.fundingPublicKey(localParams.channelKeyPath).publicKey,
            revocationBasepoint = keyManager.revocationPoint(localParams.channelKeyPath).publicKey,
            paymentBasepoint = keyManager.paymentPoint(localParams.channelKeyPath).publicKey,
            delayedPaymentBasepoint = keyManager.delayedPaymentPoint(localParams.channelKeyPath).publicKey,
            htlcBasepoint = keyManager.htlcPoint(localParams.channelKeyPath).publicKey,
            firstPerCommitmentPoint = keyManager.commitmentPoint(localParams.channelKeyPath, 0))
          val remoteParams = RemoteParams(
            nodeId = remoteNodeId,
            dustLimitSatoshis = open.dustLimitSatoshis,
            maxHtlcValueInFlightMsat = open.maxHtlcValueInFlightMsat,
            channelReserveSatoshis = open.channelReserveSatoshis, // remote requires local to keep this much satoshis as direct payment
            htlcMinimumMsat = open.htlcMinimumMsat,
            toSelfDelay = open.toSelfDelay,
            maxAcceptedHtlcs = open.maxAcceptedHtlcs,
            fundingPubKey = open.fundingPubkey,
            revocationBasepoint = open.revocationBasepoint,
            paymentBasepoint = open.paymentBasepoint,
            delayedPaymentBasepoint = open.delayedPaymentBasepoint,
            htlcBasepoint = open.htlcBasepoint,
            globalFeatures = remoteInit.globalFeatures,
            localFeatures = remoteInit.localFeatures)
          log.debug(s"remote params: $remoteParams")
          goto(WAIT_FOR_FUNDING_CREATED) using DATA_WAIT_FOR_FUNDING_CREATED(open.temporaryChannelId, localParams, remoteParams, open.fundingSatoshis, open.pushMsat, open.feeratePerKw, open.firstPerCommitmentPoint, open.channelFlags, accept) sending accept
      }

    case Event(CMD_CLOSE(_), _) => goto(CLOSED) replying "ok"

    case Event(e: Error, d: DATA_WAIT_FOR_OPEN_CHANNEL) => handleRemoteError(e, d)

    case Event(INPUT_DISCONNECTED, _) => goto(CLOSED)
  })

  when(WAIT_FOR_ACCEPT_CHANNEL)(handleExceptions {
    case Event(accept: AcceptChannel, DATA_WAIT_FOR_ACCEPT_CHANNEL(INPUT_INIT_FUNDER(temporaryChannelId, fundingSatoshis, pushMsat, initialFeeratePerKw, fundingTxFeeratePerKw, localParams, _, remoteInit, _), open)) =>
      Try(Helpers.validateParamsFunder(nodeParams, open, accept)) match {
        case Failure(t) =>
          log.warning(t.getMessage)
          val error = Error(temporaryChannelId, t.getMessage.getBytes)
          replyToUser(Left(Left(t)))
          goto(CLOSED) sending error
        case _ =>
          // TODO: check equality of temporaryChannelId? or should be done upstream
          val remoteParams = RemoteParams(
            nodeId = remoteNodeId,
            dustLimitSatoshis = accept.dustLimitSatoshis,
            maxHtlcValueInFlightMsat = accept.maxHtlcValueInFlightMsat,
            channelReserveSatoshis = accept.channelReserveSatoshis, // remote requires local to keep this much satoshis as direct payment
            htlcMinimumMsat = accept.htlcMinimumMsat,
            toSelfDelay = accept.toSelfDelay,
            maxAcceptedHtlcs = accept.maxAcceptedHtlcs,
            fundingPubKey = accept.fundingPubkey,
            revocationBasepoint = accept.revocationBasepoint,
            paymentBasepoint = accept.paymentBasepoint,
            delayedPaymentBasepoint = accept.delayedPaymentBasepoint,
            htlcBasepoint = accept.htlcBasepoint,
            globalFeatures = remoteInit.globalFeatures,
            localFeatures = remoteInit.localFeatures)
          log.debug(s"remote params: $remoteParams")
          val localFundingPubkey = keyManager.fundingPublicKey(localParams.channelKeyPath).publicKey
          val fundingPubkeyScript = Script.write(Script.pay2wsh(Scripts.multiSig2of2(localFundingPubkey, remoteParams.fundingPubKey)))
          wallet.makeFundingTx(fundingPubkeyScript, Satoshi(fundingSatoshis), fundingTxFeeratePerKw).pipeTo(self)
          goto(WAIT_FOR_FUNDING_INTERNAL) using DATA_WAIT_FOR_FUNDING_INTERNAL(temporaryChannelId, localParams, remoteParams, fundingSatoshis, pushMsat, initialFeeratePerKw, accept.firstPerCommitmentPoint, open)
      }

    case Event(CMD_CLOSE(_), _) =>
      replyToUser(Right("closed"))
      goto(CLOSED) replying "ok"

    case Event(e: Error, d: DATA_WAIT_FOR_ACCEPT_CHANNEL) =>
      replyToUser(Left(Right(e)))
      handleRemoteError(e, d)

    case Event(INPUT_DISCONNECTED, _) =>
      replyToUser(Left(Left(new RuntimeException("disconnected"))))
      goto(CLOSED)
  })

  when(WAIT_FOR_FUNDING_INTERNAL)(handleExceptions {
    case Event(MakeFundingTxResponse(fundingTx, fundingTxOutputIndex), data@DATA_WAIT_FOR_FUNDING_INTERNAL(temporaryChannelId, localParams, remoteParams, fundingSatoshis, pushMsat, initialFeeratePerKw, remoteFirstPerCommitmentPoint, open)) =>
      // let's create the first commitment tx that spends the yet uncommitted funding tx
      val (localSpec, localCommitTx, remoteSpec, remoteCommitTx) = Funding.makeFirstCommitTxs(keyManager, temporaryChannelId, localParams, remoteParams, fundingSatoshis, pushMsat, initialFeeratePerKw, fundingTx.hash, fundingTxOutputIndex, remoteFirstPerCommitmentPoint, nodeParams.maxFeerateMismatch)
      require(fundingTx.txOut(fundingTxOutputIndex).publicKeyScript == localCommitTx.input.txOut.publicKeyScript, s"pubkey script mismatch!")
      val localSigOfRemoteTx = keyManager.sign(remoteCommitTx, keyManager.fundingPublicKey(localParams.channelKeyPath))
      // signature of their initial commitment tx that pays remote pushMsat
      val fundingCreated = FundingCreated(
        temporaryChannelId = temporaryChannelId,
        fundingTxid = fundingTx.hash,
        fundingOutputIndex = fundingTxOutputIndex,
        signature = localSigOfRemoteTx
      )
      val channelId = toLongId(fundingTx.hash, fundingTxOutputIndex)
      context.parent ! ChannelIdAssigned(self, remoteNodeId, temporaryChannelId, channelId) // we notify the peer asap so it knows how to route messages
      context.system.eventStream.publish(ChannelIdAssigned(self, remoteNodeId, temporaryChannelId, channelId))
      // NB: we don't send a ChannelSignatureSent for the first commit
      goto(WAIT_FOR_FUNDING_SIGNED) using DATA_WAIT_FOR_FUNDING_SIGNED(channelId, localParams, remoteParams, fundingTx, localSpec, localCommitTx, RemoteCommit(0, remoteSpec, remoteCommitTx.tx.txid, remoteFirstPerCommitmentPoint), open.channelFlags, fundingCreated) sending fundingCreated

    case Event(Status.Failure(t), d: DATA_WAIT_FOR_FUNDING_INTERNAL) =>
      log.error(t, s"wallet returned error: ")
      val exc = ChannelFundingError(d.temporaryChannelId)
      val error = Error(d.temporaryChannelId, exc.getMessage.getBytes)
      replyToUser(Left(Left(t)))
      goto(CLOSED) sending error

    case Event(CMD_CLOSE(_), _) =>
      replyToUser(Right("closed"))
      goto(CLOSED) replying "ok"

    case Event(e: Error, d: DATA_WAIT_FOR_FUNDING_INTERNAL) =>
      replyToUser(Left(Right(e)))
      handleRemoteError(e, d)

    case Event(INPUT_DISCONNECTED, _) =>
      replyToUser(Left(Left(new RuntimeException("disconnected"))))
      goto(CLOSED)
  })

  when(WAIT_FOR_FUNDING_CREATED)(handleExceptions {
    case Event(FundingCreated(_, fundingTxHash, fundingTxOutputIndex, remoteSig), DATA_WAIT_FOR_FUNDING_CREATED(temporaryChannelId, localParams, remoteParams, fundingSatoshis, pushMsat, initialFeeratePerKw, remoteFirstPerCommitmentPoint, channelFlags, _)) =>
      // they fund the channel with their funding tx, so the money is theirs (but we are paid pushMsat)
      val (localSpec, localCommitTx, remoteSpec, remoteCommitTx) = Funding.makeFirstCommitTxs(keyManager, temporaryChannelId, localParams, remoteParams, fundingSatoshis: Long, pushMsat, initialFeeratePerKw, fundingTxHash, fundingTxOutputIndex, remoteFirstPerCommitmentPoint, nodeParams.maxFeerateMismatch)

      // check remote signature validity
      val localSigOfLocalTx = keyManager.sign(localCommitTx, keyManager.fundingPublicKey(localParams.channelKeyPath))
      val signedLocalCommitTx = Transactions.addSigs(localCommitTx, keyManager.fundingPublicKey(localParams.channelKeyPath).publicKey, remoteParams.fundingPubKey, localSigOfLocalTx, remoteSig)
      Transactions.checkSpendable(signedLocalCommitTx) match {
        case Failure(cause) =>
          log.error(cause, "their FundingCreated message contains an invalid signature")
          val exc = InvalidCommitmentSignature(temporaryChannelId, signedLocalCommitTx.tx)
          val error = Error(temporaryChannelId, exc.getMessage.getBytes)
          // we haven't anything at stake yet, we can just stop
          goto(CLOSED) sending error
        case Success(_) =>
          val localSigOfRemoteTx = keyManager.sign(remoteCommitTx, keyManager.fundingPublicKey(localParams.channelKeyPath))
          val channelId = toLongId(fundingTxHash, fundingTxOutputIndex)
          // watch the funding tx transaction
          val commitInput = localCommitTx.input
          val fundingSigned = FundingSigned(
            channelId = channelId,
            signature = localSigOfRemoteTx
          )
          val commitments = Commitments(localParams, remoteParams, channelFlags,
            LocalCommit(0, localSpec, PublishableTxs(signedLocalCommitTx, Nil)), RemoteCommit(0, remoteSpec, remoteCommitTx.tx.txid, remoteFirstPerCommitmentPoint),
            LocalChanges(Nil, Nil, Nil), RemoteChanges(Nil, Nil, Nil),
            localNextHtlcId = 0L, remoteNextHtlcId = 0L,
            originChannels = Map.empty,
            remoteNextCommitInfo = Right(randomKey.publicKey), // we will receive their next per-commitment point in the next message, so we temporarily put a random byte array,
            commitInput, ShaChain.init, channelId = channelId)
          context.parent ! ChannelIdAssigned(self, remoteNodeId, temporaryChannelId, channelId) // we notify the peer asap so it knows how to route messages
          context.system.eventStream.publish(ChannelIdAssigned(self, remoteNodeId, temporaryChannelId, channelId))
          context.system.eventStream.publish(ChannelSignatureReceived(self, commitments))
          // NB: we don't send a ChannelSignatureSent for the first commit
          log.info(s"waiting for them to publish the funding tx for channelId=$channelId fundingTxid=${commitInput.outPoint.txid}")
          blockchain ! WatchSpent(self, commitInput.outPoint.txid, commitInput.outPoint.index.toInt, commitments.commitInput.txOut.publicKeyScript, BITCOIN_FUNDING_SPENT) // TODO: should we wait for an acknowledgment from the watcher?
          blockchain ! WatchConfirmed(self, commitInput.outPoint.txid, commitments.commitInput.txOut.publicKeyScript, nodeParams.minDepthBlocks, BITCOIN_FUNDING_DEPTHOK)
          goto(WAIT_FOR_FUNDING_CONFIRMED) using store(DATA_WAIT_FOR_FUNDING_CONFIRMED(commitments, None, Right(fundingSigned))) sending fundingSigned
      }

    case Event(CMD_CLOSE(_), _) => goto(CLOSED) replying "ok"

    case Event(e: Error, d: DATA_WAIT_FOR_FUNDING_CREATED) => handleRemoteError(e, d)

    case Event(INPUT_DISCONNECTED, _) => goto(CLOSED)
  })

  when(WAIT_FOR_FUNDING_SIGNED)(handleExceptions {
    case Event(FundingSigned(_, remoteSig), DATA_WAIT_FOR_FUNDING_SIGNED(channelId, localParams, remoteParams, fundingTx, localSpec, localCommitTx, remoteCommit, channelFlags, fundingCreated)) =>
      // we make sure that their sig checks out and that our first commit tx is spendable
      val localSigOfLocalTx = keyManager.sign(localCommitTx, keyManager.fundingPublicKey(localParams.channelKeyPath))
      val signedLocalCommitTx = Transactions.addSigs(localCommitTx, keyManager.fundingPublicKey(localParams.channelKeyPath).publicKey, remoteParams.fundingPubKey, localSigOfLocalTx, remoteSig)
      Transactions.checkSpendable(signedLocalCommitTx) match {
        case Failure(cause) =>
          log.error(cause, "their FundingSigned message contains an invalid signature")
          val exc = InvalidCommitmentSignature(channelId, signedLocalCommitTx.tx)
          val error = Error(channelId, exc.getMessage.getBytes)
          // we rollback the funding tx, it will never be published
          wallet.rollback(fundingTx)
          replyToUser(Left(Left(cause)))
          // we haven't published anything yet, we can just stop
          goto(CLOSED) sending error
        case Success(_) =>
          val commitInput = localCommitTx.input
          val commitments = Commitments(localParams, remoteParams, channelFlags,
            LocalCommit(0, localSpec, PublishableTxs(signedLocalCommitTx, Nil)), remoteCommit,
            LocalChanges(Nil, Nil, Nil), RemoteChanges(Nil, Nil, Nil),
            localNextHtlcId = 0L, remoteNextHtlcId = 0L,
            originChannels = Map.empty,
            remoteNextCommitInfo = Right(randomKey.publicKey), // we will receive their next per-commitment point in the next message, so we temporarily put a random byte array
            commitInput, ShaChain.init, channelId = channelId)
          context.system.eventStream.publish(ChannelSignatureReceived(self, commitments))
          log.info(s"publishing funding tx for channelId=$channelId fundingTxid=${commitInput.outPoint.txid}")
          // we do this to make sure that the channel state has been written to disk when we publish the funding tx
          val nextState = store(DATA_WAIT_FOR_FUNDING_CONFIRMED(commitments, None, Left(fundingCreated)))
          blockchain ! WatchSpent(self, commitments.commitInput.outPoint.txid, commitments.commitInput.outPoint.index.toInt, commitments.commitInput.txOut.publicKeyScript, BITCOIN_FUNDING_SPENT) // TODO: should we wait for an acknowledgment from the watcher?
          blockchain ! WatchConfirmed(self, commitments.commitInput.outPoint.txid, commitments.commitInput.txOut.publicKeyScript, nodeParams.minDepthBlocks, BITCOIN_FUNDING_DEPTHOK)
          log.info(s"committing txid=${fundingTx.txid}")
          wallet.commit(fundingTx).onComplete {
            case Success(true) =>
              replyToUser(Right(s"created channel $channelId"))
            case Success(false) =>
              replyToUser(Left(Left(new RuntimeException("couldn't publish funding tx"))))
              self ! BITCOIN_FUNDING_PUBLISH_FAILED // fail-fast: this should be returned only when we are really sure the tx has *not* been published
            case Failure(t) =>
              replyToUser(Left(Left(t)))
              log.error(t, s"error while committing funding tx: ") // tx may still have been published, can't fail-fast
          }
          goto(WAIT_FOR_FUNDING_CONFIRMED) using nextState
      }

    case Event(CMD_CLOSE(_) | CMD_FORCECLOSE, d: DATA_WAIT_FOR_FUNDING_SIGNED) =>
      // we rollback the funding tx, it will never be published
      wallet.rollback(d.fundingTx)
      replyToUser(Right("closed"))
      goto(CLOSED) replying "ok"

    case Event(e: Error, d: DATA_WAIT_FOR_FUNDING_SIGNED) =>
      // we rollback the funding tx, it will never be published
      wallet.rollback(d.fundingTx)
      replyToUser(Left(Right(e)))
      handleRemoteError(e, d)
  })

  when(WAIT_FOR_FUNDING_CONFIRMED)(handleExceptions {
    case Event(msg: FundingLocked, d: DATA_WAIT_FOR_FUNDING_CONFIRMED) =>
      log.info(s"received their FundingLocked, deferring message")
      stay using d.copy(deferred = Some(msg)) // no need to store, they will re-send if we get disconnected

    case Event(WatchEventConfirmed(BITCOIN_FUNDING_DEPTHOK, blockHeight, txIndex), DATA_WAIT_FOR_FUNDING_CONFIRMED(commitments, deferred, _)) =>
      log.info(s"channelId=${commitments.channelId} was confirmed at blockHeight=$blockHeight txIndex=$txIndex")
      blockchain ! WatchLost(self, commitments.commitInput.outPoint.txid, nodeParams.minDepthBlocks, BITCOIN_FUNDING_LOST)
      val nextPerCommitmentPoint = keyManager.commitmentPoint(commitments.localParams.channelKeyPath, 1)
      val fundingLocked = FundingLocked(commitments.channelId, nextPerCommitmentPoint)
      deferred.map(self ! _)
      // this is the temporary channel id that we will use in our channel_update message, the goal is to be able to use our channel
      // as soon as it reaches NORMAL state, and before it is announced on the network
      // (this id might be updated when the funding tx gets deeply buried, if there was a reorg in the meantime)
      val shortChannelId = ShortChannelId(blockHeight, txIndex, commitments.commitInput.outPoint.index.toInt)
      goto(WAIT_FOR_FUNDING_LOCKED) using store(DATA_WAIT_FOR_FUNDING_LOCKED(commitments, shortChannelId, fundingLocked)) sending fundingLocked

    case Event(BITCOIN_FUNDING_PUBLISH_FAILED, d: DATA_WAIT_FOR_FUNDING_CONFIRMED) =>
      log.error(s"failed to publish funding tx")
      val exc = ChannelFundingError(d.channelId)
      val error = Error(d.channelId, exc.getMessage.getBytes)
      // note: implementation guarantees that the tx will not ever be published, so we can close the channel right away
      goto(CLOSED) sending error

    // TODO: not implemented, users will have to manually close
    case Event(BITCOIN_FUNDING_TIMEOUT, d: DATA_WAIT_FOR_FUNDING_CONFIRMED) =>
      val exc = FundingTxTimedout(d.channelId)
      val error = Error(d.channelId, exc.getMessage.getBytes)
      goto(ERR_FUNDING_TIMEOUT) sending error

    case Event(remoteAnnSigs: AnnouncementSignatures, d: DATA_WAIT_FOR_FUNDING_CONFIRMED) if d.commitments.announceChannel =>
      log.debug(s"received remote announcement signatures, delaying")
      // we may receive their announcement sigs before our watcher notifies us that the channel has reached min_conf (especially during testing when blocks are generated in bulk)
      // note: no need to persist their message, in case of disconnection they will resend it
      context.system.scheduler.scheduleOnce(2 seconds, self, remoteAnnSigs)
      stay

    case Event(WatchEventSpent(BITCOIN_FUNDING_SPENT, tx), d: DATA_WAIT_FOR_FUNDING_CONFIRMED) if tx.txid == d.commitments.remoteCommit.txid => handleRemoteSpentCurrent(tx, d)

    case Event(WatchEventSpent(BITCOIN_FUNDING_SPENT, tx), d: DATA_WAIT_FOR_FUNDING_CONFIRMED) => handleInformationLeak(tx, d)

    case Event(e: Error, d: DATA_WAIT_FOR_FUNDING_CONFIRMED) => handleRemoteError(e, d)
  })

  when(WAIT_FOR_FUNDING_LOCKED)(handleExceptions {
    case Event(FundingLocked(_, nextPerCommitmentPoint), d@DATA_WAIT_FOR_FUNDING_LOCKED(commitments, shortChannelId, _)) =>
      // used to get the final shortChannelId, used in announcements (if minDepth >= ANNOUNCEMENTS_MINCONF this event will fire instantly)
      blockchain ! WatchConfirmed(self, commitments.commitInput.outPoint.txid, commitments.commitInput.txOut.publicKeyScript, ANNOUNCEMENTS_MINCONF, BITCOIN_FUNDING_DEEPLYBURIED)
      context.system.eventStream.publish(ShortChannelIdAssigned(self, commitments.channelId, shortChannelId))
      val initialChannelUpdate = Announcements.makeChannelUpdate(nodeParams.chainHash, nodeParams.privateKey, remoteNodeId, shortChannelId, nodeParams.expiryDeltaBlocks, d.commitments.remoteParams.htlcMinimumMsat, nodeParams.feeBaseMsat, nodeParams.feeProportionalMillionth, enable = true)
      goto(NORMAL) using store(DATA_NORMAL(commitments.copy(remoteNextCommitInfo = Right(nextPerCommitmentPoint)), shortChannelId, buried = false, None, initialChannelUpdate, None, None))

    case Event(remoteAnnSigs: AnnouncementSignatures, d: DATA_WAIT_FOR_FUNDING_LOCKED) if d.commitments.announceChannel =>
      log.debug(s"received remote announcement signatures, delaying")
      // we may receive their announcement sigs before our watcher notifies us that the channel has reached min_conf (especially during testing when blocks are generated in bulk)
      // note: no need to persist their message, in case of disconnection they will resend it
      context.system.scheduler.scheduleOnce(2 seconds, self, remoteAnnSigs)
      stay

    case Event(WatchEventSpent(BITCOIN_FUNDING_SPENT, tx), d: DATA_WAIT_FOR_FUNDING_LOCKED) if tx.txid == d.commitments.remoteCommit.txid => handleRemoteSpentCurrent(tx, d)

    case Event(WatchEventSpent(BITCOIN_FUNDING_SPENT, tx), d: DATA_WAIT_FOR_FUNDING_LOCKED) => handleInformationLeak(tx, d)

    case Event(e: Error, d: DATA_WAIT_FOR_FUNDING_LOCKED) => handleRemoteError(e, d)
  })

  /*
          888b     d888        d8888 8888888 888b    888      888      .d88888b.   .d88888b.  8888888b.
          8888b   d8888       d88888   888   8888b   888      888     d88P" "Y88b d88P" "Y88b 888   Y88b
          88888b.d88888      d88P888   888   88888b  888      888     888     888 888     888 888    888
          888Y88888P888     d88P 888   888   888Y88b 888      888     888     888 888     888 888   d88P
          888 Y888P 888    d88P  888   888   888 Y88b888      888     888     888 888     888 8888888P"
          888  Y8P  888   d88P   888   888   888  Y88888      888     888     888 888     888 888
          888   "   888  d8888888888   888   888   Y8888      888     Y88b. .d88P Y88b. .d88P 888
          888       888 d88P     888 8888888 888    Y888      88888888 "Y88888P"   "Y88888P"  888
   */

  when(NORMAL)(handleExceptions {
    case Event(c: CMD_ADD_HTLC, d: DATA_NORMAL) if d.localShutdown.isDefined || d.remoteShutdown.isDefined =>
      // note: spec would allow us to keep sending new htlcs after having received their shutdown (and not sent ours)
      // but we want to converge as fast as possible and they would probably not route them anyway
      val error = NoMoreHtlcsClosingInProgress(d.channelId)
      handleCommandError(AddHtlcFailed(d.channelId, c.paymentHash, error, origin(c), Some(d.channelUpdate), Some(c)), c)

    case Event(c: CMD_ADD_HTLC, d: DATA_NORMAL) =>
      Try(Commitments.sendAdd(d.commitments, c, origin(c))) match {
        case Success(Right((commitments1, add))) =>
          if (c.commit) self ! CMD_SIGN
          handleCommandSuccess(sender, d.copy(commitments = commitments1)) sending add
        case Success(Left(error)) => handleCommandError(AddHtlcFailed(d.channelId, c.paymentHash, error, origin(c), Some(d.channelUpdate), Some(c)), c)
        case Failure(cause) => handleCommandError(AddHtlcFailed(d.channelId, c.paymentHash, cause, origin(c), Some(d.channelUpdate), Some(c)), c)
      }

    case Event(add: UpdateAddHtlc, d: DATA_NORMAL) =>
      Try(Commitments.receiveAdd(d.commitments, add)) match {
        case Success(commitments1) => stay using d.copy(commitments = commitments1)
        case Failure(cause) => handleLocalError(cause, d, Some(add))
      }

    case Event(c: CMD_FULFILL_HTLC, d: DATA_NORMAL) =>
      Try(Commitments.sendFulfill(d.commitments, c)) match {
        case Success((commitments1, fulfill)) =>
          if (c.commit) self ! CMD_SIGN
          handleCommandSuccess(sender, d.copy(commitments = commitments1)) sending fulfill
        case Failure(cause) => handleCommandError(cause, c)
      }

    case Event(fulfill: UpdateFulfillHtlc, d: DATA_NORMAL) =>
      Try(Commitments.receiveFulfill(d.commitments, fulfill)) match {
        case Success(Right((commitments1, origin, htlc))) =>
          relayer ! ForwardFulfill(fulfill, origin, htlc)
          stay using d.copy(commitments = commitments1)
        case Success(Left(_)) => stay
        case Failure(cause) => handleLocalError(cause, d, Some(fulfill))
      }

    case Event(c: CMD_FAIL_HTLC, d: DATA_NORMAL) =>
      Try(Commitments.sendFail(d.commitments, c, nodeParams.privateKey)) match {
        case Success((commitments1, fail)) =>
          if (c.commit) self ! CMD_SIGN
          handleCommandSuccess(sender, d.copy(commitments = commitments1)) sending fail
        case Failure(cause) => handleCommandError(cause, c)
      }

    case Event(c: CMD_FAIL_MALFORMED_HTLC, d: DATA_NORMAL) =>
      Try(Commitments.sendFailMalformed(d.commitments, c)) match {
        case Success((commitments1, fail)) =>
          if (c.commit) self ! CMD_SIGN
          handleCommandSuccess(sender, d.copy(commitments = commitments1)) sending fail
        case Failure(cause) => handleCommandError(cause, c)
      }

    case Event(fail: UpdateFailHtlc, d: DATA_NORMAL) =>
      Try(Commitments.receiveFail(d.commitments, fail)) match {
        case Success(Right((commitments1, origin, htlc))) =>
          relayer ! ForwardFail(fail, origin, htlc)
          stay using d.copy(commitments = commitments1)
        case Success(Left(_)) => stay
        case Failure(cause) => handleLocalError(cause, d, Some(fail))
      }

    case Event(fail: UpdateFailMalformedHtlc, d: DATA_NORMAL) =>
      Try(Commitments.receiveFailMalformed(d.commitments, fail)) match {
        case Success(Right((commitments1, origin, htlc))) =>
          relayer ! ForwardFailMalformed(fail, origin, htlc)
          stay using d.copy(commitments = commitments1)
        case Success(Left(_)) => stay
        case Failure(cause) => handleLocalError(cause, d, Some(fail))
      }

    case Event(c: CMD_UPDATE_FEE, d: DATA_NORMAL) =>
      Try(Commitments.sendFee(d.commitments, c)) match {
        case Success((commitments1, fee)) =>
          if (c.commit) self ! CMD_SIGN
          handleCommandSuccess(sender, d.copy(commitments = commitments1)) sending fee
        case Failure(cause) => handleCommandError(cause, c)
      }

    case Event(fee: UpdateFee, d: DATA_NORMAL) =>
      Try(Commitments.receiveFee(d.commitments, fee, nodeParams.maxFeerateMismatch)) match {
        case Success(commitments1) => stay using d.copy(commitments = commitments1)
        case Failure(cause) => handleLocalError(cause, d, Some(fee))
      }

    case Event(c@CMD_SIGN, d: DATA_NORMAL) =>
      d.commitments.remoteNextCommitInfo match {
        case _ if !Commitments.localHasChanges(d.commitments) =>
          log.debug("ignoring CMD_SIGN (nothing to sign)")
          stay
        case Right(_) =>
          Try(Commitments.sendCommit(d.commitments, keyManager)) match {
            case Success((commitments1, commit)) =>
              log.debug(s"sending a new sig, spec:\n${Commitments.specs2String(commitments1)}")
              commitments1.localChanges.signed.collect {
                case u: UpdateFulfillHtlc => relayer ! CommandBuffer.CommandAck(u.channelId, u.id)
                case u: UpdateFailHtlc => relayer ! CommandBuffer.CommandAck(u.channelId, u.id)
                case u: UpdateFailMalformedHtlc => relayer ! CommandBuffer.CommandAck(u.channelId, u.id)
              }
              // On Android we don't store htlc informations, because since wallet is spend only a revoked transaction is
              // always in our favor and we don't need to steal the htlcs
              context.system.eventStream.publish(ChannelSignatureSent(self, commitments1))
              context.system.eventStream.publish(AvailableBalanceChanged(self, d.channelId, d.shortChannelId, nextRemoteCommit.spec.toRemoteMsat)) // note that remoteCommit.toRemote == toLocal
              handleCommandSuccess(sender, store(d.copy(commitments = commitments1))) sending commit
            case Failure(cause) => handleCommandError(cause, c)
          }
        case Left(waitForRevocation) =>
          log.debug(s"already in the process of signing, will sign again as soon as possible")
          val commitments1 = d.commitments.copy(remoteNextCommitInfo = Left(waitForRevocation.copy(reSignAsap = true)))
          stay using d.copy(commitments = commitments1)
      }

    case Event(commit: CommitSig, d: DATA_NORMAL) =>
      Try(Commitments.receiveCommit(d.commitments, commit, keyManager)) match {
        case Success((commitments1, revocation)) =>
          log.debug(s"received a new sig, spec:\n${Commitments.specs2String(commitments1)}")
          if (Commitments.localHasChanges(commitments1)) {
            // if we have newly acknowledged changes let's sign them
            self ! CMD_SIGN
          }
          context.system.eventStream.publish(ChannelSignatureReceived(self, commitments1))
          stay using store(d.copy(commitments = commitments1)) sending revocation
        case Failure(cause) => handleLocalError(cause, d, Some(commit))
      }

    case Event(revocation: RevokeAndAck, d: DATA_NORMAL) =>
      // we received a revocation because we sent a signature
      // => all our changes have been acked
      Try(Commitments.receiveRevocation(d.commitments, revocation)) match {
        case Success(commitments1) =>
          // we forward HTLCs only when they have been committed by both sides
          // it always happen when we receive a revocation, because, we always sign our changes before they sign them
          d.commitments.remoteChanges.signed.collect {
            case htlc: UpdateAddHtlc =>
              log.debug(s"relaying $htlc")
              relayer ! ForwardAdd(htlc)
          }
          log.debug(s"received a new rev, spec:\n${Commitments.specs2String(commitments1)}")
          if (Commitments.localHasChanges(commitments1) && d.commitments.remoteNextCommitInfo.left.map(_.reSignAsap) == Left(true)) {
            self ! CMD_SIGN
          }
          if (d.remoteShutdown.isDefined && !Commitments.localHasUnsignedOutgoingHtlcs(commitments1)) {
            // we were waiting for our pending htlcs to be signed before replying with our local shutdown
            val localShutdown = Shutdown(d.channelId, commitments1.localParams.defaultFinalScriptPubKey)
            // note: it means that we had pending htlcs to sign, therefore we go to SHUTDOWN, not to NEGOTIATING
            require(commitments1.remoteCommit.spec.htlcs.size > 0, "we must have just signed new htlcs, otherwise we would have sent our Shutdown earlier")
            goto(SHUTDOWN) using store(DATA_SHUTDOWN(commitments1, localShutdown, d.remoteShutdown.get)) sending localShutdown
          } else {
            stay using store(d.copy(commitments = commitments1))
          }
        case Failure(cause) => handleLocalError(cause, d, Some(revocation))
      }

    case Event(c@CMD_CLOSE(localScriptPubKey_opt), d: DATA_NORMAL) =>
      val localScriptPubKey = localScriptPubKey_opt.getOrElse(d.commitments.localParams.defaultFinalScriptPubKey)
      if (d.localShutdown.isDefined)
        handleCommandError(ClosingAlreadyInProgress((d.channelId)), c)
      else if (Commitments.localHasUnsignedOutgoingHtlcs(d.commitments))
      // TODO: simplistic behavior, we could also sign-then-close
        handleCommandError(CannotCloseWithUnsignedOutgoingHtlcs((d.channelId)), c)
      else if (!Closing.isValidFinalScriptPubkey(localScriptPubKey))
        handleCommandError(InvalidFinalScript(d.channelId), c)
      else {
        val shutdown = Shutdown(d.channelId, localScriptPubKey)
        handleCommandSuccess(sender, store(d.copy(localShutdown = Some(shutdown)))) sending shutdown
      }

    case Event(remoteShutdown@Shutdown(_, remoteScriptPubKey), d: DATA_NORMAL) =>
      // they have pending unsigned htlcs         => they violated the spec, close the channel
      // they don't have pending unsigned htlcs
      //    we have pending unsigned htlcs
      //      we already sent a shutdown message  => spec violation (we can't send htlcs after having sent shutdown)
      //      we did not send a shutdown message
      //        we are ready to sign              => we stop sending further htlcs, we initiate a signature
      //        we are waiting for a rev          => we stop sending further htlcs, we wait for their revocation, will resign immediately after, and then we will send our shutdown message
      //    we have no pending unsigned htlcs
      //      we already sent a shutdown message
      //        there are pending signed htlcs    => send our shutdown message, go to SHUTDOWN
      //        there are no htlcs                => send our shutdown message, go to NEGOTIATING
      //      we did not send a shutdown message
      //        there are pending signed htlcs    => go to SHUTDOWN
      //        there are no htlcs                => go to NEGOTIATING

      if (!Closing.isValidFinalScriptPubkey(remoteScriptPubKey)) {
        handleLocalError(InvalidFinalScript(d.channelId), d, Some(remoteShutdown))
      } else if (Commitments.remoteHasUnsignedOutgoingHtlcs(d.commitments)) {
        handleLocalError(CannotCloseWithUnsignedOutgoingHtlcs(d.channelId), d, Some(remoteShutdown))
      } else if (Commitments.localHasUnsignedOutgoingHtlcs(d.commitments)) { // do we have unsigned outgoing htlcs?
        require(d.localShutdown.isEmpty, "can't have pending unsigned outgoing htlcs after having sent Shutdown")
        // are we in the middle of a signature?
        d.commitments.remoteNextCommitInfo match {
          case Left(waitForRevocation) =>
            // yes, let's just schedule a new signature ASAP, which will include all pending unsigned htlcs
            val commitments1 = d.commitments.copy(remoteNextCommitInfo = Left(waitForRevocation.copy(reSignAsap = true)))
            // in the meantime we won't send new htlcs
            stay using d.copy(commitments = commitments1, remoteShutdown = Some(remoteShutdown))
          case Right(_) =>
            // no, let's sign right away
            self ! CMD_SIGN
            // in the meantime we won't send new htlcs
            stay using d.copy(remoteShutdown = Some(remoteShutdown))
        }
      } else {
        // so we don't have any unsigned outgoing htlcs
        val (localShutdown, sendList) = d.localShutdown match {
          case Some(localShutdown) =>
            (localShutdown, Nil)
          case None =>
            val localShutdown = Shutdown(d.channelId, d.commitments.localParams.defaultFinalScriptPubKey)
            // we need to send our shutdown if we didn't previously
            (localShutdown, localShutdown :: Nil)
        }
        // are there pending signed htlcs on either side? we need to have received their last revocation!
        if (d.commitments.hasNoPendingHtlcs) {
          // there are no pending signed htlcs, let's go directly to NEGOTIATING
          if (d.commitments.localParams.isFunder) {
            // we are funder, need to initiate the negotiation by sending the first closing_signed
            val (closingTx, closingSigned) = Closing.makeFirstClosingTx(keyManager, d.commitments, localShutdown.scriptPubKey, remoteShutdown.scriptPubKey)
            goto(NEGOTIATING) using store(DATA_NEGOTIATING(d.commitments, localShutdown, remoteShutdown, List(List(ClosingTxProposed(closingTx.tx, closingSigned))), bestUnpublishedClosingTx_opt = None)) sending sendList :+ closingSigned
          } else {
            // we are fundee, will wait for their closing_signed
            goto(NEGOTIATING) using store(DATA_NEGOTIATING(d.commitments, localShutdown, remoteShutdown, closingTxProposed = List(List()), bestUnpublishedClosingTx_opt = None)) sending sendList
          }

        } else {
          // there are some pending signed htlcs, we need to fail/fulfill them
          goto(SHUTDOWN) using store(DATA_SHUTDOWN(d.commitments, localShutdown, remoteShutdown)) sending sendList
        }
      }

    case Event(c@CurrentBlockCount(count), d: DATA_NORMAL) if d.commitments.hasTimedoutOutgoingHtlcs(count) =>
      handleLocalError(HtlcTimedout(d.channelId), d, Some(c))

    case Event(c@CurrentFeerates(feeratesPerKw), d: DATA_NORMAL) =>
      val networkFeeratePerKw = feeratesPerKw.blocks_2
      d.commitments.localParams.isFunder match {
        case true if Helpers.shouldUpdateFee(d.commitments.localCommit.spec.feeratePerKw, networkFeeratePerKw, nodeParams.updateFeeMinDiffRatio) =>
          self ! CMD_UPDATE_FEE(networkFeeratePerKw, commit = true)
          stay
        case false if Helpers.isFeeDiffTooHigh(d.commitments.localCommit.spec.feeratePerKw, networkFeeratePerKw, nodeParams.maxFeerateMismatch) =>
          handleLocalError(FeerateTooDifferent(d.channelId, localFeeratePerKw = networkFeeratePerKw, remoteFeeratePerKw = d.commitments.localCommit.spec.feeratePerKw), d, Some(c))
        case _ => stay
      }

    case Event(WatchEventConfirmed(BITCOIN_FUNDING_DEEPLYBURIED, blockHeight, txIndex), d: DATA_NORMAL) if d.channelAnnouncement.isEmpty =>
      val shortChannelId = ShortChannelId(blockHeight, txIndex, d.commitments.commitInput.outPoint.index.toInt)
      log.info(s"funding tx is deeply buried at blockHeight=$blockHeight txIndex=$txIndex shortChannelId=$shortChannelId")
      // if final shortChannelId is different from the one we had before, we need to re-announce it
      val channelUpdate = if (shortChannelId != d.shortChannelId) {
        log.info(s"short channel id changed, probably due to a chain reorg: old=${d.shortChannelId} new=$shortChannelId")
        // we need to re-announce this shortChannelId
        context.system.eventStream.publish(ShortChannelIdAssigned(self, d.channelId, shortChannelId))
        // we re-announce the channelUpdate for the same reason
        Announcements.makeChannelUpdate(nodeParams.chainHash, nodeParams.privateKey, remoteNodeId, shortChannelId, d.channelUpdate.cltvExpiryDelta, d.channelUpdate.htlcMinimumMsat, d.channelUpdate.feeBaseMsat, d.channelUpdate.feeProportionalMillionths, enable = true)
      } else d.channelUpdate
      val localAnnSigs_opt = if (d.commitments.announceChannel) {
        // if channel is public we need to send our announcement_signatures in order to generate the channel_announcement
        Some(Helpers.makeAnnouncementSignatures(nodeParams, d.commitments, shortChannelId))
      } else None
      // we use GOTO instead of stay because we want to fire transitions
      goto(NORMAL) using manualTransition(d, store(d.copy(shortChannelId = shortChannelId, buried = true, channelUpdate = channelUpdate))) sending localAnnSigs_opt.toSeq

    case Event(remoteAnnSigs: AnnouncementSignatures, d: DATA_NORMAL) if d.commitments.announceChannel =>
      // channels are publicly announced if both parties want it (defined as feature bit)
      if (d.buried) {
        // we are aware that the channel has reached enough confirmations
        // we already had sent our announcement_signatures but we don't store them so we need to recompute it
        val localAnnSigs = Helpers.makeAnnouncementSignatures(nodeParams, d.commitments, d.shortChannelId)
        d.channelAnnouncement match {
          case None =>
            require(d.shortChannelId == remoteAnnSigs.shortChannelId, s"shortChannelId mismatch: local=${d.shortChannelId} remote=${remoteAnnSigs.shortChannelId}")
            log.info(s"announcing channelId=${d.channelId} on the network with shortId=${d.shortChannelId}")
            import d.commitments.{localParams, remoteParams}
            val channelAnn = Announcements.makeChannelAnnouncement(nodeParams.chainHash, localAnnSigs.shortChannelId, nodeParams.nodeId, remoteParams.nodeId, keyManager.fundingPublicKey(localParams.channelKeyPath).publicKey, remoteParams.fundingPubKey, localAnnSigs.nodeSignature, remoteAnnSigs.nodeSignature, localAnnSigs.bitcoinSignature, remoteAnnSigs.bitcoinSignature)
            // we use GOTO instead of stay because we want to fire transitions
            goto(NORMAL) using manualTransition(d, store(d.copy(channelAnnouncement = Some(channelAnn))))
          case Some(_) =>
            // they have sent their announcement sigs, but we already have a valid channel announcement
            // this can happen if our announcement_signatures was lost during a disconnection
            // specs says that we "MUST respond to the first announcement_signatures message after reconnection with its own announcement_signatures message"
            // current implementation always replies to announcement_signatures, not only the first time
            // TODO: we should only be nice once, current behaviour opens way to DOS, but this should be handled higher in the stack anyway
            log.info(s"re-sending our announcement sigs")
            stay sending localAnnSigs
        }
      } else {
        // our watcher didn't notify yet that the tx has reached ANNOUNCEMENTS_MINCONF confirmations, let's delay remote's message
        // note: no need to persist their message, in case of disconnection they will resend it
        log.debug(s"received remote announcement signatures, delaying")
        context.system.scheduler.scheduleOnce(5 seconds, self, remoteAnnSigs)
        stay
      }

    case Event(TickRefreshChannelUpdate, d: DATA_NORMAL) =>
      // periodic refresh is used as a keep alive
      log.debug(s"sending channel_update announcement (refresh)")
      val channelUpdate = Announcements.makeChannelUpdate(nodeParams.chainHash, nodeParams.privateKey, remoteNodeId, d.shortChannelId, d.channelUpdate.cltvExpiryDelta, d.channelUpdate.htlcMinimumMsat, d.channelUpdate.feeBaseMsat, d.channelUpdate.feeProportionalMillionths, enable = true)
      // we use GOTO instead of stay because we want to fire transitions
      goto(NORMAL) using store(d.copy(channelUpdate = channelUpdate))

    case Event(CMD_UPDATE_RELAY_FEE(feeBaseMsat, feeProportionalMillionths), d: DATA_NORMAL) =>
      log.info(s"updating relay fees: prevFeeBaseMsat={} nextFeeBaseMsat={} prevFeeProportionalMillionths={} nextFeeProportionalMillionths={}", d.channelUpdate.feeBaseMsat, feeBaseMsat, d.channelUpdate.feeProportionalMillionths, feeProportionalMillionths)
      val channelUpdate = Announcements.makeChannelUpdate(nodeParams.chainHash, nodeParams.privateKey, remoteNodeId, d.shortChannelId, d.channelUpdate.cltvExpiryDelta, d.channelUpdate.htlcMinimumMsat, feeBaseMsat, feeProportionalMillionths, enable = true)
      // we use GOTO instead of stay because we want to fire transitions
      goto(NORMAL) using store(d.copy(channelUpdate = channelUpdate)) replying "ok"

    case Event(WatchEventSpent(BITCOIN_FUNDING_SPENT, tx), d: DATA_NORMAL) if tx.txid == d.commitments.remoteCommit.txid => handleRemoteSpentCurrent(tx, d)

    case Event(WatchEventSpent(BITCOIN_FUNDING_SPENT, tx), d: DATA_NORMAL) if Some(tx.txid) == d.commitments.remoteNextCommitInfo.left.toOption.map(_.nextRemoteCommit.txid) => handleRemoteSpentNext(tx, d)

    case Event(WatchEventSpent(BITCOIN_FUNDING_SPENT, tx), d: DATA_NORMAL) => handleRemoteSpentOther(tx, d)

    case Event(INPUT_DISCONNECTED, d: DATA_NORMAL) =>
      // we disable the channel
      log.debug(s"sending channel_update announcement (disable)")
      val channelUpdate = Announcements.makeChannelUpdate(nodeParams.chainHash, nodeParams.privateKey, remoteNodeId, d.shortChannelId, d.channelUpdate.cltvExpiryDelta, d.channelUpdate.htlcMinimumMsat, d.channelUpdate.feeBaseMsat, d.channelUpdate.feeProportionalMillionths, enable = false)
      d.commitments.localChanges.proposed.collect {
        case add: UpdateAddHtlc => relayer ! Status.Failure(AddHtlcFailed(d.channelId, add.paymentHash, ChannelUnavailable(d.channelId), d.commitments.originChannels(add.id), Some(channelUpdate), None))
      }
      goto(OFFLINE) using d.copy(channelUpdate = channelUpdate)

    case Event(e: Error, d: DATA_NORMAL) => handleRemoteError(e, d)

    case Event(_: FundingLocked, _: DATA_NORMAL) => stay // will happen after a reconnection if no updates were ever committed to the channel

  })

  /*
           .d8888b.  888      .d88888b.   .d8888b. 8888888 888b    888  .d8888b.
          d88P  Y88b 888     d88P" "Y88b d88P  Y88b  888   8888b   888 d88P  Y88b
          888    888 888     888     888 Y88b.       888   88888b  888 888    888
          888        888     888     888  "Y888b.    888   888Y88b 888 888
          888        888     888     888     "Y88b.  888   888 Y88b888 888  88888
          888    888 888     888     888       "888  888   888  Y88888 888    888
          Y88b  d88P 888     Y88b. .d88P Y88b  d88P  888   888   Y8888 Y88b  d88P
           "Y8888P"  88888888 "Y88888P"   "Y8888P" 8888888 888    Y888  "Y8888P88
   */

  when(SHUTDOWN)(handleExceptions {
    case Event(c: CMD_FULFILL_HTLC, d: DATA_SHUTDOWN) =>
      Try(Commitments.sendFulfill(d.commitments, c)) match {
        case Success((commitments1, fulfill)) =>
          if (c.commit) self ! CMD_SIGN
          handleCommandSuccess(sender, d.copy(commitments = commitments1)) sending fulfill
        case Failure(cause) => handleCommandError(cause, c)
      }

    case Event(fulfill: UpdateFulfillHtlc, d: DATA_SHUTDOWN) =>
      Try(Commitments.receiveFulfill(d.commitments, fulfill)) match {
        case Success(Right((commitments1, origin, htlc))) =>
          relayer ! ForwardFulfill(fulfill, origin, htlc)
          stay using d.copy(commitments = commitments1)
        case Success(Left(_)) => stay
        case Failure(cause) => handleLocalError(cause, d, Some(fulfill))
      }

    case Event(c: CMD_FAIL_HTLC, d: DATA_SHUTDOWN) =>
      Try(Commitments.sendFail(d.commitments, c, nodeParams.privateKey)) match {
        case Success((commitments1, fail)) =>
          if (c.commit) self ! CMD_SIGN
          handleCommandSuccess(sender, d.copy(commitments = commitments1)) sending fail
        case Failure(cause) => handleCommandError(cause, c)
      }

    case Event(c: CMD_FAIL_MALFORMED_HTLC, d: DATA_SHUTDOWN) =>
      Try(Commitments.sendFailMalformed(d.commitments, c)) match {
        case Success((commitments1, fail)) =>
          if (c.commit) self ! CMD_SIGN
          handleCommandSuccess(sender, d.copy(commitments = commitments1)) sending fail
        case Failure(cause) => handleCommandError(cause, c)
      }

    case Event(fail: UpdateFailHtlc, d: DATA_SHUTDOWN) =>
      Try(Commitments.receiveFail(d.commitments, fail)) match {
        case Success(Right((commitments1, origin, htlc))) =>
          relayer ! ForwardFail(fail, origin, htlc)
          stay using d.copy(commitments = commitments1)
        case Success(Left(_)) => stay
        case Failure(cause) => handleLocalError(cause, d, Some(fail))
      }

    case Event(fail: UpdateFailMalformedHtlc, d: DATA_SHUTDOWN) =>
      Try(Commitments.receiveFailMalformed(d.commitments, fail)) match {
        case Success(Right((commitments1, origin, htlc))) =>
          relayer ! ForwardFailMalformed(fail, origin, htlc)
          stay using d.copy(commitments = commitments1)
        case Success(Left(_)) => stay
        case Failure(cause) => handleLocalError(cause, d, Some(fail))
      }

    case Event(c: CMD_UPDATE_FEE, d: DATA_SHUTDOWN) =>
      Try(Commitments.sendFee(d.commitments, c)) match {
        case Success((commitments1, fee)) =>
          if (c.commit) self ! CMD_SIGN
          handleCommandSuccess(sender, d.copy(commitments = commitments1)) sending fee
        case Failure(cause) => handleCommandError(cause, c)
      }

    case Event(fee: UpdateFee, d: DATA_SHUTDOWN) =>
      Try(Commitments.receiveFee(d.commitments, fee, nodeParams.maxFeerateMismatch)) match {
        case Success(commitments1) => stay using d.copy(commitments = commitments1)
        case Failure(cause) => handleLocalError(cause, d, Some(fee))
      }

    case Event(c@CMD_SIGN, d: DATA_SHUTDOWN) =>
      d.commitments.remoteNextCommitInfo match {
        case _ if !Commitments.localHasChanges(d.commitments) =>
          log.debug("ignoring CMD_SIGN (nothing to sign)")
          stay
        case Right(_) =>
          Try(Commitments.sendCommit(d.commitments, keyManager)) match {
            case Success((commitments1, commit)) =>
              log.debug(s"sending a new sig, spec:\n${Commitments.specs2String(commitments1)}")
              commitments1.localChanges.signed.collect {
                case u: UpdateFulfillHtlc => relayer ! CommandBuffer.CommandAck(u.channelId, u.id)
                case u: UpdateFailHtlc => relayer ! CommandBuffer.CommandAck(u.channelId, u.id)
                case u: UpdateFailMalformedHtlc => relayer ! CommandBuffer.CommandAck(u.channelId, u.id)
              }
              context.system.eventStream.publish(ChannelSignatureSent(self, commitments1))
              handleCommandSuccess(sender, store(d.copy(commitments = commitments1))) sending commit
            case Failure(cause) => handleCommandError(cause, c)
          }
        case Left(waitForRevocation) =>
          log.debug(s"already in the process of signing, will sign again as soon as possible")
          stay using d.copy(commitments = d.commitments.copy(remoteNextCommitInfo = Left(waitForRevocation.copy(reSignAsap = true))))
      }

    case Event(commit: CommitSig, d@DATA_SHUTDOWN(_, localShutdown, remoteShutdown)) =>
      Try(Commitments.receiveCommit(d.commitments, commit, keyManager)) map {
        case (commitments1, revocation) =>
          // we always reply with a revocation
          log.debug(s"received a new sig:\n${Commitments.specs2String(commitments1)}")
          context.system.eventStream.publish(ChannelSignatureReceived(self, commitments1))
          (commitments1, revocation)
      } match {
        case Success((commitments1, revocation)) if commitments1.hasNoPendingHtlcs =>
          if (d.commitments.localParams.isFunder) {
            // we are funder, need to initiate the negotiation by sending the first closing_signed
            val (closingTx, closingSigned) = Closing.makeFirstClosingTx(keyManager, commitments1, localShutdown.scriptPubKey, remoteShutdown.scriptPubKey)
            goto(NEGOTIATING) using store(DATA_NEGOTIATING(commitments1, localShutdown, remoteShutdown, List(List(ClosingTxProposed(closingTx.tx, closingSigned))), bestUnpublishedClosingTx_opt = None)) sending revocation :: closingSigned :: Nil
          } else {
            // we are fundee, will wait for their closing_signed
            goto(NEGOTIATING) using store(DATA_NEGOTIATING(commitments1, localShutdown, remoteShutdown, closingTxProposed = List(List()), bestUnpublishedClosingTx_opt = None)) sending revocation
          }
        case Success((commitments1, revocation)) =>
          if (Commitments.localHasChanges(commitments1)) {
            // if we have newly acknowledged changes let's sign them
            self ! CMD_SIGN
          }
          stay using store(d.copy(commitments = commitments1)) sending revocation
        case Failure(cause) => handleLocalError(cause, d, Some(commit))
      }

    case Event(revocation: RevokeAndAck, d@DATA_SHUTDOWN(commitments, localShutdown, remoteShutdown)) =>
      // we received a revocation because we sent a signature
      // => all our changes have been acked including the shutdown message
      Try(Commitments.receiveRevocation(commitments, revocation)) match {
        case Success(commitments1) if commitments1.hasNoPendingHtlcs =>
          log.debug(s"received a new rev, switching to NEGOTIATING spec:\n${Commitments.specs2String(commitments1)}")
          if (d.commitments.localParams.isFunder) {
            // we are funder, need to initiate the negotiation by sending the first closing_signed
            val (closingTx, closingSigned) = Closing.makeFirstClosingTx(keyManager, commitments1, localShutdown.scriptPubKey, remoteShutdown.scriptPubKey)
            goto(NEGOTIATING) using store(DATA_NEGOTIATING(commitments1, localShutdown, remoteShutdown, List(List(ClosingTxProposed(closingTx.tx, closingSigned))), bestUnpublishedClosingTx_opt = None)) sending closingSigned
          } else {
            // we are fundee, will wait for their closing_signed
            goto(NEGOTIATING) using store(DATA_NEGOTIATING(commitments1, localShutdown, remoteShutdown, closingTxProposed = List(List()), bestUnpublishedClosingTx_opt = None))
          }
        case Success(commitments1) =>
          // BOLT 2: A sending node SHOULD fail to route any HTLC added after it sent shutdown.
          d.commitments.remoteChanges.signed.collect {
            case htlc: UpdateAddHtlc =>
              log.debug(s"closing in progress: failing $htlc")
              self ! CMD_FAIL_HTLC(htlc.id, Right(PermanentChannelFailure), commit = true)
          }
          if (Commitments.localHasChanges(commitments1) && d.commitments.remoteNextCommitInfo.left.map(_.reSignAsap) == Left(true)) {
            self ! CMD_SIGN
          }
          log.debug(s"received a new rev, spec:\n${Commitments.specs2String(commitments1)}")
          stay using store(d.copy(commitments = commitments1))
        case Failure(cause) => handleLocalError(cause, d, Some(revocation))
      }

    case Event(c@CurrentBlockCount(count), d: DATA_SHUTDOWN) if d.commitments.hasTimedoutOutgoingHtlcs(count) =>
      handleLocalError(HtlcTimedout(d.channelId), d, Some(c))

    case Event(c@CurrentFeerates(feerates), d: DATA_SHUTDOWN) =>
      val networkFeeratePerKw = feerates.blocks_2
      d.commitments.localParams.isFunder match {
        case true if Helpers.shouldUpdateFee(d.commitments.localCommit.spec.feeratePerKw, networkFeeratePerKw, nodeParams.updateFeeMinDiffRatio) =>
          self ! CMD_UPDATE_FEE(networkFeeratePerKw, commit = true)
          stay
        case false if Helpers.isFeeDiffTooHigh(d.commitments.localCommit.spec.feeratePerKw, networkFeeratePerKw, nodeParams.maxFeerateMismatch) =>
          handleLocalError(FeerateTooDifferent(d.channelId, localFeeratePerKw = networkFeeratePerKw, remoteFeeratePerKw = d.commitments.localCommit.spec.feeratePerKw), d, Some(c))
        case _ => stay
      }

    case Event(WatchEventSpent(BITCOIN_FUNDING_SPENT, tx), d: DATA_SHUTDOWN) if tx.txid == d.commitments.remoteCommit.txid => handleRemoteSpentCurrent(tx, d)

    case Event(WatchEventSpent(BITCOIN_FUNDING_SPENT, tx), d: DATA_SHUTDOWN) if Some(tx.txid) == d.commitments.remoteNextCommitInfo.left.toOption.map(_.nextRemoteCommit.txid) => handleRemoteSpentNext(tx, d)

    case Event(WatchEventSpent(BITCOIN_FUNDING_SPENT, tx), d: DATA_SHUTDOWN) => handleRemoteSpentOther(tx, d)

    case Event(c: CMD_CLOSE, d: DATA_SHUTDOWN) => handleCommandError(ClosingAlreadyInProgress(d.channelId), c)

    case Event(e: Error, d: DATA_SHUTDOWN) => handleRemoteError(e, d)

  })

  when(NEGOTIATING)(handleExceptions {
    case Event(c@ClosingSigned(_, remoteClosingFee, remoteSig), d: DATA_NEGOTIATING) =>
      log.info(s"received closingFeeSatoshis=$remoteClosingFee")
      Closing.checkClosingSignature(keyManager, d.commitments, d.localShutdown.scriptPubKey, d.remoteShutdown.scriptPubKey, Satoshi(remoteClosingFee), remoteSig) match {
        case Success(signedClosingTx) if Some(remoteClosingFee) == d.closingTxProposed.last.lastOption.map(_.localClosingSigned.feeSatoshis) || d.closingTxProposed.flatten.size >= MAX_NEGOTIATION_ITERATIONS =>
          // we close when we converge or when there were too many iterations
          handleMutualClose(signedClosingTx, Left(d.copy(bestUnpublishedClosingTx_opt = Some(signedClosingTx))))
        case Success(signedClosingTx) =>
          // if we are fundee and we were waiting for them to send their first closing_signed, we don't have a lastLocalClosingFee, so we compute a firstClosingFee
          val lastLocalClosingFee = d.closingTxProposed.last.lastOption.map(_.localClosingSigned.feeSatoshis).map(Satoshi)
          val nextClosingFee = Closing.nextClosingFee(
            localClosingFee = lastLocalClosingFee.getOrElse(Closing.firstClosingFee(d.commitments, d.localShutdown.scriptPubKey, d.remoteShutdown.scriptPubKey)),
            remoteClosingFee = Satoshi(remoteClosingFee))
          val (closingTx, closingSigned) = Closing.makeClosingTx(keyManager, d.commitments, d.localShutdown.scriptPubKey, d.remoteShutdown.scriptPubKey, nextClosingFee)
          if (Some(nextClosingFee) == lastLocalClosingFee) {
            // next computed fee is the same than the one we previously sent (probably because of rounding), let's close now
            handleMutualClose(signedClosingTx, Left(d.copy(bestUnpublishedClosingTx_opt = Some(signedClosingTx))))
          } else if (nextClosingFee == Satoshi(remoteClosingFee)) {
            // we have converged!
            val closingTxProposed1 = d.closingTxProposed match {
              case previousNegotiations :+ currentNegotiation => previousNegotiations :+ (currentNegotiation :+ ClosingTxProposed(closingTx.tx, closingSigned))
            }
            handleMutualClose(signedClosingTx, Left(store(d.copy(closingTxProposed = closingTxProposed1, bestUnpublishedClosingTx_opt = Some(signedClosingTx))))) sending closingSigned
          } else {
            log.info(s"proposing closingFeeSatoshis=${closingSigned.feeSatoshis}")
            val closingTxProposed1 = d.closingTxProposed match {
              case previousNegotiations :+ currentNegotiation => previousNegotiations :+ (currentNegotiation :+ ClosingTxProposed(closingTx.tx, closingSigned))
            }
            stay using store(d.copy(closingTxProposed = closingTxProposed1, bestUnpublishedClosingTx_opt = Some(signedClosingTx))) sending closingSigned
          }
        case Failure(cause) => handleLocalError(cause, d, Some(c))
      }

    case Event(WatchEventSpent(BITCOIN_FUNDING_SPENT, tx), d: DATA_NEGOTIATING) if d.closingTxProposed.flatten.map(_.unsignedTx.txid).contains(tx.txid) =>
      // they can publish a closing tx with any sig we sent them, even if we are not done negotiating
      handleMutualClose(tx, Left(d))

    case Event(WatchEventSpent(BITCOIN_FUNDING_SPENT, tx), d: DATA_NEGOTIATING) if tx.txid == d.commitments.remoteCommit.txid => handleRemoteSpentCurrent(tx, d)

    case Event(WatchEventSpent(BITCOIN_FUNDING_SPENT, tx), d: DATA_NEGOTIATING) if Some(tx.txid) == d.commitments.remoteNextCommitInfo.left.toOption.map(_.nextRemoteCommit.txid) => handleRemoteSpentNext(tx, d)

    case Event(WatchEventSpent(BITCOIN_FUNDING_SPENT, tx), d: DATA_NEGOTIATING) => handleRemoteSpentOther(tx, d)

    case Event(c: CMD_CLOSE, d: DATA_NEGOTIATING) => handleCommandError(ClosingAlreadyInProgress(d.channelId), c)

    case Event(e: Error, d: DATA_NEGOTIATING) => handleRemoteError(e, d)

  })

  when(CLOSING)(handleExceptions {
    case Event(c: CMD_FULFILL_HTLC, d: DATA_CLOSING) =>
      Try(Commitments.sendFulfill(d.commitments, c)) match {
        case Success((commitments1, _)) =>
          log.info(s"got valid payment preimage, recalculating transactions to redeem the corresponding htlc on-chain")
          val localCommitPublished1 = d.localCommitPublished.map {
            case localCommitPublished =>
              val localCommitPublished1 = Helpers.Closing.claimCurrentLocalCommitTxOutputs(keyManager, commitments1, localCommitPublished.commitTx)
              doPublish(localCommitPublished1)
              localCommitPublished1
          }
          val remoteCommitPublished1 = d.remoteCommitPublished.map {
            case remoteCommitPublished =>
              val remoteCommitPublished1 = Helpers.Closing.claimRemoteCommitTxOutputs(keyManager, commitments1, commitments1.remoteCommit, remoteCommitPublished.commitTx)
              doPublish(remoteCommitPublished1)
              remoteCommitPublished1
          }
          val nextRemoteCommitPublished1 = d.nextRemoteCommitPublished.map {
            case remoteCommitPublished =>
              val remoteCommitPublished1 = Helpers.Closing.claimRemoteCommitTxOutputs(keyManager, commitments1, commitments1.remoteCommit, remoteCommitPublished.commitTx)
              doPublish(remoteCommitPublished1)
              remoteCommitPublished1
          }
          stay using store(d.copy(commitments = commitments1, localCommitPublished = localCommitPublished1, remoteCommitPublished = remoteCommitPublished1, nextRemoteCommitPublished = nextRemoteCommitPublished1))
        case Failure(cause) => handleCommandError(cause, c)
      }

    case Event(WatchEventSpent(BITCOIN_FUNDING_SPENT, tx), d: DATA_CLOSING) =>
      if (d.mutualClosePublished.map(_.txid).contains(tx.txid)) {
        // we already know about this tx, probably because we have published it ourselves after successful negotiation
        stay
      } else if (d.mutualCloseProposed.map(_.txid).contains(tx.txid)) {
        // at any time they can publish a closing tx with any sig we sent them
        handleMutualClose(tx, Right(d))
      } else if (Some(tx.txid) == d.localCommitPublished.map(_.commitTx.txid)) {
        // this is because WatchSpent watches never expire and we are notified multiple times
        stay
      } else if (Some(tx.txid) == d.remoteCommitPublished.map(_.commitTx.txid)) {
        // this is because WatchSpent watches never expire and we are notified multiple times
        stay
      } else if (Some(tx.txid) == d.nextRemoteCommitPublished.map(_.commitTx.txid)) {
        // this is because WatchSpent watches never expire and we are notified multiple times
        stay
      } else if (Some(tx.txid) == d.futureRemoteCommitPublished.map(_.commitTx.txid)) {
        // this is because WatchSpent watches never expire and we are notified multiple times
        stay
      } else if (tx.txid == d.commitments.remoteCommit.txid) {
        // counterparty may attempt to spend its last commit tx at any time
        handleRemoteSpentCurrent(tx, d)
      } else if (Some(tx.txid) == d.commitments.remoteNextCommitInfo.left.toOption.map(_.nextRemoteCommit.txid)) {
        // counterparty may attempt to spend its last commit tx at any time
        handleRemoteSpentNext(tx, d)
      } else {
        // counterparty may attempt to spend a revoked commit tx at any time
        handleRemoteSpentOther(tx, d)
      }

    case Event(WatchEventSpent(BITCOIN_OUTPUT_SPENT, tx), d: DATA_CLOSING) =>
      // one of the outputs of the local/remote/revoked commit was spent
      // we just put a watch to be notified when it is confirmed
      blockchain ! WatchConfirmed(self, tx, nodeParams.minDepthBlocks, BITCOIN_TX_CONFIRMED(tx))
      // when a remote or local commitment tx containing outgoing htlcs is published on the network,
      // we watch it in order to extract payment preimage if funds are pulled by the counterparty
      // we can then use these preimages to fulfill origin htlcs
      log.info(s"processing BITCOIN_OUTPUT_SPENT with txid=${tx.txid} tx=$tx")
      val extracted = Closing.extractPreimages(d.commitments.localCommit, tx)
      extracted map { case (htlc, fulfill) =>
        val origin = d.commitments.originChannels(fulfill.id)
        log.warning(s"fulfilling htlc #${fulfill.id} paymentHash=${sha256(fulfill.paymentPreimage)} origin=$origin")
        relayer ! ForwardFulfill(fulfill, origin, htlc)
      }
      val revokedCommitPublished1 = d.revokedCommitPublished.map { rev =>
        val (rev1, tx_opt) = Closing.claimRevokedHtlcTxOutputs(keyManager, d.commitments, rev, tx)
        tx_opt.foreach(claimTx => blockchain ! PublishAsap(claimTx))
        tx_opt.foreach(claimTx => blockchain ! WatchSpent(self, tx, claimTx.txIn.head.outPoint.index.toInt, BITCOIN_OUTPUT_SPENT))
        rev1
      }
      stay using store(d.copy(revokedCommitPublished = revokedCommitPublished1))

    case Event(WatchEventConfirmed(BITCOIN_TX_CONFIRMED(tx), _, _), d: DATA_CLOSING) =>
      log.info(s"txid=${tx.txid} has reached mindepth, updating closing state")
      // first we check if this tx belongs to a one of the current local/remote commits and update it
      val localCommitPublished1 = d.localCommitPublished.map(Closing.updateLocalCommitPublished(_, tx))
      val remoteCommitPublished1 = d.remoteCommitPublished.map(Closing.updateRemoteCommitPublished(_, tx))
      val nextRemoteCommitPublished1 = d.nextRemoteCommitPublished.map(Closing.updateRemoteCommitPublished(_, tx))
      val futureRemoteCommitPublished1 = d.futureRemoteCommitPublished.map(Closing.updateRemoteCommitPublished(_, tx))
      val revokedCommitPublished1 = d.revokedCommitPublished.map(Closing.updateRevokedCommitPublished(_, tx))
      // we may need to fail some htlcs in case a commitment tx was published and they have reached the timeout threshold
      val timedoutHtlcs =
        Closing.timedoutHtlcs(d.commitments.localCommit, Satoshi(d.commitments.localParams.dustLimitSatoshis), tx) ++
          Closing.timedoutHtlcs(d.commitments.remoteCommit, Satoshi(d.commitments.remoteParams.dustLimitSatoshis), tx) ++
          d.commitments.remoteNextCommitInfo.left.toSeq.flatMap(r => Closing.timedoutHtlcs(r.nextRemoteCommit, Satoshi(d.commitments.remoteParams.dustLimitSatoshis), tx))
      timedoutHtlcs.foreach { add =>
        val origin = d.commitments.originChannels(add.id)
        log.warning(s"failing htlc #${add.id} paymentHash=${add.paymentHash} origin=$origin: htlc timed out")
        relayer ! Status.Failure(AddHtlcFailed(d.channelId, add.paymentHash, HtlcTimedout(d.channelId), origin, None, None))
      }
      // then let's see if any of the possible close scenarii can be considered done
      val mutualCloseDone = d.mutualClosePublished.exists(_.txid == tx.txid) // this case is trivial, in a mutual close scenario we only need to make sure that one of the closing txes is confirmed
    val localCommitDone = localCommitPublished1.map(Closing.isLocalCommitDone(_)).getOrElse(false)
      val remoteCommitDone = remoteCommitPublished1.map(Closing.isRemoteCommitDone(_)).getOrElse(false)
      val nextRemoteCommitDone = nextRemoteCommitPublished1.map(Closing.isRemoteCommitDone(_)).getOrElse(false)
      val futureRemoteCommitDone = futureRemoteCommitPublished1.map(Closing.isRemoteCommitDone(_)).getOrElse(false)
      val revokedCommitDone = revokedCommitPublished1.map(Closing.isRevokedCommitDone(_)).exists(_ == true) // we only need one revoked commit done
    // finally, if one of the unilateral closes is done, we move to CLOSED state, otherwise we stay (note that we don't store the state)
    val d1 = d.copy(localCommitPublished = localCommitPublished1, remoteCommitPublished = remoteCommitPublished1, nextRemoteCommitPublished = nextRemoteCommitPublished1, futureRemoteCommitPublished = futureRemoteCommitPublished1, revokedCommitPublished = revokedCommitPublished1)
      val closeType_opt = if (mutualCloseDone) {
        Some("mutual")
      } else if (localCommitDone) {
        Some("local")
      } else if (remoteCommitDone || nextRemoteCommitDone) {
        Some("remote")
      } else if (futureRemoteCommitDone) {
        Some("recovery")
      } else if (revokedCommitDone) {
        Some("revoked")
      } else {
        None
      }
      closeType_opt match {
        case Some(closeType) =>
          log.info(s"channel closed (type=$closeType)")
          goto(CLOSED) using store(d1)
        case None =>
          stay using store(d1)
      }

    case Event(_: ChannelReestablish, d: DATA_CLOSING) =>
      // they haven't detected that we were closing and are trying to reestablish a connection
      // we give them one of the published txes as a hint
      // note spendingTx != Nil (that's a requirement of DATA_CLOSING)
      val exc = FundingTxSpent(d.channelId, d.spendingTxes.head)
      val error = Error(d.channelId, exc.getMessage.getBytes)
      stay sending error

    case Event(c: CMD_CLOSE, d: DATA_CLOSING) => handleCommandError(ClosingAlreadyInProgress(d.channelId), c)

    case Event(e: Error, d: DATA_CLOSING) => handleRemoteError(e, d)

    case Event(INPUT_DISCONNECTED | INPUT_RECONNECTED(_), _) => stay // we don't really care at this point
  })

  when(CLOSED)(handleExceptions {
    case Event('shutdown, _) =>
      stateData match {
        case d: HasCommitments =>
          log.info(s"deleting database record for channelId=${d.channelId}")
          nodeParams.channelsDb.removeChannel(d.channelId)
        case _ => {}
      }
      log.info("shutting down")
      stop(FSM.Normal)

    case Event(MakeFundingTxResponse(fundingTx, _), _) =>
      // this may happen if connection is lost, or remote sends an error while we were waiting for the funding tx to be created by our wallet
      // in that case we rollback the tx
      wallet.rollback(fundingTx)
      stay

    case Event(INPUT_DISCONNECTED, _) => stay // we are disconnected, but it doesn't matter anymore
  })

  when(OFFLINE)(handleExceptions {
    case Event(INPUT_RECONNECTED(r), d: DATA_WAIT_FOR_REMOTE_PUBLISH_FUTURE_COMMITMENT) =>
      forwarder ! r
      // they already proved that we have an outdated commitment
      // there isn't much to do except asking them again to publish their current commitment by sending an error
      val exc = PleasePublishYourCommitment(d.channelId)
      val error = Error(d.channelId, exc.getMessage.getBytes)
      goto(WAIT_FOR_REMOTE_PUBLISH_FUTURE_COMMITMENT) sending error

    case Event(INPUT_RECONNECTED(r), d: HasCommitments) =>
      forwarder ! r

      val yourLastPerCommitmentSecret = d.commitments.remotePerCommitmentSecrets.lastIndex.flatMap(d.commitments.remotePerCommitmentSecrets.getHash).getOrElse(Sphinx zeroes 32)
      val myCurrentPerCommitmentPoint = keyManager.commitmentPoint(d.commitments.localParams.channelKeyPath, d.commitments.localCommit.index)

      val channelReestablish = ChannelReestablish(
        channelId = d.channelId,
        nextLocalCommitmentNumber = d.commitments.localCommit.index + 1,
        nextRemoteRevocationNumber = d.commitments.remoteCommit.index,
        yourLastPerCommitmentSecret = Some(Scalar(yourLastPerCommitmentSecret)),
        myCurrentPerCommitmentPoint = Some(myCurrentPerCommitmentPoint)
      )

      goto(SYNCING) sending channelReestablish

    case Event(c@CurrentBlockCount(count), d: HasCommitments) if d.commitments.hasTimedoutOutgoingHtlcs(count) =>
      // note: this can only happen if state is NORMAL or SHUTDOWN
      // -> in NEGOTIATING there are no more htlcs
      // -> in CLOSING we either have mutual closed (so no more htlcs), or already have unilaterally closed (so no action required), and we can't be in OFFLINE state anyway
      handleLocalError(HtlcTimedout(d.channelId), d, Some(c))

    case Event(WatchEventSpent(BITCOIN_FUNDING_SPENT, tx), d: DATA_NEGOTIATING) if d.closingTxProposed.flatten.map(_.unsignedTx.txid).contains(tx.txid) => handleMutualClose(tx, Left(d))

    case Event(WatchEventSpent(BITCOIN_FUNDING_SPENT, tx), d: HasCommitments) if tx.txid == d.commitments.remoteCommit.txid => handleRemoteSpentCurrent(tx, d)

    case Event(WatchEventSpent(BITCOIN_FUNDING_SPENT, tx), d: HasCommitments) if d.commitments.remoteNextCommitInfo.left.toOption.map(_.nextRemoteCommit.txid).contains(tx.txid) => handleRemoteSpentNext(tx, d)

    case Event(WatchEventSpent(BITCOIN_FUNDING_SPENT, tx), d: DATA_WAIT_FOR_REMOTE_PUBLISH_FUTURE_COMMITMENT) => handleRemoteSpentFuture(tx, d)

    case Event(WatchEventSpent(BITCOIN_FUNDING_SPENT, tx), d: HasCommitments) => handleRemoteSpentOther(tx, d)

  })

  when(SYNCING)(handleExceptions {
    case Event(_: ChannelReestablish, d: DATA_WAIT_FOR_FUNDING_CONFIRMED) =>
      // we put back the watch (operation is idempotent) because the event may have been fired while we were in OFFLINE
      blockchain ! WatchConfirmed(self, d.commitments.commitInput.outPoint.txid, d.commitments.commitInput.txOut.publicKeyScript, nodeParams.minDepthBlocks, BITCOIN_FUNDING_DEPTHOK)
      goto(WAIT_FOR_FUNDING_CONFIRMED)

    case Event(_: ChannelReestablish, d: DATA_WAIT_FOR_FUNDING_LOCKED) =>
      log.debug(s"re-sending fundingLocked")
      val nextPerCommitmentPoint = keyManager.commitmentPoint(d.commitments.localParams.channelKeyPath, 1)
      val fundingLocked = FundingLocked(d.commitments.channelId, nextPerCommitmentPoint)
      goto(WAIT_FOR_FUNDING_LOCKED) sending fundingLocked

    case Event(channelReestablish@ChannelReestablish(_, _, nextRemoteRevocationNumber, Some(yourLastPerCommitmentSecret), _), d: DATA_NORMAL)
      if d.commitments.localCommit.index < nextRemoteRevocationNumber =>
      // if next_remote_revocation_number is greater than our local commitment index, it means that either we are using an outdated commitment, or they are lying
      // but first we need to make sure that the last per_commitment_secret that they claim to have received from us is correct for that next_remote_revocation_number minus 1
      if (keyManager.commitmentSecret(d.commitments.localParams.channelKeyPath, nextRemoteRevocationNumber - 1) == yourLastPerCommitmentSecret) {
        log.warning(s"counterparty proved that we have an outdated (revoked) local commitment!!! ourCommitmentNumber=${d.commitments.localCommit.index} theirCommitmentNumber=${nextRemoteRevocationNumber}")
        // their data checks out, we indeed seem to be using an old revoked commitment, and must absolutely *NOT* publish it, because that would be a cheating attempt and they
        // would punish us by taking all the funds in the channel
        val exc = PleasePublishYourCommitment(d.channelId)
        val error = Error(d.channelId, exc.getMessage.getBytes)
        goto(WAIT_FOR_REMOTE_PUBLISH_FUTURE_COMMITMENT) using store(DATA_WAIT_FOR_REMOTE_PUBLISH_FUTURE_COMMITMENT(d.commitments, channelReestablish)) sending error
      } else {
        // they lied! the last per_commitment_secret they claimed to have received from us is invalid
        throw CommitmentSyncError(d.channelId)
      }

    case Event(channelReestablish: ChannelReestablish, d: DATA_NORMAL) =>
      if (channelReestablish.nextLocalCommitmentNumber == 1 && d.commitments.localCommit.index == 0) {
        // If next_local_commitment_number is 1 in both the channel_reestablish it sent and received, then the node MUST retransmit funding_locked, otherwise it MUST NOT
        log.debug(s"re-sending fundingLocked")
        val nextPerCommitmentPoint = keyManager.commitmentPoint(d.commitments.localParams.channelKeyPath, 1)
        val fundingLocked = FundingLocked(d.commitments.channelId, nextPerCommitmentPoint)
        forwarder ! fundingLocked
      }

      val commitments1 = handleSync(channelReestablish, d)

      // BOLT 2: A node if it has sent a previous shutdown MUST retransmit shutdown.
      d.localShutdown.foreach {
        localShutdown =>
          log.debug(s"re-sending localShutdown")
          forwarder ! localShutdown
      }

      if (!d.buried) {
        // even if we were just disconnected/reconnected, we need to put back the watch because the event may have been
        // fired while we were in OFFLINE (if not, the operation is idempotent anyway)
        blockchain ! WatchConfirmed(self, d.commitments.commitInput.outPoint.txid, d.commitments.commitInput.txOut.publicKeyScript, ANNOUNCEMENTS_MINCONF, BITCOIN_FUNDING_DEEPLYBURIED)
      } else {
        // channel has been buried enough, should we (re)send our announcement sigs?
        d.channelAnnouncement match {
          case None if !d.commitments.announceChannel =>
            // that's a private channel, nothing to do
            ()
          case None =>
            // BOLT 7: a node SHOULD retransmit the announcement_signatures message if it has not received an announcement_signatures message
            val localAnnSigs = Helpers.makeAnnouncementSignatures(nodeParams, d.commitments, d.shortChannelId)
            forwarder ! localAnnSigs
          case Some(_) =>
            // channel was already announced, nothing to do
            ()
        }
      }
      // re-enable the channel
      val channelUpdate = Announcements.makeChannelUpdate(nodeParams.chainHash, nodeParams.privateKey, remoteNodeId, d.shortChannelId, nodeParams.expiryDeltaBlocks, d.commitments.remoteParams.htlcMinimumMsat, d.channelUpdate.feeBaseMsat, d.channelUpdate.feeProportionalMillionths, enable = true)

      goto(NORMAL) using d.copy(commitments = commitments1, channelUpdate = channelUpdate)

    case Event(channelReestablish: ChannelReestablish, d: DATA_SHUTDOWN) =>
      val commitments1 = handleSync(channelReestablish, d)
      // BOLT 2: A node if it has sent a previous shutdown MUST retransmit shutdown.
      goto(SHUTDOWN) using d.copy(commitments = commitments1) sending d.localShutdown

    case Event(_: ChannelReestablish, d: DATA_NEGOTIATING) =>
      // BOLT 2: A node if it has sent a previous shutdown MUST retransmit shutdown.
      // negotiation restarts from the beginning, and is initialized by the funder
      // note: in any case we still need to keep all previously sent closing_signed, because they may publish one of them
      if (d.commitments.localParams.isFunder) {
        // we could use the last closing_signed we sent, but network fees may have changed while we were offline so it is better to restart from scratch
        val (closingTx, closingSigned) = Closing.makeFirstClosingTx(keyManager, d.commitments, d.localShutdown.scriptPubKey, d.remoteShutdown.scriptPubKey)
        val closingTxProposed1 = d.closingTxProposed :+ List(ClosingTxProposed(closingTx.tx, closingSigned))
        goto(NEGOTIATING) using store(d.copy(closingTxProposed = closingTxProposed1)) sending d.localShutdown :: closingSigned :: Nil
      } else {
        // we start a new round of negotiation
        val closingTxProposed1 = if (d.closingTxProposed.last.isEmpty) d.closingTxProposed else d.closingTxProposed :+ List()
        goto(NEGOTIATING) using d.copy(closingTxProposed = closingTxProposed1) sending d.localShutdown
      }

    case Event(c@CurrentBlockCount(count), d: HasCommitments) if d.commitments.hasTimedoutOutgoingHtlcs(count) => handleLocalError(HtlcTimedout(d.channelId), d, Some(c))

    case Event(WatchEventSpent(BITCOIN_FUNDING_SPENT, tx), d: DATA_NEGOTIATING) if d.closingTxProposed.flatten.map(_.unsignedTx.txid).contains(tx.txid) => handleMutualClose(tx, Left(d))

    case Event(WatchEventSpent(BITCOIN_FUNDING_SPENT, tx), d: HasCommitments) if tx.txid == d.commitments.remoteCommit.txid => handleRemoteSpentCurrent(tx, d)

    case Event(WatchEventSpent(BITCOIN_FUNDING_SPENT, tx), d: HasCommitments) if d.commitments.remoteNextCommitInfo.left.toOption.map(_.nextRemoteCommit.txid).contains(tx.txid) => handleRemoteSpentNext(tx, d)

    case Event(WatchEventSpent(BITCOIN_FUNDING_SPENT, tx), d: HasCommitments) => handleRemoteSpentOther(tx, d)

    case Event(e: Error, d: HasCommitments) => handleRemoteError(e, d)
  })

  when(WAIT_FOR_REMOTE_PUBLISH_FUTURE_COMMITMENT)(handleExceptions {
    case Event(WatchEventSpent(BITCOIN_FUNDING_SPENT, tx), d: DATA_WAIT_FOR_REMOTE_PUBLISH_FUTURE_COMMITMENT) => handleRemoteSpentFuture(tx, d)
  })

  def errorStateHandler: StateFunction = {
    case Event('nevermatches, _) => stay // we can't define a state with no event handler, so we put a dummy one here
  }

  when(ERR_INFORMATION_LEAK)(errorStateHandler)

  when(ERR_FUNDING_TIMEOUT)(errorStateHandler)

  when(ERR_FUNDING_LOST)(errorStateHandler)

  whenUnhandled {

    case Event(INPUT_DISCONNECTED, _) => goto(OFFLINE)

    case Event(WatchEventLost(BITCOIN_FUNDING_LOST), _) => goto(ERR_FUNDING_LOST)

    case Event(CMD_GETSTATE, _) =>
      sender ! stateName
      stay

    case Event(CMD_GETSTATEDATA, _) =>
      sender ! stateData
      stay

    case Event(CMD_GETINFO, _) =>
      val channelId = Helpers.getChannelId(stateData)
      sender ! RES_GETINFO(remoteNodeId, channelId, stateName, stateData)
      stay

    case Event(c: CMD_ADD_HTLC, d: HasCommitments) =>
      log.info(s"rejecting htlc request in state=$stateName")
      val error = ChannelUnavailable(d.channelId)
      d match {
        case normal: DATA_NORMAL => handleCommandError(AddHtlcFailed(d.channelId, c.paymentHash, error, origin(c), Some(normal.channelUpdate), Some(c)), c) // can happen if we are in OFFLINE or SYNCING state (channelUpdate will have enable=false)
        case _ => handleCommandError(AddHtlcFailed(d.channelId, c.paymentHash, error, origin(c), None, Some(c)), c) // we don't provide a channel_update: this will be a permanent channel failure
      }

    case Event(c: CMD_CLOSE, d) => handleCommandError(CannotCloseInThisState(Helpers.getChannelId(d), stateName), c)

    case Event(c@CMD_FORCECLOSE, d) =>
      d match {
        case data: HasCommitments => handleLocalError(ForcedLocalCommit(data.channelId, "forced local commit"), data, Some(c)) replying "ok"
        case _ => handleCommandError(CannotCloseInThisState(Helpers.getChannelId(d), stateName), c)
      }

    // we only care about this event in NORMAL and SHUTDOWN state, and we never unregister to the event stream
    case Event(CurrentBlockCount(_), _) => stay

    // we only care about this event in NORMAL and SHUTDOWN state, and we never unregister to the event stream
    case Event(CurrentFeerates(_), _) => stay

    // we only care about this event in NORMAL state, and the scheduler is never disabled
    case Event(TickRefreshChannelUpdate, _) => stay

    // we receive this when we send command to ourselves
    case Event("ok", _) => stay
  }

  /**
    * This is needed because of a bug in akka where onTransition event are not fired for same-state transition
    */
  def manualTransition(stateData: Data, nextStateData: Data): Data = {
    // if channel is private, we send the channel_update directly to remote
    // they need it "to learn the other end's forwarding parameters" (BOLT 7)
    (stateData, nextStateData) match {
      case (d1: DATA_NORMAL, d2: DATA_NORMAL) if !d1.commitments.announceChannel && !d1.buried && d2.buried =>
        // for a private channel, when the tx was just buried we need to send the channel_update to our peer (even if it didn't change)
        forwarder ! d2.channelUpdate
      case (d1: DATA_NORMAL, d2: DATA_NORMAL) if !d1.commitments.announceChannel && d1.channelUpdate != d2.channelUpdate && d2.buried =>
        // otherwise, we only send it when it is different, and tx is already buried
        forwarder ! d2.channelUpdate
      case _ => ()
    }

    (stateData, nextStateData) match {
      case (d1: DATA_NORMAL, d2: DATA_NORMAL) if d1.channelUpdate == d2.channelUpdate && d1.channelAnnouncement == d2.channelAnnouncement =>
        // don't do anything if neither the channel_update nor the channel_announcement didn't change
        ()
      case (_, normal: DATA_NORMAL) =>
        // whenever we go to a state with NORMAL data (can be OFFLINE or NORMAL), we send out the new channel_update (most of the time it will just be to enable/disable the channel)
        context.system.eventStream.publish(LocalChannelUpdate(self, normal.commitments.channelId, normal.shortChannelId, normal.commitments.remoteParams.nodeId, normal.channelAnnouncement, normal.channelUpdate))
      case (normal: DATA_NORMAL, _) =>
        // when we finally leave the NORMAL state (or OFFLINE with NORMAL data) to got to SHUTDOWN/NEGOTIATING/CLOSING/ERR*, we advertise the fact that channel can't be used for payments anymore
        // if the channel is private we don't really need to tell the counterparty because it is already aware that the channel is being closed
        context.system.eventStream.publish(LocalChannelDown(self, normal.commitments.channelId, normal.shortChannelId, normal.commitments.remoteParams.nodeId))
      case _ => ()
    }
    nextStateData
  }

  onTransition {
    case WAIT_FOR_INIT_INTERNAL -> WAIT_FOR_INIT_INTERNAL => () // called at channel initialization
    case state -> nextState =>
      if (state != nextState) {
        context.system.eventStream.publish(ChannelStateChanged(self, context.parent, remoteNodeId, state, nextState, nextStateData))
      }
      if (nextState == CLOSED) {
        // channel is closed, scheduling this actor for self destruction
        context.system.scheduler.scheduleOnce(10 seconds, self, 'shutdown)
      }

<<<<<<< HEAD
      manualTransition(stateData, nextStateData)
=======
      // if channel is private, we send the channel_update directly to remote
      // they need it "to learn the other end's forwarding parameters" (BOLT 7)
      (stateData, nextStateData) match {
        case (d1: DATA_NORMAL, d2: DATA_NORMAL) if !d1.commitments.announceChannel && !d1.buried && d2.buried =>
          // for a private channel, when the tx was just buried we need to send the channel_update to our peer (even if it didn't change)
          forwarder ! d2.channelUpdate
        case (d1: DATA_NORMAL, d2: DATA_NORMAL) if !d1.commitments.announceChannel && d1.channelUpdate != d2.channelUpdate && d2.buried =>
          // otherwise, we only send it when it is different, and tx is already buried
          forwarder ! d2.channelUpdate
        case _ => ()
      }

      (stateData, nextStateData) match {
        case (d1: DATA_NORMAL, d2: DATA_NORMAL) if d1.channelUpdate == d2.channelUpdate && d1.channelAnnouncement == d2.channelAnnouncement =>
          // don't do anything if neither the channel_update nor the channel_announcement didn't change
          ()
        case (_, normal: DATA_NORMAL) =>
          // whenever we go to a state with NORMAL data (can be OFFLINE or NORMAL), we send out the new channel_update (most of the time it will just be to enable/disable the channel)
          context.system.eventStream.publish(LocalChannelUpdate(self, normal.commitments.channelId, normal.shortChannelId, normal.commitments.remoteParams.nodeId, normal.channelAnnouncement, normal.channelUpdate, normal.commitments))
        case (normal: DATA_NORMAL, _) =>
          // when we finally leave the NORMAL state (or OFFLINE with NORMAL data) to go to SHUTDOWN/NEGOTIATING/CLOSING/ERR*, we advertise the fact that channel can't be used for payments anymore
          // if the channel is private we don't really need to tell the counterparty because it is already aware that the channel is being closed
          context.system.eventStream.publish(LocalChannelDown(self, normal.commitments.channelId, normal.shortChannelId, normal.commitments.remoteParams.nodeId))
        case _ => ()
      }
>>>>>>> 9f708acf
  }

  /*
          888    888        d8888 888b    888 8888888b.  888      8888888888 8888888b.   .d8888b.
          888    888       d88888 8888b   888 888  "Y88b 888      888        888   Y88b d88P  Y88b
          888    888      d88P888 88888b  888 888    888 888      888        888    888 Y88b.
          8888888888     d88P 888 888Y88b 888 888    888 888      8888888    888   d88P  "Y888b.
          888    888    d88P  888 888 Y88b888 888    888 888      888        8888888P"      "Y88b.
          888    888   d88P   888 888  Y88888 888    888 888      888        888 T88b         "888
          888    888  d8888888888 888   Y8888 888  .d88P 888      888        888  T88b  Y88b  d88P
          888    888 d88P     888 888    Y888 8888888P"  88888888 8888888888 888   T88b  "Y8888P"
   */

  /**
    * This function is used to return feedback to user at channel opening
    */
  def replyToUser(message: Either[Either[Throwable, Error], String]) = {
    val m = message match {
      case Left(Left(t)) => Status.Failure(t)
      case Left(Right(e)) => Status.Failure(new RuntimeException(s"peer sent error: '${if (isAsciiPrintable(e.data)) new String(e.data, StandardCharsets.US_ASCII) else e.data.toString()}'"))
      case Right(s) => s
    }
    origin_opt.map(_ ! m)
  }

  def handleCommandSuccess(sender: ActorRef, newData: Data) = {
    stay using newData replying "ok"
  }

  def handleCommandError(cause: Throwable, cmd: Command) = {
    log.error(s"${cause.getMessage} while processing cmd=${cmd.getClass.getSimpleName} in state=$stateName")
    cause match {
      case _: ChannelException => ()
      case _ => log.error(cause, s"msg=$cmd stateData=$stateData ")
    }
    stay replying Status.Failure(cause)
  }

  def handleLocalError(cause: Throwable, d: HasCommitments, msg: Option[Any]) = {
    cause match {
      case _: ForcedLocalCommit => log.warning(s"force-closing channel at user request")
      case _ => log.error(s"${cause.getMessage} while processing msg=${msg.getOrElse("n/a").getClass.getSimpleName} in state=$stateName")
    }
    cause match {
      case _: ChannelException => ()
      case _ => log.error(cause, s"msg=${msg.getOrElse("n/a")} stateData=$stateData ")
    }
    val error = Error(d.channelId, cause.getMessage.getBytes)

    d match {
      case negotiating@DATA_NEGOTIATING(_, _, _, _, Some(bestUnpublishedClosingTx)) =>
        log.info(s"we have a valid closing tx, publishing it instead of our commitment: closingTxId=${bestUnpublishedClosingTx.txid}")
        // if we were in the process of closing and already received a closing sig from the counterparty, it's always better to use that
        handleMutualClose(bestUnpublishedClosingTx, Left(negotiating))
      case _ =>
        // otherwise we use our latest commitment
        spendLocalCurrent(d) sending error
    }
  }

  def handleRemoteError(e: Error, d: Data) = {
    // see BOLT 1: only print out data verbatim if is composed of printable ASCII characters
    log.error(s"peer sent error: ascii='${if (isAsciiPrintable(e.data)) new String(e.data, StandardCharsets.US_ASCII) else "n/a"}' bin=${e.data}")
    d match {
      case _: DATA_CLOSING => stay // nothing to do, there is already a spending tx published
      case negotiating@DATA_NEGOTIATING(_, _, _, _, Some(bestUnpublishedClosingTx)) =>
        // if we were in the process of closing and already received a closing sig from the counterparty, it's always better to use that
        handleMutualClose(bestUnpublishedClosingTx, Left(negotiating))
      case hasCommitments: HasCommitments => spendLocalCurrent(hasCommitments)
      case _ => goto(CLOSED) // when there is no commitment yet, we just go to CLOSED state in case an error occurs
    }
  }

  def handleMutualClose(closingTx: Transaction, d: Either[DATA_NEGOTIATING, DATA_CLOSING]) = {
    log.info(s"closing tx published: closingTxId=${closingTx.txid}")

    doPublish(closingTx)

    val nextData = d match {
      case Left(negotiating) => DATA_CLOSING(negotiating.commitments, negotiating.closingTxProposed.flatten.map(_.unsignedTx), mutualClosePublished = closingTx :: Nil)
      case Right(closing) => closing.copy(mutualClosePublished = closing.mutualClosePublished :+ closingTx)
    }
    goto(CLOSING) using store(nextData)
  }

  def doPublish(closingTx: Transaction) = {
    blockchain ! PublishAsap(closingTx)
    blockchain ! WatchConfirmed(self, closingTx, nodeParams.minDepthBlocks, BITCOIN_TX_CONFIRMED(closingTx))
  }

  def spendLocalCurrent(d: HasCommitments) = {

    val outdatedCommitment = d match {
      case _: DATA_WAIT_FOR_REMOTE_PUBLISH_FUTURE_COMMITMENT => true
      case closing: DATA_CLOSING if closing.futureRemoteCommitPublished.isDefined => true
      case _ => false
    }

    if (outdatedCommitment) {
      log.warning("we have an outdated commitment: will not publish our local tx")
      stay
    } else {
      val commitTx = d.commitments.localCommit.publishableTxs.commitTx.tx

      val localCommitPublished = Helpers.Closing.claimCurrentLocalCommitTxOutputs(keyManager, d.commitments, commitTx)
      doPublish(localCommitPublished)

      val nextData = d match {
        case closing: DATA_CLOSING => closing.copy(localCommitPublished = Some(localCommitPublished))
        case negotiating: DATA_NEGOTIATING => DATA_CLOSING(d.commitments, negotiating.closingTxProposed.flatten.map(_.unsignedTx), localCommitPublished = Some(localCommitPublished))
        case _ => DATA_CLOSING(d.commitments, mutualCloseProposed = Nil, localCommitPublished = Some(localCommitPublished))
      }

      goto(CLOSING) using store(nextData)
    }
  }

  /**
    * This helper method will publish txes only if they haven't yet reached minDepth
    *
    * @param txes
    * @param irrevocablySpent
    */
  def publishIfNeeded(txes: Iterable[Transaction], irrevocablySpent: Map[OutPoint, BinaryData]) = {
    val (skip, process) = txes.partition(Closing.inputsAlreadySpent(_, irrevocablySpent))
    process.foreach(tx => blockchain ! PublishAsap(tx))
    skip.foreach(tx => log.info(s"no need to republish txid=${tx.txid}, it has already been confirmed"))
  }

  /**
    * This helper method will watch txes only if they haven't yet reached minDepth
    *
    * @param txes
    * @param irrevocablySpent
    */
  def watchConfirmedIfNeeded(txes: Iterable[Transaction], irrevocablySpent: Map[OutPoint, BinaryData]) = {
    val (skip, process) = txes.partition(Closing.inputsAlreadySpent(_, irrevocablySpent))
    process.foreach(tx => blockchain ! WatchConfirmed(self, tx, nodeParams.minDepthBlocks, BITCOIN_TX_CONFIRMED(tx)))
    skip.foreach(tx => log.info(s"no need to watch txid=${tx.txid}, it has already been confirmed"))
  }

  /**
    * This helper method will watch txes only if the utxo they spend hasn't already been irrevocably spent
    *
    * @param parentTx
    * @param txes
    * @param irrevocablySpent
    */
  def watchSpentIfNeeded(parentTx: Transaction, txes: Iterable[Transaction], irrevocablySpent: Map[OutPoint, BinaryData]) = {
    val (skip, process) = txes.partition(Closing.inputsAlreadySpent(_, irrevocablySpent))
    process.foreach(tx => blockchain ! WatchSpent(self, parentTx, tx.txIn.head.outPoint.index.toInt, BITCOIN_OUTPUT_SPENT))
    skip.foreach(tx => log.info(s"no need to watch txid=${tx.txid}, it has already been confirmed"))
  }

  def doPublish(localCommitPublished: LocalCommitPublished) = {
    import localCommitPublished._

    val publishQueue = List(commitTx) ++ claimMainDelayedOutputTx ++ htlcSuccessTxs ++ htlcTimeoutTxs ++ claimHtlcDelayedTxs
    publishIfNeeded(publishQueue, irrevocablySpent)

    // we watch:
    // - the commitment tx itself, so that we can handle the case where we don't have any outputs
    // - 'final txes' that send funds to our wallet and that spend outputs that only us control
    val watchConfirmedQueue = List(commitTx) ++ claimMainDelayedOutputTx ++ claimHtlcDelayedTxs
    watchConfirmedIfNeeded(watchConfirmedQueue, irrevocablySpent)

    // we watch outputs of the commitment tx that both parties may spend
    val watchSpentQueue = htlcSuccessTxs ++ htlcTimeoutTxs
    watchSpentIfNeeded(commitTx, watchSpentQueue, irrevocablySpent)
  }

  def handleRemoteSpentCurrent(commitTx: Transaction, d: HasCommitments) = {
    log.warning(s"they published their current commit in txid=${commitTx.txid}")
    require(commitTx.txid == d.commitments.remoteCommit.txid, "txid mismatch")

    val remoteCommitPublished = Helpers.Closing.claimRemoteCommitTxOutputs(keyManager, d.commitments, d.commitments.remoteCommit, commitTx)
    doPublish(remoteCommitPublished)

    val nextData = d match {
      case closing: DATA_CLOSING => closing.copy(remoteCommitPublished = Some(remoteCommitPublished))
      case negotiating: DATA_NEGOTIATING => DATA_CLOSING(d.commitments, negotiating.closingTxProposed.flatten.map(_.unsignedTx), remoteCommitPublished = Some(remoteCommitPublished))
      case _ => DATA_CLOSING(d.commitments, mutualCloseProposed = Nil, remoteCommitPublished = Some(remoteCommitPublished))
    }

    goto(CLOSING) using store(nextData)
  }

  def handleRemoteSpentFuture(commitTx: Transaction, d: DATA_WAIT_FOR_REMOTE_PUBLISH_FUTURE_COMMITMENT) = {
    log.warning(s"they published their future commit (because we asked them to) in txid=${commitTx.txid}")
    // if we are in this state, then this field is defined
    val remotePerCommitmentPoint = d.remoteChannelReestablish.myCurrentPerCommitmentPoint.get
    val remoteCommitPublished = Helpers.Closing.claimRemoteCommitMainOutput(keyManager, d.commitments, remotePerCommitmentPoint, commitTx)
    val nextData = DATA_CLOSING(d.commitments, Nil, futureRemoteCommitPublished = Some(remoteCommitPublished))

    doPublish(remoteCommitPublished)
    goto(CLOSING) using store(nextData)
  }

  def handleRemoteSpentNext(commitTx: Transaction, d: HasCommitments) = {
    log.warning(s"they published their next commit in txid=${commitTx.txid}")
    require(d.commitments.remoteNextCommitInfo.isLeft, "next remote commit must be defined")
    val remoteCommit = d.commitments.remoteNextCommitInfo.left.get.nextRemoteCommit
    require(commitTx.txid == remoteCommit.txid, "txid mismatch")

    val remoteCommitPublished = Helpers.Closing.claimRemoteCommitTxOutputs(keyManager, d.commitments, remoteCommit, commitTx)
    doPublish(remoteCommitPublished)

    val nextData = d match {
      case closing: DATA_CLOSING => closing.copy(nextRemoteCommitPublished = Some(remoteCommitPublished))
      case negotiating: DATA_NEGOTIATING => DATA_CLOSING(d.commitments, negotiating.closingTxProposed.flatten.map(_.unsignedTx), nextRemoteCommitPublished = Some(remoteCommitPublished))
      case _ => DATA_CLOSING(d.commitments, mutualCloseProposed = Nil, nextRemoteCommitPublished = Some(remoteCommitPublished))
    }

    goto(CLOSING) using store(nextData)
  }

  def doPublish(remoteCommitPublished: RemoteCommitPublished) = {
    import remoteCommitPublished._

    val publishQueue = claimMainOutputTx ++ claimHtlcSuccessTxs ++ claimHtlcTimeoutTxs
    publishIfNeeded(publishQueue, irrevocablySpent)

    // we watch:
    // - the commitment tx itself, so that we can handle the case where we don't have any outputs
    // - 'final txes' that send funds to our wallet and that spend outputs that only us control
    val watchConfirmedQueue = List(commitTx) ++ claimMainOutputTx
    watchConfirmedIfNeeded(watchConfirmedQueue, irrevocablySpent)

    // we watch outputs of the commitment tx that both parties may spend
    val watchSpentQueue = claimHtlcTimeoutTxs ++ claimHtlcSuccessTxs
    watchSpentIfNeeded(commitTx, watchSpentQueue, irrevocablySpent)
  }

  def handleRemoteSpentOther(tx: Transaction, d: HasCommitments) = {
    log.warning(s"funding tx spent in txid=${tx.txid}")

    Helpers.Closing.claimRevokedRemoteCommitTxOutputs(keyManager, d.commitments, tx, nodeParams.channelsDb) match {
      case Some(revokedCommitPublished) =>
        log.warning(s"txid=${tx.txid} was a revoked commitment, publishing the penalty tx")
        val exc = FundingTxSpent(d.channelId, tx)
        val error = Error(d.channelId, exc.getMessage.getBytes)

        doPublish(revokedCommitPublished)

        val nextData = d match {
          case closing: DATA_CLOSING => closing.copy(revokedCommitPublished = closing.revokedCommitPublished :+ revokedCommitPublished)
          case negotiating: DATA_NEGOTIATING => DATA_CLOSING(d.commitments, negotiating.closingTxProposed.flatten.map(_.unsignedTx), revokedCommitPublished = revokedCommitPublished :: Nil)
          case _ => DATA_CLOSING(d.commitments, mutualCloseProposed = Nil, revokedCommitPublished = revokedCommitPublished :: Nil)
        }
        goto(CLOSING) using store(nextData) sending error
      case None =>
        // the published tx was neither their current commitment nor a revoked one
        log.error(s"couldn't identify txid=${tx.txid}, something very bad is going on!!!")
        goto(ERR_INFORMATION_LEAK)
    }
  }

  def doPublish(revokedCommitPublished: RevokedCommitPublished) = {
    import revokedCommitPublished._

    val publishQueue = claimMainOutputTx ++ mainPenaltyTx ++ htlcPenaltyTxs ++ claimHtlcDelayedPenaltyTxs
    publishIfNeeded(publishQueue, irrevocablySpent)

    // we watch:
    // - the commitment tx itself, so that we can handle the case where we don't have any outputs
    // - 'final txes' that send funds to our wallet and that spend outputs that only us control
    val watchConfirmedQueue = List(commitTx) ++ claimMainOutputTx
    watchConfirmedIfNeeded(watchConfirmedQueue, irrevocablySpent)

    // we watch outputs of the commitment tx that both parties may spend
    val watchSpentQueue = mainPenaltyTx ++ htlcPenaltyTxs
    watchSpentIfNeeded(commitTx, watchSpentQueue, irrevocablySpent)
  }

  def handleInformationLeak(tx: Transaction, d: HasCommitments) = {
    // this is never supposed to happen !!
    log.error(s"our funding tx ${d.commitments.commitInput.outPoint.txid} was spent by txid=${tx.txid} !!")
    val exc = FundingTxSpent(d.channelId, tx)
    val error = Error(d.channelId, exc.getMessage.getBytes)

    // let's try to spend our current local tx
    val commitTx = d.commitments.localCommit.publishableTxs.commitTx.tx
    val localCommitPublished = Helpers.Closing.claimCurrentLocalCommitTxOutputs(keyManager, d.commitments, commitTx)
    doPublish(localCommitPublished)

    goto(ERR_INFORMATION_LEAK) sending error
  }

  def handleSync(channelReestablish: ChannelReestablish, d: HasCommitments): Commitments = {
    // first we clean up unacknowledged updates
    log.debug(s"discarding proposed OUT: ${d.commitments.localChanges.proposed.map(Commitments.msg2String(_)).mkString(",")}")
    log.debug(s"discarding proposed IN: ${d.commitments.remoteChanges.proposed.map(Commitments.msg2String(_)).mkString(",")}")
    val commitments1 = d.commitments.copy(
      localChanges = d.commitments.localChanges.copy(proposed = Nil),
      remoteChanges = d.commitments.remoteChanges.copy(proposed = Nil),
      localNextHtlcId = d.commitments.localNextHtlcId - d.commitments.localChanges.proposed.collect { case u: UpdateAddHtlc => u }.size,
      remoteNextHtlcId = d.commitments.remoteNextHtlcId - d.commitments.remoteChanges.proposed.collect { case u: UpdateAddHtlc => u }.size)
    log.debug(s"localNextHtlcId=${d.commitments.localNextHtlcId}->${commitments1.localNextHtlcId}")
    log.debug(s"remoteNextHtlcId=${d.commitments.remoteNextHtlcId}->${commitments1.remoteNextHtlcId}")

    def resendRevocation = {
      // let's see the state of remote sigs
      if (commitments1.localCommit.index == channelReestablish.nextRemoteRevocationNumber) {
        // nothing to do
      } else if (commitments1.localCommit.index == channelReestablish.nextRemoteRevocationNumber + 1) {
        // our last revocation got lost, let's resend it
        log.debug(s"re-sending last revocation")
        val localPerCommitmentSecret = keyManager.commitmentSecret(commitments1.localParams.channelKeyPath, d.commitments.localCommit.index - 1)
        val localNextPerCommitmentPoint = keyManager.commitmentPoint(commitments1.localParams.channelKeyPath, d.commitments.localCommit.index + 1)
        val revocation = RevokeAndAck(
          channelId = commitments1.channelId,
          perCommitmentSecret = localPerCommitmentSecret,
          nextPerCommitmentPoint = localNextPerCommitmentPoint
        )
        forwarder ! revocation
      } else throw RevocationSyncError(d.channelId)
    }

    // re-sending sig/rev (in the right order)
    val htlcsIn = commitments1.remoteNextCommitInfo match {
      case Left(waitingForRevocation) if waitingForRevocation.nextRemoteCommit.index + 1 == channelReestablish.nextLocalCommitmentNumber =>
        // we had sent a new sig and were waiting for their revocation
        // they had received the new sig but their revocation was lost during the disconnection
        // they will send us the revocation, nothing to do here
        log.debug(s"waiting for them to re-send their last revocation")
        resendRevocation
      case Left(waitingForRevocation) if waitingForRevocation.nextRemoteCommit.index == channelReestablish.nextLocalCommitmentNumber =>
        // we had sent a new sig and were waiting for their revocation
        // they didn't receive the new sig because of the disconnection
        // we just resend the same updates and the same sig

        val revWasSentLast = commitments1.localCommit.index > waitingForRevocation.sentAfterLocalCommitIndex
        if (!revWasSentLast) resendRevocation

        log.debug(s"re-sending previously local signed changes: ${commitments1.localChanges.signed.map(Commitments.msg2String(_)).mkString(",")}")
        commitments1.localChanges.signed.foreach(forwarder ! _)
        log.debug(s"re-sending the exact same previous sig")
        forwarder ! waitingForRevocation.sent

        if (revWasSentLast) resendRevocation
      case Right(_) if commitments1.remoteCommit.index + 1 == channelReestablish.nextLocalCommitmentNumber =>
        // there wasn't any sig in-flight when the disconnection occurred
        resendRevocation
      case _ => throw CommitmentSyncError(d.channelId)
    }

    // let's now fail all pending htlc for which we are the final payee
    val htlcsToFail = commitments1.remoteCommit.spec.htlcs.collect {
      case DirectedHtlc(OUT, add) if Sphinx.parsePacket(nodeParams.privateKey, add.paymentHash, add.onionRoutingPacket)
        .map(_.nextPacket.isLastPacket).getOrElse(true) => add // we also fail htlcs which onion we can't decode (message won't be precise)
    }

    log.debug(s"failing htlcs=${htlcsToFail.map(Commitments.msg2String(_)).mkString(",")}")
    htlcsToFail.foreach(add => self ! CMD_FAIL_HTLC(add.id, Right(TemporaryNodeFailure), commit = true))

    // have I something to sign?
    if (Commitments.localHasChanges(commitments1)) {
      self ! CMD_SIGN
    }

    commitments1
  }

  /**
    * This helper function runs the state's default event handlers, and react to exceptions by unilaterally closing the channel
    */
  def handleExceptions(s: StateFunction): StateFunction = {
    case event if s.isDefinedAt(event) =>
      try {
        s(event)
      } catch {
        case t: Throwable => event.stateData match {
          case d: HasCommitments =>
            handleLocalError(t, d, None)
          case d: Data =>
            log.error(t, "")
            val error = Error(Helpers.getChannelId(d), t.getMessage.getBytes)
            goto(CLOSED) sending error
        }
      }
  }

  def origin(c: CMD_ADD_HTLC): Origin = c.upstream_opt match {
    case None => Local(Some(sender))
    case Some(u) => Relayed(u.channelId, u.id, u.amountMsat, c.amountMsat)
  }

  def store[T](d: T)(implicit tp: T <:< HasCommitments): T = {
    log.debug(s"updating database record for channelId=${d.channelId}")
    nodeParams.channelsDb.addOrUpdateChannel(d)
    d
  }

  implicit def state2mystate(state: FSM.State[fr.acinq.eclair.channel.State, Data]): MyState = MyState(state)

  case class MyState(state: FSM.State[fr.acinq.eclair.channel.State, Data]) {

    def sending(msgs: Seq[LightningMessage]): FSM.State[fr.acinq.eclair.channel.State, Data] = {
      msgs.foreach(forwarder ! _)
      state
    }

    def sending(msg: LightningMessage): FSM.State[fr.acinq.eclair.channel.State, Data] = {
      forwarder ! msg
      state
    }

  }

  override def mdc(currentMessage: Any): MDC = {
    val id = Helpers.getChannelId(stateData)
    Logs.mdc(remoteNodeId_opt = Some(remoteNodeId), channelId_opt = Some(id))
  }

  // we let the peer decide what to do
  override val supervisorStrategy = OneForOneStrategy(loggingEnabled = true) { case _ => SupervisorStrategy.Escalate }

  initialize()

}



<|MERGE_RESOLUTION|>--- conflicted
+++ resolved
@@ -24,13 +24,11 @@
 import fr.acinq.bitcoin.Crypto.{PublicKey, Scalar, sha256}
 import fr.acinq.bitcoin._
 import fr.acinq.eclair._
-import fr.acinq.eclair.blockchain.WatchConfirmed.extractPublicKeyScript
 import fr.acinq.eclair.blockchain._
 import fr.acinq.eclair.channel.Helpers.{Closing, Funding}
-import fr.acinq.eclair.crypto.{Generators, LocalKeyManager, ShaChain, Sphinx}
+import fr.acinq.eclair.crypto.{ShaChain, Sphinx}
 import fr.acinq.eclair.payment._
 import fr.acinq.eclair.router.Announcements
-import fr.acinq.eclair.transactions.Transactions.{HtlcSuccessTx, HtlcTimeoutTx, TransactionWithInputInfo}
 import fr.acinq.eclair.transactions._
 import fr.acinq.eclair.wire.{ChannelReestablish, _}
 
@@ -616,6 +614,8 @@
               }
               // On Android we don't store htlc informations, because since wallet is spend only a revoked transaction is
               // always in our favor and we don't need to steal the htlcs
+              val nextRemoteCommit = commitments1.remoteNextCommitInfo.left.get.nextRemoteCommit
+              val nextCommitNumber = nextRemoteCommit.index
               context.system.eventStream.publish(ChannelSignatureSent(self, commitments1))
               context.system.eventStream.publish(AvailableBalanceChanged(self, d.channelId, d.shortChannelId, nextRemoteCommit.spec.toRemoteMsat)) // note that remoteCommit.toRemote == toLocal
               handleCommandSuccess(sender, store(d.copy(commitments = commitments1))) sending commit
@@ -1464,7 +1464,7 @@
         ()
       case (_, normal: DATA_NORMAL) =>
         // whenever we go to a state with NORMAL data (can be OFFLINE or NORMAL), we send out the new channel_update (most of the time it will just be to enable/disable the channel)
-        context.system.eventStream.publish(LocalChannelUpdate(self, normal.commitments.channelId, normal.shortChannelId, normal.commitments.remoteParams.nodeId, normal.channelAnnouncement, normal.channelUpdate))
+        context.system.eventStream.publish(LocalChannelUpdate(self, normal.commitments.channelId, normal.shortChannelId, normal.commitments.remoteParams.nodeId, normal.channelAnnouncement, normal.channelUpdate, normal.commitments))
       case (normal: DATA_NORMAL, _) =>
         // when we finally leave the NORMAL state (or OFFLINE with NORMAL data) to got to SHUTDOWN/NEGOTIATING/CLOSING/ERR*, we advertise the fact that channel can't be used for payments anymore
         // if the channel is private we don't really need to tell the counterparty because it is already aware that the channel is being closed
@@ -1485,35 +1485,7 @@
         context.system.scheduler.scheduleOnce(10 seconds, self, 'shutdown)
       }
 
-<<<<<<< HEAD
       manualTransition(stateData, nextStateData)
-=======
-      // if channel is private, we send the channel_update directly to remote
-      // they need it "to learn the other end's forwarding parameters" (BOLT 7)
-      (stateData, nextStateData) match {
-        case (d1: DATA_NORMAL, d2: DATA_NORMAL) if !d1.commitments.announceChannel && !d1.buried && d2.buried =>
-          // for a private channel, when the tx was just buried we need to send the channel_update to our peer (even if it didn't change)
-          forwarder ! d2.channelUpdate
-        case (d1: DATA_NORMAL, d2: DATA_NORMAL) if !d1.commitments.announceChannel && d1.channelUpdate != d2.channelUpdate && d2.buried =>
-          // otherwise, we only send it when it is different, and tx is already buried
-          forwarder ! d2.channelUpdate
-        case _ => ()
-      }
-
-      (stateData, nextStateData) match {
-        case (d1: DATA_NORMAL, d2: DATA_NORMAL) if d1.channelUpdate == d2.channelUpdate && d1.channelAnnouncement == d2.channelAnnouncement =>
-          // don't do anything if neither the channel_update nor the channel_announcement didn't change
-          ()
-        case (_, normal: DATA_NORMAL) =>
-          // whenever we go to a state with NORMAL data (can be OFFLINE or NORMAL), we send out the new channel_update (most of the time it will just be to enable/disable the channel)
-          context.system.eventStream.publish(LocalChannelUpdate(self, normal.commitments.channelId, normal.shortChannelId, normal.commitments.remoteParams.nodeId, normal.channelAnnouncement, normal.channelUpdate, normal.commitments))
-        case (normal: DATA_NORMAL, _) =>
-          // when we finally leave the NORMAL state (or OFFLINE with NORMAL data) to go to SHUTDOWN/NEGOTIATING/CLOSING/ERR*, we advertise the fact that channel can't be used for payments anymore
-          // if the channel is private we don't really need to tell the counterparty because it is already aware that the channel is being closed
-          context.system.eventStream.publish(LocalChannelDown(self, normal.commitments.channelId, normal.shortChannelId, normal.commitments.remoteParams.nodeId))
-        case _ => ()
-      }
->>>>>>> 9f708acf
   }
 
   /*
