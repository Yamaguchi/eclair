/*
 * Copyright 2018 ACINQ SAS
 *
 * Licensed under the Apache License, Version 2.0 (the "License");
 * you may not use this file except in compliance with the License.
 * You may obtain a copy of the License at
 *
 *     http://www.apache.org/licenses/LICENSE-2.0
 *
 * Unless required by applicable law or agreed to in writing, software
 * distributed under the License is distributed on an "AS IS" BASIS,
 * WITHOUT WARRANTIES OR CONDITIONS OF ANY KIND, either express or implied.
 * See the License for the specific language governing permissions and
 * limitations under the License.
 */

package fr.acinq.eclair


import java.util.BitSet

import fr.acinq.bitcoin.BinaryData


/**
  * Created by PM on 13/02/2017.
  */
object Features {
  val OPTION_DATA_LOSS_PROTECT_MANDATORY = 0
  val OPTION_DATA_LOSS_PROTECT_OPTIONAL = 1

  // reserved but not used as per lightningnetwork/lightning-rfc/pull/178
  //val INITIAL_ROUTING_SYNC_BIT_MANDATORY = 2
  val INITIAL_ROUTING_SYNC_BIT_OPTIONAL = 3

  val CHANNEL_RANGE_QUERIES_BIT_MANDATORY = 6
  val CHANNEL_RANGE_QUERIES_BIT_OPTIONAL = 7

<<<<<<< HEAD
  val CHANNEL_RANGE_QUERIES_EX_BIT_MANDATORY = 14
  val CHANNEL_RANGE_QUERIES_EX_BIT_OPTIONAL = 15
=======
  val CHANNEL_RANGE_QUERIES_DEPRECATED_BIT_MANDATORY = 14
  val CHANNEL_RANGE_QUERIES_DEPRECATED_BIT_OPTIONAL = 15

  val CHANNEL_RANGE_QUERIES_EXTENDED_BIT_MANDATORY = 16
  val CHANNEL_RANGE_QUERIES_EXTENDED_BIT_OPTIONAL = 17
>>>>>>> 430823a5

  def hasFeature(features: BitSet, bit: Int): Boolean = features.get(bit)

  def hasFeature(features: BinaryData, bit: Int): Boolean = hasFeature(BitSet.valueOf(features.reverse.toArray), bit)


  /**
    * Check that the features that we understand are correctly specified, and that there are no mandatory features that
    * we don't understand (even bits)
    */
  def areSupported(bitset: BitSet): Boolean = {
    val supportedMandatoryFeatures = Set(OPTION_DATA_LOSS_PROTECT_MANDATORY)
    for (i <- 0 until bitset.length() by 2) {
      if (bitset.get(i) && !supportedMandatoryFeatures.contains(i)) return false
    }
    return true
  }

  /**
    * A feature set is supported if all even bits are supported.
    * We just ignore unknown odd bits.
    */
  def areSupported(features: BinaryData): Boolean = areSupported(BitSet.valueOf(features.reverse.toArray))
}<|MERGE_RESOLUTION|>--- conflicted
+++ resolved
@@ -36,16 +36,11 @@
   val CHANNEL_RANGE_QUERIES_BIT_MANDATORY = 6
   val CHANNEL_RANGE_QUERIES_BIT_OPTIONAL = 7
 
-<<<<<<< HEAD
-  val CHANNEL_RANGE_QUERIES_EX_BIT_MANDATORY = 14
-  val CHANNEL_RANGE_QUERIES_EX_BIT_OPTIONAL = 15
-=======
   val CHANNEL_RANGE_QUERIES_DEPRECATED_BIT_MANDATORY = 14
   val CHANNEL_RANGE_QUERIES_DEPRECATED_BIT_OPTIONAL = 15
 
   val CHANNEL_RANGE_QUERIES_EXTENDED_BIT_MANDATORY = 16
   val CHANNEL_RANGE_QUERIES_EXTENDED_BIT_OPTIONAL = 17
->>>>>>> 430823a5
 
   def hasFeature(features: BitSet, bit: Int): Boolean = features.get(bit)
 
