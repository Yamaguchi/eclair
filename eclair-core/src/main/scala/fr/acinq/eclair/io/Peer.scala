/*
 * Copyright 2018 ACINQ SAS
 *
 * Licensed under the Apache License, Version 2.0 (the "License");
 * you may not use this file except in compliance with the License.
 * You may obtain a copy of the License at
 *
 *     http://www.apache.org/licenses/LICENSE-2.0
 *
 * Unless required by applicable law or agreed to in writing, software
 * distributed under the License is distributed on an "AS IS" BASIS,
 * WITHOUT WARRANTIES OR CONDITIONS OF ANY KIND, either express or implied.
 * See the License for the specific language governing permissions and
 * limitations under the License.
 */

package fr.acinq.eclair.io

import java.io.ByteArrayInputStream
import java.net.InetSocketAddress
import java.nio.ByteOrder

import akka.actor.{ActorRef, OneForOneStrategy, PoisonPill, Props, Status, SupervisorStrategy, Terminated}
import akka.event.Logging.MDC
import fr.acinq.bitcoin.Crypto.PublicKey
import fr.acinq.bitcoin.{BinaryData, DeterministicWallet, MilliSatoshi, Protocol, Satoshi}
import fr.acinq.eclair.blockchain.EclairWallet
import fr.acinq.eclair.channel._
import fr.acinq.eclair.crypto.TransportHandler
import fr.acinq.eclair.router._
import fr.acinq.eclair.wire._
import fr.acinq.eclair.{wire, _}
import scodec.Attempt

import scala.compat.Platform
import scala.concurrent.duration._
import scala.util.Random

/**
  * Created by PM on 26/08/2016.
  */
class Peer(nodeParams: NodeParams, remoteNodeId: PublicKey, authenticator: ActorRef, watcher: ActorRef, router: ActorRef, relayer: ActorRef, wallet: EclairWallet) extends FSMDiagnosticActorLogging[Peer.State, Peer.Data] {

  import Peer._

  startWith(INSTANTIATING, Nothing())

  when(INSTANTIATING) {
    case Event(Init(previousKnownAddress, storedChannels), _) =>
      val channels = storedChannels.map { state =>
        val channel = spawnChannel(nodeParams, origin_opt = None)
        channel ! INPUT_RESTORED(state)
        FinalChannelId(state.channelId) -> channel
      }.toMap
      setTimer(RECONNECT_TIMER, Reconnect, 1 second, repeat = false)
      goto(DISCONNECTED) using DisconnectedData(previousKnownAddress, channels)
  }

  when(DISCONNECTED) {
    case Event(Peer.Connect(NodeURI(_, hostAndPort)), d: DisconnectedData) =>
      val address = new InetSocketAddress(hostAndPort.getHost, hostAndPort.getPort)
      if (d.address_opt == Some(address)) {
        // we already know this address, we'll reconnect automatically
        sender ! "reconnection in progress"
        stay
      } else {
        // we immediately process explicit connection requests to new addresses
        context.actorOf(Client.props(nodeParams, authenticator, address, remoteNodeId, origin_opt = Some(sender())))
        stay
      }

    case Event(Reconnect, d: DisconnectedData) =>
      d.address_opt match {
        case None => stay // no-op (this peer didn't initiate the connection and doesn't have the ip of the counterparty)
        case _ if d.channels.isEmpty => stay // no-op (no more channels with this peer)
        case Some(address) =>
          context.actorOf(Client.props(nodeParams, authenticator, address, remoteNodeId, origin_opt = None))
          // exponential backoff retry with a finite max
<<<<<<< HEAD
          setTimer(RECONNECT_TIMER, Reconnect, Math.min(10 + Math.pow(2, d.attempts), 20) seconds, repeat = false)
=======
          setTimer(RECONNECT_TIMER, Reconnect, Math.min(10 + Math.pow(2, d.attempts), 60) seconds, repeat = false)
>>>>>>> e4aaa719
          stay using d.copy(attempts = d.attempts + 1)
      }

    case Event(Authenticator.Authenticated(_, transport, remoteNodeId1, address, outgoing, origin_opt), d: DisconnectedData) =>
      require(remoteNodeId == remoteNodeId1, s"invalid nodeid: $remoteNodeId != $remoteNodeId1")
      log.debug(s"got authenticated connection to $remoteNodeId@${address.getHostString}:${address.getPort}")
      transport ! TransportHandler.Listener(self)
      context watch transport
      val localInit = nodeParams.overrideFeatures.get(remoteNodeId) match {
        case Some((gf, lf)) => wire.Init(globalFeatures = gf, localFeatures = lf)
        case None => wire.Init(globalFeatures = nodeParams.globalFeatures, localFeatures = nodeParams.localFeatures)
      }
      log.info(s"using globalFeatures=${localInit.globalFeatures} and localFeatures=${localInit.localFeatures}")
      transport ! localInit

      // we store the ip upon successful outgoing connection, keeping only the most recent one
      if (outgoing) {
        nodeParams.peersDb.addOrUpdatePeer(remoteNodeId, address)
      }
      goto(INITIALIZING) using InitializingData(if (outgoing) Some(address) else None, transport, d.channels, origin_opt, localInit)

    case Event(Terminated(actor), d: DisconnectedData) if d.channels.exists(_._2 == actor) =>
      val h = d.channels.filter(_._2 == actor).keys
      log.info(s"channel closed: channelId=${h.mkString("/")}")
      stay using d.copy(channels = d.channels -- h)

    case Event(_: wire.LightningMessage, _) => stay // we probably just got disconnected and that's the last messages we received
  }

  when(INITIALIZING) {
    case Event(remoteInit: wire.Init, d: InitializingData) =>
      d.transport ! TransportHandler.ReadAck(remoteInit)
      val remoteHasInitialRoutingSync = Features.hasFeature(remoteInit.localFeatures, Features.INITIAL_ROUTING_SYNC_BIT_OPTIONAL)
      val remoteHasChannelRangeQueriesOptional = Features.hasFeature(remoteInit.localFeatures, Features.CHANNEL_RANGE_QUERIES_BIT_OPTIONAL)
      val remoteHasChannelRangeQueriesMandatory = Features.hasFeature(remoteInit.localFeatures, Features.CHANNEL_RANGE_QUERIES_BIT_MANDATORY)
      val remoteHasChannelRangeQueriesDeprecatedOptional = Features.hasFeature(remoteInit.localFeatures, Features.CHANNEL_RANGE_QUERIES_DEPRECATED_BIT_OPTIONAL)
      val remoteHasChannelRangeQueriesDeprecatedMandatory = Features.hasFeature(remoteInit.localFeatures, Features.CHANNEL_RANGE_QUERIES_DEPRECATED_BIT_MANDATORY)
      val remoteHasChannelRangeQueriesExtendedOptional = Features.hasFeature(remoteInit.localFeatures, Features.CHANNEL_RANGE_QUERIES_EXTENDED_BIT_OPTIONAL)
      val remoteHasChannelRangeQueriesExtendedMandatory = Features.hasFeature(remoteInit.localFeatures, Features.CHANNEL_RANGE_QUERIES_EXTENDED_BIT_MANDATORY)

      log.info(s"peer has globalFeatures=${remoteInit.globalFeatures} localFeatures=${remoteInit.localFeatures}: initialRoutingSync=$remoteHasInitialRoutingSync channelRangeQueriesOptional=$remoteHasChannelRangeQueriesOptional channelRangeQueriesMandatory=$remoteHasChannelRangeQueriesMandatory")
      if (Features.areSupported(remoteInit.localFeatures)) {
        d.origin_opt.foreach(origin => origin ! "connected")

        if (remoteHasInitialRoutingSync) {
          if (remoteHasChannelRangeQueriesExtendedOptional || remoteHasChannelRangeQueriesExtendedMandatory) {
            // if they support extended channel queries we do nothing, they will send us their filters
            log.info("peer has set initial routing sync and supports extended channel range queries, we do nothing (they will send us a query)")
          } else if (remoteHasChannelRangeQueriesDeprecatedOptional || remoteHasChannelRangeQueriesDeprecatedMandatory) {
            // if they support extended channel queries we do nothing, they will send us their filters
            log.info("peer has set initial routing sync and supports deprecated channel range queries, we do nothing (they will send us a query)")
          } else if (remoteHasChannelRangeQueriesOptional || remoteHasChannelRangeQueriesMandatory) {
            // if they support channel queries we do nothing, they will send us their filters
            log.info("peer has set initial routing sync and supports channel range queries, we do nothing (they will send us a query)")
          } else {
            // "old" nodes, do as before
            router ! GetRoutingState
          }
        }

        if (remoteHasChannelRangeQueriesExtendedOptional || remoteHasChannelRangeQueriesExtendedMandatory) {
          // if they support extended channel queries, always ask for their filter
          router ! SendChannelQueryWithChecksums(remoteNodeId, d.transport)
        } else if (remoteHasChannelRangeQueriesDeprecatedOptional || remoteHasChannelRangeQueriesDeprecatedMandatory) {
          // if they support proto channel queries, always ask for their filter
          router ! SendChannelQueryDeprecated(remoteNodeId, d.transport)
        } else if (remoteHasChannelRangeQueriesOptional || remoteHasChannelRangeQueriesMandatory) {
          // if they support channel queries, always ask for their filter
          router ! SendChannelQuery(remoteNodeId, d.transport)
        }

        // let's bring existing/requested channels online
        d.channels.values.toSet[ActorRef].foreach(_ ! INPUT_RECONNECTED(d.transport, d.localInit, remoteInit)) // we deduplicate with toSet because there might be two entries per channel (tmp id and final id)
        goto(CONNECTED) using ConnectedData(d.address_opt, d.transport, d.localInit, remoteInit, d.channels.map { case (k: ChannelId, v) => (k, v) }) forMax(30 seconds) // forMax will trigger a StateTimeout
      } else {
        log.warning(s"incompatible features, disconnecting")
        d.origin_opt.foreach(origin => origin ! Status.Failure(new RuntimeException("incompatible features")))
        d.transport ! PoisonPill
        stay
      }

    case Event(Authenticator.Authenticated(connection, _, _, _, _, origin_opt), _) =>
      // two connections in parallel
      origin_opt.foreach(origin => origin ! Status.Failure(new RuntimeException("there is another connection attempt in progress")))
      // we kill this one
      log.warning(s"killing parallel connection $connection")
      connection ! PoisonPill
      stay

    case Event(o: Peer.OpenChannel, _) =>
      // we're almost there, just wait a little
      import scala.concurrent.ExecutionContext.Implicits.global
      context.system.scheduler.scheduleOnce(100 milliseconds, self, o)
      stay

    case Event(Terminated(actor), d: InitializingData) if actor == d.transport =>
      log.warning(s"lost connection to $remoteNodeId")
      goto(DISCONNECTED) using DisconnectedData(d.address_opt, d.channels)

    case Event(Terminated(actor), d: InitializingData) if d.channels.exists(_._2 == actor) =>
      val h = d.channels.filter(_._2 == actor).keys
      log.info(s"channel closed: channelId=${h.mkString("/")}")
      stay using d.copy(channels = d.channels -- h)
  }

  when(CONNECTED) {
    case Event(StateTimeout, _: ConnectedData) =>
      // the first ping is sent after the connection has been quiet for a while
      // we don't want to send pings right after connection, because peer will be syncing and may not be able to
      // answer to our ping quickly enough, which will make us close the connection
      log.debug(s"no messages sent/received for a while, start sending pings")
      self ! SendPing
      setStateTimeout(CONNECTED, None) // cancels the state timeout (it will be reset with forMax)
      stay

    case Event(SendPing, d: ConnectedData) =>
      if (d.expectedPong_opt.isEmpty) {
        // no need to use secure random here
        val pingSize = Random.nextInt(1000)
        val pongSize = Random.nextInt(1000)
        val ping = wire.Ping(pongSize, BinaryData("00" * pingSize))
        setTimer(PingTimeout.toString, PingTimeout(ping), nodeParams.pingTimeout, repeat = false)
        d.transport ! ping
        stay using d.copy(expectedPong_opt = Some(ExpectedPong(ping)))
      } else {
        log.warning(s"can't send ping, already have one in flight")
        stay
      }

    case Event(PingTimeout(ping), d: ConnectedData) =>
      if (nodeParams.pingDisconnect) {
        log.warning(s"no response to ping=$ping, closing connection")
        d.transport ! PoisonPill
      } else {
        log.warning(s"no response to ping=$ping (ignored)")
      }
      stay

    case Event(ping@wire.Ping(pongLength, _), d: ConnectedData) =>
      d.transport ! TransportHandler.ReadAck(ping)
      if (pongLength <= 65532) {
        // see BOLT 1: we reply only if requested pong length is acceptable
        d.transport ! wire.Pong(BinaryData(Seq.fill[Byte](pongLength)(0.toByte)))
      } else {
        log.warning(s"ignoring invalid ping with pongLength=${ping.pongLength}")
      }
      stay

    case Event(pong@wire.Pong(data), d: ConnectedData) =>
      d.transport ! TransportHandler.ReadAck(pong)
      d.expectedPong_opt match {
        case Some(ExpectedPong(ping, timestamp)) if ping.pongLength == data.length =>
          // we use the pong size to correlate between pings and pongs
          val latency = Platform.currentTime - timestamp
          log.debug(s"received pong with latency=$latency")
          cancelTimer(PingTimeout.toString())
          // pings are sent periodically with some randomization
          val nextDelay = nodeParams.pingInterval + secureRandom.nextInt(10).seconds
          setTimer(SendPing.toString, SendPing, nextDelay, repeat = false)
        case None =>
          log.debug(s"received unexpected pong with size=${data.length}")
      }
      stay using d.copy(expectedPong_opt = None)

    case Event(err@wire.Error(channelId, reason), d: ConnectedData) if channelId == CHANNELID_ZERO =>
      d.transport ! TransportHandler.ReadAck(err)
      log.error(s"connection-level error, failing all channels! reason=${new String(reason)}")
      d.channels.values.toSet[ActorRef].foreach(_ forward err) // we deduplicate with toSet because there might be two entries per channel (tmp id and final id)
      d.transport ! PoisonPill
      stay

    case Event(err: wire.Error, d: ConnectedData) =>
      d.transport ! TransportHandler.ReadAck(err)
      // error messages are a bit special because they can contain either temporaryChannelId or channelId (see BOLT 1)
      d.channels.get(FinalChannelId(err.channelId)).orElse(d.channels.get(TemporaryChannelId(err.channelId))) match {
        case Some(channel) => channel forward err
        case None => d.transport ! wire.Error(err.channelId, UNKNOWN_CHANNEL_MESSAGE)
      }
      stay

    case Event(c: Peer.OpenChannel, d: ConnectedData) =>
      log.info(s"requesting a new channel to $remoteNodeId with fundingSatoshis=${c.fundingSatoshis}, pushMsat=${c.pushMsat} and fundingFeeratePerByte=${c.fundingTxFeeratePerKw_opt}")
      val (channel, localParams) = createNewChannel(nodeParams, funder = true, c.fundingSatoshis.toLong, origin_opt = Some(sender))
      val temporaryChannelId = randomBytes(32)
      val channelFeeratePerKw = Globals.feeratesPerKw.get.blocks_2
      val fundingTxFeeratePerKw = c.fundingTxFeeratePerKw_opt.getOrElse(Globals.feeratesPerKw.get.blocks_6)
      channel ! INPUT_INIT_FUNDER(temporaryChannelId, c.fundingSatoshis.amount, c.pushMsat.amount, channelFeeratePerKw, fundingTxFeeratePerKw, localParams, d.transport, d.remoteInit, c.channelFlags.getOrElse(nodeParams.channelFlags))
      stay using d.copy(channels = d.channels + (TemporaryChannelId(temporaryChannelId) -> channel))

    case Event(msg: wire.OpenChannel, d: ConnectedData) =>
      d.transport ! TransportHandler.ReadAck(msg)
      d.channels.get(TemporaryChannelId(msg.temporaryChannelId)) match {
        case None =>
          log.info(s"accepting a new channel to $remoteNodeId")
          val (channel, localParams) = createNewChannel(nodeParams, funder = false, fundingSatoshis = msg.fundingSatoshis, origin_opt = None)
          val temporaryChannelId = msg.temporaryChannelId
          channel ! INPUT_INIT_FUNDEE(temporaryChannelId, localParams, d.transport, d.remoteInit)
          channel ! msg
          stay using d.copy(channels = d.channels + (TemporaryChannelId(temporaryChannelId) -> channel))
        case Some(_) =>
          log.warning(s"ignoring open_channel with duplicate temporaryChannelId=${msg.temporaryChannelId}")
          stay
      }

    case Event(msg: wire.HasChannelId, d: ConnectedData) =>
      d.transport ! TransportHandler.ReadAck(msg)
      d.channels.get(FinalChannelId(msg.channelId)) match {
        case Some(channel) => channel forward msg
        case None => d.transport ! wire.Error(msg.channelId, UNKNOWN_CHANNEL_MESSAGE)
      }
      stay

    case Event(msg: wire.HasTemporaryChannelId, d: ConnectedData) =>
      d.transport ! TransportHandler.ReadAck(msg)
      d.channels.get(TemporaryChannelId(msg.temporaryChannelId)) match {
        case Some(channel) => channel forward msg
        case None => d.transport ! wire.Error(msg.temporaryChannelId, UNKNOWN_CHANNEL_MESSAGE)
      }
      stay

    case Event(ChannelIdAssigned(channel, _, temporaryChannelId, channelId), d: ConnectedData) if d.channels.contains(TemporaryChannelId(temporaryChannelId)) =>
      log.info(s"channel id switch: previousId=$temporaryChannelId nextId=$channelId")
      // NB: we keep the temporary channel id because the switch is not always acknowledged at this point (see https://github.com/lightningnetwork/lightning-rfc/pull/151)
      // we won't clean it up, but we won't remember the temporary id on channel termination
      stay using d.copy(channels = d.channels + (FinalChannelId(channelId) -> channel))

    case Event(RoutingState(channels, updates, nodes), d: ConnectedData) =>
      // let's send the messages
      def send(announcements: Iterable[_ <: LightningMessage]) = announcements.foldLeft(0) {
        case (c, ann) =>
          d.transport ! ann
          c + 1
      }

      log.info(s"sending all announcements to {}", remoteNodeId)
      val channelsSent = send(channels)
      val nodesSent = send(nodes)
      val updatesSent = send(updates)
      log.info(s"sent all announcements to {}: channels={} updates={} nodes={}", remoteNodeId, channelsSent, updatesSent, nodesSent)
      stay

    case Event(rebroadcast: Rebroadcast, d: ConnectedData) =>

      /**
        * Send and count in a single iteration
        */
      def sendAndCount(msgs: Map[_ <: RoutingMessage, Set[ActorRef]]): Int = msgs.foldLeft(0) {
        case (count, (_, origins)) if origins.contains(self) =>
          // the announcement came from this peer, we don't send it back
          count
        case (count, (msg: HasTimestamp, _)) if !timestampInRange(msg, d.gossipTimestampFilter) =>
          // the peer has set up a filter on timestamp and this message is out of range
          count
        case (count, (msg, _)) =>
          d.transport ! msg
          count + 1
      }

      val channelsSent = sendAndCount(rebroadcast.channels)
      val updatesSent = sendAndCount(rebroadcast.updates)
      val nodesSent = sendAndCount(rebroadcast.nodes)

      if (channelsSent > 0 || updatesSent > 0 || nodesSent > 0) {
        log.info(s"sent announcements to {}: channels={} updates={} nodes={}", remoteNodeId, channelsSent, updatesSent, nodesSent)
      }
      stay

    case Event(msg: GossipTimestampFilter, d: ConnectedData) =>
      // special case: time range filters are peer specific and must not be sent to the router
      sender ! TransportHandler.ReadAck(msg)
      if (msg.chainHash != nodeParams.chainHash) {
        log.warning("received gossip_timestamp_range message for chain {}, we're on {}", msg.chainHash, nodeParams.chainHash)
        stay
      } else {
        log.info(s"setting up gossipTimestampFilter=$msg")
        // update their timestamp filter
        stay using d.copy(gossipTimestampFilter = Some(msg))
      }

    case Event(msg: wire.RoutingMessage, d: ConnectedData) =>
      msg match {
        case _: ChannelAnnouncement | _: ChannelUpdate | _: NodeAnnouncement if d.behavior.ignoreNetworkAnnouncement =>
          // this peer is currently under embargo!
          sender ! TransportHandler.ReadAck(msg)
        case _ =>
          // Note: we don't ack messages here because we don't want them to be stacked in the router's mailbox
          router ! PeerRoutingMessage(d.transport, remoteNodeId, msg)
      }
      stay

    case Event(readAck: TransportHandler.ReadAck, d: ConnectedData) =>
      // we just forward acks from router to transport
      d.transport forward readAck
      stay

    case Event(badMessage: BadMessage, d: ConnectedData) =>
      val behavior1 = badMessage match {
        case InvalidSignature(r) =>
          val bin: String = LightningMessageCodecs.lightningMessageCodec.encode(r) match {
            case Attempt.Successful(b) => b.toHex
            case _ => "unknown"
          }
          log.error(s"peer sent us a routing message with invalid sig: r=$r bin=$bin")
          // for now we just return an error, maybe ban the peer in the future?
          d.transport ! Error(CHANNELID_ZERO, s"bad announcement sig! bin=$bin".getBytes())
          d.behavior
        case ChannelClosed(_) =>
          if (d.behavior.ignoreNetworkAnnouncement) {
            // we already are ignoring announcements, we may have additional notifications for announcements that were received right before our ban
            d.behavior.copy(fundingTxAlreadySpentCount = d.behavior.fundingTxAlreadySpentCount + 1)
          } else if (d.behavior.fundingTxAlreadySpentCount < MAX_FUNDING_TX_ALREADY_SPENT) {
            d.behavior.copy(fundingTxAlreadySpentCount = d.behavior.fundingTxAlreadySpentCount + 1)
          } else {
            log.warning(s"peer sent us too many channel announcements with funding tx already spent (count=${d.behavior.fundingTxAlreadySpentCount + 1}), ignoring network announcements for $IGNORE_NETWORK_ANNOUNCEMENTS_PERIOD")
            setTimer(ResumeAnnouncements.toString, ResumeAnnouncements, IGNORE_NETWORK_ANNOUNCEMENTS_PERIOD, repeat = false)
            d.behavior.copy(fundingTxAlreadySpentCount = d.behavior.fundingTxAlreadySpentCount + 1, ignoreNetworkAnnouncement = true)
          }
        case NonexistingChannel(_) =>
          // this should never happen, unless we are not in sync or there is a 6+ blocks reorg
          if (d.behavior.ignoreNetworkAnnouncement) {
            // we already are ignoring announcements, we may have additional notifications for announcements that were received right before our ban
            d.behavior.copy(fundingTxNotFoundCount = d.behavior.fundingTxNotFoundCount + 1)
          } else if (d.behavior.fundingTxNotFoundCount < MAX_FUNDING_TX_NOT_FOUND) {
            d.behavior.copy(fundingTxNotFoundCount = d.behavior.fundingTxNotFoundCount + 1)
          } else {
            log.warning(s"peer sent us too many channel announcements with non-existing funding tx (count=${d.behavior.fundingTxNotFoundCount + 1}), ignoring network announcements for $IGNORE_NETWORK_ANNOUNCEMENTS_PERIOD")
            setTimer(ResumeAnnouncements.toString, ResumeAnnouncements, IGNORE_NETWORK_ANNOUNCEMENTS_PERIOD, repeat = false)
            d.behavior.copy(fundingTxNotFoundCount = d.behavior.fundingTxNotFoundCount + 1, ignoreNetworkAnnouncement = true)
          }
      }
      stay using d.copy(behavior = behavior1)

    case Event(ResumeAnnouncements, d: ConnectedData) =>
      log.info(s"resuming processing of network announcements for peer")
      stay using d.copy(behavior = d.behavior.copy(fundingTxAlreadySpentCount = 0, ignoreNetworkAnnouncement = false))

    case Event(Disconnect, d: ConnectedData) =>
      d.transport ! PoisonPill
      stay

    case Event(Terminated(actor), d: ConnectedData) if actor == d.transport =>
      log.info(s"lost connection to $remoteNodeId")
      d.channels.values.toSet[ActorRef].foreach(_ ! INPUT_DISCONNECTED) // we deduplicate with toSet because there might be two entries per channel (tmp id and final id)
      goto(DISCONNECTED) using DisconnectedData(d.address_opt, d.channels.collect { case (k: FinalChannelId, v) => (k, v) })

    case Event(Terminated(actor), d: ConnectedData) if d.channels.values.toSet.contains(actor) =>
      // we will have at most 2 ids: a TemporaryChannelId and a FinalChannelId
      val channelIds = d.channels.filter(_._2 == actor).keys
      log.info(s"channel closed: channelId=${channelIds.mkString("/")}")
      if (d.channels.values.toSet - actor == Set.empty) {
        log.info(s"that was the last open channel, closing the connection")
        d.transport ! PoisonPill
      }
      stay using d.copy(channels = d.channels -- channelIds)

    case Event(h: Authenticator.Authenticated, d: ConnectedData) =>
      log.info(s"got new transport while already connected, switching to new transport")
      context unwatch d.transport
      d.transport ! PoisonPill
      d.channels.values.toSet[ActorRef].foreach(_ ! INPUT_DISCONNECTED) // we deduplicate with toSet because there might be two entries per channel (tmp id and final id)
      self ! h
      goto(DISCONNECTED) using DisconnectedData(d.address_opt, d.channels.collect { case (k: FinalChannelId, v) => (k, v) })
  }

  whenUnhandled {
    case Event(_: Peer.Connect, _) =>
      sender ! "already connected"
      stay

    case Event(_: Peer.OpenChannel, _) =>
      sender ! Status.Failure(new RuntimeException("not connected"))
      stay

    case Event(GetPeerInfo, d) =>
      sender ! PeerInfo(remoteNodeId, stateName.toString, d.address_opt, d.channels.values.toSet.size) // we use toSet to dedup because a channel can have a TemporaryChannelId + a ChannelId
      stay

    case Event(_: TransportHandler.ReadAck, _) => stay // ignored

    case Event(Peer.Reconnect, _) => stay // we got connected in the meantime

    case Event(SendPing, _) => stay // we got disconnected in the meantime

    case Event(_: Pong, _) => stay // we got disconnected before receiving the pong

    case Event(_: PingTimeout, _) => stay // we got disconnected after sending a ping

    case Event(_: Terminated, _) => stay // this channel got closed before having a commitment and we got disconnected (e.g. a funding error occured)
  }

  onTransition {
    case INSTANTIATING -> DISCONNECTED if nodeParams.autoReconnect && nextStateData.address_opt.isDefined => self ! Reconnect // we reconnect right away if we just started the peer
    case _ -> DISCONNECTED if nodeParams.autoReconnect && nextStateData.address_opt.isDefined => setTimer(RECONNECT_TIMER, Reconnect, 1 second, repeat = false)
    case DISCONNECTED -> _ if nodeParams.autoReconnect && stateData.address_opt.isDefined => cancelTimer(RECONNECT_TIMER)
  }

  def createNewChannel(nodeParams: NodeParams, funder: Boolean, fundingSatoshis: Long, origin_opt: Option[ActorRef]): (ActorRef, LocalParams) = {
    val defaultFinalScriptPubKey = Helpers.getFinalScriptPubKey(wallet, nodeParams.chainHash)
    val localParams = makeChannelParams(nodeParams, defaultFinalScriptPubKey, funder, fundingSatoshis)
    val channel = spawnChannel(nodeParams, origin_opt)
    (channel, localParams)
  }

  def spawnChannel(nodeParams: NodeParams, origin_opt: Option[ActorRef]): ActorRef = {
    val channel = context.actorOf(Channel.props(nodeParams, wallet, remoteNodeId, watcher, router, relayer, origin_opt))
    context watch channel
    channel
  }

  // a failing channel won't be restarted, it should handle its states
  override val supervisorStrategy = OneForOneStrategy(loggingEnabled = true) { case _ => SupervisorStrategy.Stop }

  initialize()

  override def mdc(currentMessage: Any): MDC = Logs.mdc(remoteNodeId_opt = Some(remoteNodeId))

}

object Peer {

  val CHANNELID_ZERO = BinaryData("00" * 32)

  val UNKNOWN_CHANNEL_MESSAGE = "unknown channel".getBytes()

  val RECONNECT_TIMER = "reconnect"

  val MAX_FUNDING_TX_ALREADY_SPENT = 10

  val MAX_FUNDING_TX_NOT_FOUND = 10

  val IGNORE_NETWORK_ANNOUNCEMENTS_PERIOD = 5 minutes

  def props(nodeParams: NodeParams, remoteNodeId: PublicKey, authenticator: ActorRef, watcher: ActorRef, router: ActorRef, relayer: ActorRef, wallet: EclairWallet) = Props(new Peer(nodeParams, remoteNodeId, authenticator, watcher, router, relayer, wallet: EclairWallet))

  // @formatter:off

  sealed trait ChannelId { def id: BinaryData }
  case class TemporaryChannelId(id: BinaryData) extends ChannelId
  case class FinalChannelId(id: BinaryData) extends ChannelId

  sealed trait Data {
    def address_opt: Option[InetSocketAddress]
    def channels: Map[_ <: ChannelId, ActorRef] // will be overridden by Map[FinalChannelId, ActorRef] or Map[ChannelId, ActorRef]
  }
  case class Nothing() extends Data { override def address_opt = None; override def channels = Map.empty }
  case class DisconnectedData(address_opt: Option[InetSocketAddress], channels: Map[FinalChannelId, ActorRef], attempts: Int = 0) extends Data
  case class InitializingData(address_opt: Option[InetSocketAddress], transport: ActorRef, channels: Map[FinalChannelId, ActorRef], origin_opt: Option[ActorRef], localInit: wire.Init) extends Data
  case class ConnectedData(address_opt: Option[InetSocketAddress], transport: ActorRef, localInit: wire.Init, remoteInit: wire.Init, channels: Map[ChannelId, ActorRef], gossipTimestampFilter: Option[GossipTimestampFilter] = None, behavior: Behavior = Behavior(), expectedPong_opt: Option[ExpectedPong] = None) extends Data
  case class ExpectedPong(ping: Ping, timestamp: Long = Platform.currentTime)
  case class PingTimeout(ping: Ping)

  sealed trait State
  case object INSTANTIATING extends State
  case object DISCONNECTED extends State
  case object INITIALIZING extends State
  case object CONNECTED extends State

  case class Init(previousKnownAddress: Option[InetSocketAddress], storedChannels: Set[HasCommitments])
  case class Connect(uri: NodeURI)
  case object Reconnect
  case object Disconnect
  case object ResumeAnnouncements
  case class OpenChannel(remoteNodeId: PublicKey, fundingSatoshis: Satoshi, pushMsat: MilliSatoshi, fundingTxFeeratePerKw_opt: Option[Long], channelFlags: Option[Byte]) {
    require(fundingSatoshis.amount < Channel.MAX_FUNDING_SATOSHIS, s"fundingSatoshis must be less than ${Channel.MAX_FUNDING_SATOSHIS}")
    require(pushMsat.amount <= 1000 * fundingSatoshis.amount, s"pushMsat must be less or equal to fundingSatoshis")
    require(fundingSatoshis.amount >= 0, s"fundingSatoshis must be positive")
    require(pushMsat.amount >= 0, s"pushMsat must be positive")
    require(fundingTxFeeratePerKw_opt.getOrElse(0L) >= 0, s"funding tx feerate must be positive")
  }
  case object GetPeerInfo
  case object SendPing
  case class PeerInfo(nodeId: PublicKey, state: String, address: Option[InetSocketAddress], channels: Int)

  case class PeerRoutingMessage(transport: ActorRef, remoteNodeId: PublicKey, message: RoutingMessage)

  sealed trait BadMessage
  case class InvalidSignature(r: RoutingMessage) extends BadMessage
  case class ChannelClosed(c: ChannelAnnouncement) extends BadMessage
  case class NonexistingChannel(c: ChannelAnnouncement) extends BadMessage

  case class Behavior(fundingTxAlreadySpentCount: Int = 0, fundingTxNotFoundCount: Int = 0, ignoreNetworkAnnouncement: Boolean = false)

  // @formatter:on

  def makeChannelParams(nodeParams: NodeParams, defaultFinalScriptPubKey: BinaryData, isFunder: Boolean, fundingSatoshis: Long): LocalParams = {
    val entropy = new Array[Byte](16)
    secureRandom.nextBytes(entropy)
    val bis = new ByteArrayInputStream(entropy)
    val channelKeyPath = DeterministicWallet.KeyPath(Seq(Protocol.uint32(bis, ByteOrder.BIG_ENDIAN), Protocol.uint32(bis, ByteOrder.BIG_ENDIAN), Protocol.uint32(bis, ByteOrder.BIG_ENDIAN), Protocol.uint32(bis, ByteOrder.BIG_ENDIAN)))
    makeChannelParams(nodeParams, defaultFinalScriptPubKey, isFunder, fundingSatoshis, channelKeyPath)
  }

  def makeChannelParams(nodeParams: NodeParams, defaultFinalScriptPubKey: BinaryData, isFunder: Boolean, fundingSatoshis: Long, channelKeyPath: DeterministicWallet.KeyPath): LocalParams = {
    LocalParams(
      nodeParams.nodeId,
      channelKeyPath,
      dustLimitSatoshis = nodeParams.dustLimitSatoshis,
      maxHtlcValueInFlightMsat = nodeParams.maxHtlcValueInFlightMsat,
      channelReserveSatoshis = Math.max((nodeParams.reserveToFundingRatio * fundingSatoshis).toLong, nodeParams.dustLimitSatoshis), // BOLT #2: make sure that our reserve is above our dust limit
      htlcMinimumMsat = nodeParams.htlcMinimumMsat,
      toSelfDelay = nodeParams.toRemoteDelayBlocks, // we choose their delay
      maxAcceptedHtlcs = nodeParams.maxAcceptedHtlcs,
      defaultFinalScriptPubKey = defaultFinalScriptPubKey,
      isFunder = isFunder,
      globalFeatures = nodeParams.globalFeatures,
      localFeatures = nodeParams.localFeatures)
  }

  /**
    * Peer may want to filter announcements based on timestamp
    *
    * @param gossipTimestampFilter_opt optional gossip timestamp range
    * @return
    *           - true if the msg's timestamp is in the requested range, or if there is no filtering
    *           - false otherwise
    */
  def timestampInRange(msg: HasTimestamp, gossipTimestampFilter_opt: Option[GossipTimestampFilter]): Boolean = {
    // check if this message has a timestamp that matches our timestamp filter
    gossipTimestampFilter_opt match {
      case None => true // no filtering
      case Some(GossipTimestampFilter(_, firstTimestamp, timestampRange)) => msg.timestamp >= firstTimestamp && msg.timestamp <= firstTimestamp + timestampRange
    }
  }
}<|MERGE_RESOLUTION|>--- conflicted
+++ resolved
@@ -76,11 +76,7 @@
         case Some(address) =>
           context.actorOf(Client.props(nodeParams, authenticator, address, remoteNodeId, origin_opt = None))
           // exponential backoff retry with a finite max
-<<<<<<< HEAD
           setTimer(RECONNECT_TIMER, Reconnect, Math.min(10 + Math.pow(2, d.attempts), 20) seconds, repeat = false)
-=======
-          setTimer(RECONNECT_TIMER, Reconnect, Math.min(10 + Math.pow(2, d.attempts), 60) seconds, repeat = false)
->>>>>>> e4aaa719
           stay using d.copy(attempts = d.attempts + 1)
       }
 
