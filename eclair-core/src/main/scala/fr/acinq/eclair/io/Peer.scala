/*
 * Copyright 2018 ACINQ SAS
 *
 * Licensed under the Apache License, Version 2.0 (the "License");
 * you may not use this file except in compliance with the License.
 * You may obtain a copy of the License at
 *
 *     http://www.apache.org/licenses/LICENSE-2.0
 *
 * Unless required by applicable law or agreed to in writing, software
 * distributed under the License is distributed on an "AS IS" BASIS,
 * WITHOUT WARRANTIES OR CONDITIONS OF ANY KIND, either express or implied.
 * See the License for the specific language governing permissions and
 * limitations under the License.
 */

package fr.acinq.eclair.io

import java.io.ByteArrayInputStream
import java.net.InetSocketAddress
import java.nio.ByteOrder

import akka.actor.{ActorRef, OneForOneStrategy, PoisonPill, Props, Status, SupervisorStrategy, Terminated}
import akka.event.Logging.MDC
import fr.acinq.bitcoin.Crypto.PublicKey
import fr.acinq.bitcoin.{BinaryData, DeterministicWallet, MilliSatoshi, Protocol, Satoshi}
import fr.acinq.eclair.blockchain.EclairWallet
import fr.acinq.eclair.channel._
import fr.acinq.eclair.crypto.TransportHandler
import fr.acinq.eclair.router._
import fr.acinq.eclair.wire._
import fr.acinq.eclair.{wire, _}
import scodec.Attempt

import scala.compat.Platform
import scala.concurrent.duration._
import scala.util.Random

/**
  * Created by PM on 26/08/2016.
  */
class Peer(nodeParams: NodeParams, remoteNodeId: PublicKey, authenticator: ActorRef, watcher: ActorRef, router: ActorRef, relayer: ActorRef, wallet: EclairWallet) extends FSMDiagnosticActorLogging[Peer.State, Peer.Data] {

  import Peer._

  startWith(INSTANTIATING, Nothing())

  when(INSTANTIATING) {
    case Event(Init(previousKnownAddress, storedChannels), _) =>
      val channels = storedChannels.map { state =>
        val channel = spawnChannel(nodeParams, origin_opt = None)
        channel ! INPUT_RESTORED(state)
        FinalChannelId(state.channelId) -> channel
      }.toMap
      setTimer(RECONNECT_TIMER, Reconnect, 1 second, repeat = false)
      goto(DISCONNECTED) using DisconnectedData(previousKnownAddress, channels)
  }

  when(DISCONNECTED) {
    case Event(Peer.Connect(NodeURI(_, address)), d: DisconnectedData) =>
      // even if we are in a reconnection loop, we immediately process explicit connection requests
      context.actorOf(Client.props(nodeParams, authenticator, new InetSocketAddress(address.getHost, address.getPort), remoteNodeId, origin_opt = Some(sender())))
      stay

    case Event(Reconnect, d@DisconnectedData(address_opt, channels, attempts)) =>
      address_opt match {
        case None => stay // no-op (this peer didn't initiate the connection and doesn't have the ip of the counterparty)
        case _ if channels.isEmpty => stay // no-op (no more channels with this peer)
        case Some(address) =>
          context.actorOf(Client.props(nodeParams, authenticator, address, remoteNodeId, origin_opt = None))
          // exponential backoff retry with a finite max
          setTimer(RECONNECT_TIMER, Reconnect, Math.min(10 + Math.pow(2, attempts), 20) seconds, repeat = false)
          stay using d.copy(attempts = attempts + 1)
      }

    case Event(Authenticator.Authenticated(_, transport, remoteNodeId1, address, outgoing, origin_opt), d: DisconnectedData) =>
      require(remoteNodeId == remoteNodeId1, s"invalid nodeid: $remoteNodeId != $remoteNodeId1")
      log.debug(s"got authenticated connection to $remoteNodeId@${address.getHostString}:${address.getPort}")
      transport ! TransportHandler.Listener(self)
      context watch transport
      val localInit = nodeParams.overrideFeatures.get(remoteNodeId) match {
        case Some((gf, lf)) => wire.Init(globalFeatures = gf, localFeatures = lf)
        case None => wire.Init(globalFeatures = nodeParams.globalFeatures, localFeatures = nodeParams.localFeatures)
      }
      log.info(s"using globalFeatures=${localInit.globalFeatures} and localFeatures=${localInit.localFeatures}")
      transport ! localInit

      // we store the ip upon successful outgoing connection, keeping only the most recent one
      if (outgoing) {
        nodeParams.peersDb.addOrUpdatePeer(remoteNodeId, address)
      }
      goto(INITIALIZING) using InitializingData(if (outgoing) Some(address) else None, transport, d.channels, origin_opt, localInit)

    case Event(Terminated(actor), d: DisconnectedData) if d.channels.exists(_._2 == actor) =>
      val h = d.channels.filter(_._2 == actor).keys
      log.info(s"channel closed: channelId=${h.mkString("/")}")
      stay using d.copy(channels = d.channels -- h)

    case Event(_: wire.LightningMessage, _) => stay // we probably just got disconnected and that's the last messages we received
  }

  when(INITIALIZING) {
    case Event(remoteInit: wire.Init, d: InitializingData) =>
      d.transport ! TransportHandler.ReadAck(remoteInit)
      val remoteHasInitialRoutingSync = Features.hasFeature(remoteInit.localFeatures, Features.INITIAL_ROUTING_SYNC_BIT_OPTIONAL)
      val remoteHasChannelRangeQueriesOptional = Features.hasFeature(remoteInit.localFeatures, Features.CHANNEL_RANGE_QUERIES_BIT_OPTIONAL)
      val remoteHasChannelRangeQueriesMandatory = Features.hasFeature(remoteInit.localFeatures, Features.CHANNEL_RANGE_QUERIES_BIT_MANDATORY)
<<<<<<< HEAD
      val remoteHasChannelRangeQueriesExOptional = Features.hasFeature(remoteInit.localFeatures, Features.CHANNEL_RANGE_QUERIES_EX_BIT_OPTIONAL)
      val remoteHasChannelRangeQueriesExMandatory = Features.hasFeature(remoteInit.localFeatures, Features.CHANNEL_RANGE_QUERIES_EX_BIT_MANDATORY)
      val localHasChannelRangeQueriesOptional = Features.hasFeature(d.localInit.localFeatures, Features.CHANNEL_RANGE_QUERIES_BIT_OPTIONAL)
      val localHasChannelRangeQueriesMandatory = Features.hasFeature(d.localInit.localFeatures, Features.CHANNEL_RANGE_QUERIES_BIT_MANDATORY)
      val localHasChannelRangeQueriesExOptional = Features.hasFeature(d.localInit.localFeatures, Features.CHANNEL_RANGE_QUERIES_EX_BIT_OPTIONAL)
      val localHasChannelRangeQueriesExMandatory = Features.hasFeature(d.localInit.localFeatures, Features.CHANNEL_RANGE_QUERIES_EX_BIT_MANDATORY)
      log.info(s"$remoteNodeId has features: initialRoutingSync=$remoteHasInitialRoutingSync channelRangeQueriesOptional=$remoteHasChannelRangeQueriesOptional channelRangeQueriesMandatory=$remoteHasChannelRangeQueriesMandatory")
=======
      val remoteHasChannelRangeQueriesDeprecatedOptional = Features.hasFeature(remoteInit.localFeatures, Features.CHANNEL_RANGE_QUERIES_DEPRECATED_BIT_OPTIONAL)
      val remoteHasChannelRangeQueriesDeprecatedMandatory = Features.hasFeature(remoteInit.localFeatures, Features.CHANNEL_RANGE_QUERIES_DEPRECATED_BIT_MANDATORY)
      val remoteHasChannelRangeQueriesExtendedOptional = Features.hasFeature(remoteInit.localFeatures, Features.CHANNEL_RANGE_QUERIES_EXTENDED_BIT_OPTIONAL)
      val remoteHasChannelRangeQueriesExtendedMandatory = Features.hasFeature(remoteInit.localFeatures, Features.CHANNEL_RANGE_QUERIES_EXTENDED_BIT_MANDATORY)

      log.info(s"peer has globalFeatures=${remoteInit.globalFeatures} localFeatures=${remoteInit.localFeatures}: initialRoutingSync=$remoteHasInitialRoutingSync channelRangeQueriesOptional=$remoteHasChannelRangeQueriesOptional channelRangeQueriesMandatory=$remoteHasChannelRangeQueriesMandatory")
>>>>>>> 430823a5
      if (Features.areSupported(remoteInit.localFeatures)) {
        d.origin_opt.foreach(origin => origin ! "connected")

        if (remoteHasInitialRoutingSync) {
<<<<<<< HEAD
          if (remoteHasChannelRangeQueriesExOptional || remoteHasChannelRangeQueriesExMandatory) {
            // if they support extended channel queries we do nothing, they will send us their filters
            log.info("{} has set initial routing sync and support extended channel range queries, we do nothing (they will send us a query)", remoteNodeId)
=======
          if (remoteHasChannelRangeQueriesExtendedOptional || remoteHasChannelRangeQueriesExtendedMandatory) {
            // if they support extended channel queries we do nothing, they will send us their filters
            log.info("peer has set initial routing sync and supports extended channel range queries, we do nothing (they will send us a query)")
          } else if (remoteHasChannelRangeQueriesDeprecatedOptional || remoteHasChannelRangeQueriesDeprecatedMandatory) {
            // if they support extended channel queries we do nothing, they will send us their filters
            log.info("peer has set initial routing sync and supports deprecated channel range queries, we do nothing (they will send us a query)")
>>>>>>> 430823a5
          } else if (remoteHasChannelRangeQueriesOptional || remoteHasChannelRangeQueriesMandatory) {
            // if they support channel queries we do nothing, they will send us their filters
            log.info("peer has set initial routing sync and supports channel range queries, we do nothing (they will send us a query)")
          } else {
            // "old" nodes, do as before
            router ! GetRoutingState
          }
        }
<<<<<<< HEAD
        // TODO: this is a hack for the Android version: don't send queries if we advertise that we don't support them
        if ((localHasChannelRangeQueriesExOptional || localHasChannelRangeQueriesExMandatory) && (remoteHasChannelRangeQueriesExOptional || remoteHasChannelRangeQueriesExMandatory)) {
          // if they support extended channel queries, always ask for their filter
          router ! SendChannelQueryEx(remoteNodeId, d.transport)
        } else if ((localHasChannelRangeQueriesOptional || localHasChannelRangeQueriesMandatory) && (remoteHasChannelRangeQueriesOptional || remoteHasChannelRangeQueriesMandatory)) {
=======

        if (remoteHasChannelRangeQueriesExtendedOptional || remoteHasChannelRangeQueriesExtendedMandatory) {
          // if they support extended channel queries, always ask for their filter
          router ! SendChannelQueryWithChecksums(remoteNodeId, d.transport)
        } else if (remoteHasChannelRangeQueriesDeprecatedOptional || remoteHasChannelRangeQueriesDeprecatedMandatory) {
          // if they support proto channel queries, always ask for their filter
          router ! SendChannelQueryDeprecated(remoteNodeId, d.transport)
        } else if (remoteHasChannelRangeQueriesOptional || remoteHasChannelRangeQueriesMandatory) {
>>>>>>> 430823a5
          // if they support channel queries, always ask for their filter
          router ! SendChannelQuery(remoteNodeId, d.transport)
        }

        // let's bring existing/requested channels online
        d.channels.values.toSet[ActorRef].foreach(_ ! INPUT_RECONNECTED(d.transport, d.localInit, remoteInit)) // we deduplicate with toSet because there might be two entries per channel (tmp id and final id)
        goto(CONNECTED) using ConnectedData(d.address_opt, d.transport, d.localInit, remoteInit, d.channels.map { case (k: ChannelId, v) => (k, v) }) forMax(30 seconds) // forMax will trigger a StateTimeout
      } else {
        log.warning(s"incompatible features, disconnecting")
        d.origin_opt.foreach(origin => origin ! Status.Failure(new RuntimeException("incompatible features")))
        d.transport ! PoisonPill
        stay
      }

    case Event(Authenticator.Authenticated(connection, _, _, _, _, origin_opt), _) =>
      // two connections in parallel
      origin_opt.foreach(origin => origin ! Status.Failure(new RuntimeException("there is another connection attempt in progress")))
      // we kill this one
      log.warning(s"killing parallel connection $connection")
      connection ! PoisonPill
      stay

    case Event(o: Peer.OpenChannel, _) =>
      // we're almost there, just wait a little
      import scala.concurrent.ExecutionContext.Implicits.global
      context.system.scheduler.scheduleOnce(100 milliseconds, self, o)
      stay

    case Event(Terminated(actor), d: InitializingData) if actor == d.transport =>
      log.warning(s"lost connection to $remoteNodeId")
      goto(DISCONNECTED) using DisconnectedData(d.address_opt, d.channels)

    case Event(Terminated(actor), d: InitializingData) if d.channels.exists(_._2 == actor) =>
      val h = d.channels.filter(_._2 == actor).keys
      log.info(s"channel closed: channelId=${h.mkString("/")}")
      stay using d.copy(channels = d.channels -- h)
  }

  when(CONNECTED) {
    case Event(StateTimeout, _: ConnectedData) =>
      // the first ping is sent after the connection has been quiet for a while
      // we don't want to send pings right after connection, because peer will be syncing and may not be able to
      // answer to our ping quickly enough, which will make us close the connection
      log.debug(s"no messages sent/received for a while, start sending pings")
      self ! SendPing
      setStateTimeout(CONNECTED, None) // cancels the state timeout (it will be reset with forMax)
      stay

    case Event(SendPing, d: ConnectedData) =>
      if (d.expectedPong_opt.isEmpty) {
        // no need to use secure random here
        val pingSize = Random.nextInt(1000)
        val pongSize = Random.nextInt(1000)
        val ping = wire.Ping(pongSize, BinaryData("00" * pingSize))
        setTimer(PingTimeout.toString, PingTimeout(ping), nodeParams.pingTimeout, repeat = false)
        d.transport ! ping
        stay using d.copy(expectedPong_opt = Some(ExpectedPong(ping)))
      } else {
        log.warning(s"can't send ping, already have one in flight")
        stay
      }

    case Event(PingTimeout(ping), d: ConnectedData) =>
      if (nodeParams.pingDisconnect) {
        log.warning(s"no response to ping=$ping, closing connection")
        d.transport ! PoisonPill
      } else {
        log.warning(s"no response to ping=$ping (ignored)")
      }
      stay

    case Event(ping@wire.Ping(pongLength, _), d: ConnectedData) =>
      d.transport ! TransportHandler.ReadAck(ping)
      if (pongLength <= 65532) {
        // see BOLT 1: we reply only if requested pong length is acceptable
        d.transport ! wire.Pong(BinaryData(Seq.fill[Byte](pongLength)(0.toByte)))
      } else {
        log.warning(s"ignoring invalid ping with pongLength=${ping.pongLength}")
      }
      stay

    case Event(pong@wire.Pong(data), d: ConnectedData) =>
      d.transport ! TransportHandler.ReadAck(pong)
      d.expectedPong_opt match {
        case Some(ExpectedPong(ping, timestamp)) if ping.pongLength == data.length =>
          // we use the pong size to correlate between pings and pongs
          val latency = Platform.currentTime - timestamp
          log.debug(s"received pong with latency=$latency")
          cancelTimer(PingTimeout.toString())
          // pings are sent periodically with some randomization
          val nextDelay = nodeParams.pingInterval + secureRandom.nextInt(10).seconds
          setTimer(SendPing.toString, SendPing, nextDelay, repeat = false)
        case None =>
          log.debug(s"received unexpected pong with size=${data.length}")
      }
      stay using d.copy(expectedPong_opt = None)

    case Event(err@wire.Error(channelId, reason), d: ConnectedData) if channelId == CHANNELID_ZERO =>
      d.transport ! TransportHandler.ReadAck(err)
      log.error(s"connection-level error, failing all channels! reason=${new String(reason)}")
      d.channels.values.toSet[ActorRef].foreach(_ forward err) // we deduplicate with toSet because there might be two entries per channel (tmp id and final id)
      d.transport ! PoisonPill
      stay

    case Event(err: wire.Error, d: ConnectedData) =>
      d.transport ! TransportHandler.ReadAck(err)
      // error messages are a bit special because they can contain either temporaryChannelId or channelId (see BOLT 1)
      d.channels.get(FinalChannelId(err.channelId)).orElse(d.channels.get(TemporaryChannelId(err.channelId))) match {
        case Some(channel) => channel forward err
        case None => d.transport ! wire.Error(err.channelId, UNKNOWN_CHANNEL_MESSAGE)
      }
      stay

    case Event(c: Peer.OpenChannel, d: ConnectedData) =>
      log.info(s"requesting a new channel to $remoteNodeId with fundingSatoshis=${c.fundingSatoshis}, pushMsat=${c.pushMsat} and fundingFeeratePerByte=${c.fundingTxFeeratePerKw_opt}")
      val (channel, localParams) = createNewChannel(nodeParams, funder = true, c.fundingSatoshis.toLong, origin_opt = Some(sender))
      val temporaryChannelId = randomBytes(32)
      val channelFeeratePerKw = Globals.feeratesPerKw.get.blocks_2
      val fundingTxFeeratePerKw = c.fundingTxFeeratePerKw_opt.getOrElse(Globals.feeratesPerKw.get.blocks_6)
      channel ! INPUT_INIT_FUNDER(temporaryChannelId, c.fundingSatoshis.amount, c.pushMsat.amount, channelFeeratePerKw, fundingTxFeeratePerKw, localParams, d.transport, d.remoteInit, c.channelFlags.getOrElse(nodeParams.channelFlags))
      stay using d.copy(channels = d.channels + (TemporaryChannelId(temporaryChannelId) -> channel))

    case Event(msg: wire.OpenChannel, d: ConnectedData) =>
      d.transport ! TransportHandler.ReadAck(msg)
      d.channels.get(TemporaryChannelId(msg.temporaryChannelId)) match {
        case None =>
          log.info(s"accepting a new channel to $remoteNodeId")
          val (channel, localParams) = createNewChannel(nodeParams, funder = false, fundingSatoshis = msg.fundingSatoshis, origin_opt = None)
          val temporaryChannelId = msg.temporaryChannelId
          channel ! INPUT_INIT_FUNDEE(temporaryChannelId, localParams, d.transport, d.remoteInit)
          channel ! msg
          stay using d.copy(channels = d.channels + (TemporaryChannelId(temporaryChannelId) -> channel))
        case Some(_) =>
          log.warning(s"ignoring open_channel with duplicate temporaryChannelId=${msg.temporaryChannelId}")
          stay
      }

    case Event(msg: wire.HasChannelId, d: ConnectedData) =>
      d.transport ! TransportHandler.ReadAck(msg)
      d.channels.get(FinalChannelId(msg.channelId)) match {
        case Some(channel) => channel forward msg
        case None => d.transport ! wire.Error(msg.channelId, UNKNOWN_CHANNEL_MESSAGE)
      }
      stay

    case Event(msg: wire.HasTemporaryChannelId, d: ConnectedData) =>
      d.transport ! TransportHandler.ReadAck(msg)
      d.channels.get(TemporaryChannelId(msg.temporaryChannelId)) match {
        case Some(channel) => channel forward msg
        case None => d.transport ! wire.Error(msg.temporaryChannelId, UNKNOWN_CHANNEL_MESSAGE)
      }
      stay

    case Event(ChannelIdAssigned(channel, _, temporaryChannelId, channelId), d: ConnectedData) if d.channels.contains(TemporaryChannelId(temporaryChannelId)) =>
      log.info(s"channel id switch: previousId=$temporaryChannelId nextId=$channelId")
      // NB: we keep the temporary channel id because the switch is not always acknowledged at this point (see https://github.com/lightningnetwork/lightning-rfc/pull/151)
      // we won't clean it up, but we won't remember the temporary id on channel termination
      stay using d.copy(channels = d.channels + (FinalChannelId(channelId) -> channel))

    case Event(RoutingState(channels, updates, nodes), d: ConnectedData) =>
      // let's send the messages
      def send(announcements: Iterable[_ <: LightningMessage]) = announcements.foldLeft(0) {
        case (c, ann) =>
          d.transport ! ann
          c + 1
      }

      log.info(s"sending all announcements to {}", remoteNodeId)
      val channelsSent = send(channels)
      val nodesSent = send(nodes)
      val updatesSent = send(updates)
      log.info(s"sent all announcements to {}: channels={} updates={} nodes={}", remoteNodeId, channelsSent, updatesSent, nodesSent)
      stay

    case Event(rebroadcast: Rebroadcast, d: ConnectedData) =>

      /**
        * Send and count in a single iteration
        */
      def sendAndCount(msgs: Map[_ <: RoutingMessage, Set[ActorRef]]): Int = msgs.foldLeft(0) {
        case (count, (_, origins)) if origins.contains(self) =>
          // the announcement came from this peer, we don't send it back
          count
        case (count, (msg: HasTimestamp, _)) if !timestampInRange(msg, d.gossipTimestampFilter) =>
          // the peer has set up a filter on timestamp and this message is out of range
          count
        case (count, (msg, _)) =>
          d.transport ! msg
          count + 1
      }

      val channelsSent = sendAndCount(rebroadcast.channels)
      val updatesSent = sendAndCount(rebroadcast.updates)
      val nodesSent = sendAndCount(rebroadcast.nodes)

      if (channelsSent > 0 || updatesSent > 0 || nodesSent > 0) {
        log.info(s"sent announcements to {}: channels={} updates={} nodes={}", remoteNodeId, channelsSent, updatesSent, nodesSent)
      }
      stay

    case Event(msg: GossipTimestampFilter, d: ConnectedData) =>
      // special case: time range filters are peer specific and must not be sent to the router
      sender ! TransportHandler.ReadAck(msg)
      if (msg.chainHash != nodeParams.chainHash) {
        log.warning("received gossip_timestamp_range message for chain {}, we're on {}", msg.chainHash, nodeParams.chainHash)
        stay
      } else {
        log.info(s"setting up gossipTimestampFilter=$msg")
        // update their timestamp filter
        stay using d.copy(gossipTimestampFilter = Some(msg))
      }

    case Event(msg: wire.RoutingMessage, d: ConnectedData) =>
      msg match {
        case _: ChannelAnnouncement | _: ChannelUpdate | _: NodeAnnouncement if d.behavior.ignoreNetworkAnnouncement =>
          // this peer is currently under embargo!
          sender ! TransportHandler.ReadAck(msg)
        case _ =>
          // Note: we don't ack messages here because we don't want them to be stacked in the router's mailbox
          router ! PeerRoutingMessage(d.transport, remoteNodeId, msg)
      }
      stay

    case Event(readAck: TransportHandler.ReadAck, d: ConnectedData) =>
      // we just forward acks from router to transport
      d.transport forward readAck
      stay

    case Event(badMessage: BadMessage, d: ConnectedData) =>
      val behavior1 = badMessage match {
        case InvalidSignature(r) =>
          val bin: String = LightningMessageCodecs.lightningMessageCodec.encode(r) match {
            case Attempt.Successful(b) => b.toHex
            case _ => "unknown"
          }
          log.error(s"peer sent us a routing message with invalid sig: r=$r bin=$bin")
          // for now we just return an error, maybe ban the peer in the future?
          d.transport ! Error(CHANNELID_ZERO, s"bad announcement sig! bin=$bin".getBytes())
          d.behavior
        case ChannelClosed(_) =>
          if (d.behavior.ignoreNetworkAnnouncement) {
            // we already are ignoring announcements, we may have additional notifications for announcements that were received right before our ban
            d.behavior.copy(fundingTxAlreadySpentCount = d.behavior.fundingTxAlreadySpentCount + 1)
          } else if (d.behavior.fundingTxAlreadySpentCount < MAX_FUNDING_TX_ALREADY_SPENT) {
            d.behavior.copy(fundingTxAlreadySpentCount = d.behavior.fundingTxAlreadySpentCount + 1)
          } else {
            log.warning(s"peer sent us too many channel announcements with funding tx already spent (count=${d.behavior.fundingTxAlreadySpentCount + 1}), ignoring network announcements for $IGNORE_NETWORK_ANNOUNCEMENTS_PERIOD")
            setTimer(ResumeAnnouncements.toString, ResumeAnnouncements, IGNORE_NETWORK_ANNOUNCEMENTS_PERIOD, repeat = false)
            d.behavior.copy(fundingTxAlreadySpentCount = d.behavior.fundingTxAlreadySpentCount + 1, ignoreNetworkAnnouncement = true)
          }
        case NonexistingChannel(_) =>
          // this should never happen, unless we are not in sync or there is a 6+ blocks reorg
          if (d.behavior.ignoreNetworkAnnouncement) {
            // we already are ignoring announcements, we may have additional notifications for announcements that were received right before our ban
            d.behavior.copy(fundingTxNotFoundCount = d.behavior.fundingTxNotFoundCount + 1)
          } else if (d.behavior.fundingTxNotFoundCount < MAX_FUNDING_TX_NOT_FOUND) {
            d.behavior.copy(fundingTxNotFoundCount = d.behavior.fundingTxNotFoundCount + 1)
          } else {
            log.warning(s"peer sent us too many channel announcements with non-existing funding tx (count=${d.behavior.fundingTxNotFoundCount + 1}), ignoring network announcements for $IGNORE_NETWORK_ANNOUNCEMENTS_PERIOD")
            setTimer(ResumeAnnouncements.toString, ResumeAnnouncements, IGNORE_NETWORK_ANNOUNCEMENTS_PERIOD, repeat = false)
            d.behavior.copy(fundingTxNotFoundCount = d.behavior.fundingTxNotFoundCount + 1, ignoreNetworkAnnouncement = true)
          }
      }
      stay using d.copy(behavior = behavior1)

    case Event(ResumeAnnouncements, d: ConnectedData) =>
      log.info(s"resuming processing of network announcements for peer")
      stay using d.copy(behavior = d.behavior.copy(fundingTxAlreadySpentCount = 0, ignoreNetworkAnnouncement = false))

    case Event(Disconnect, d: ConnectedData) =>
      d.transport ! PoisonPill
      stay

    case Event(Terminated(actor), d: ConnectedData) if actor == d.transport =>
      log.info(s"lost connection to $remoteNodeId")
      d.channels.values.toSet[ActorRef].foreach(_ ! INPUT_DISCONNECTED) // we deduplicate with toSet because there might be two entries per channel (tmp id and final id)
      goto(DISCONNECTED) using DisconnectedData(d.address_opt, d.channels.collect { case (k: FinalChannelId, v) => (k, v) })

    case Event(Terminated(actor), d: ConnectedData) if d.channels.values.toSet.contains(actor) =>
      // we will have at most 2 ids: a TemporaryChannelId and a FinalChannelId
      val channelIds = d.channels.filter(_._2 == actor).keys
      log.info(s"channel closed: channelId=${channelIds.mkString("/")}")
      if (d.channels.values.toSet - actor == Set.empty) {
        log.info(s"that was the last open channel, closing the connection")
        d.transport ! PoisonPill
      }
      stay using d.copy(channels = d.channels -- channelIds)

    case Event(h: Authenticator.Authenticated, d: ConnectedData) =>
      log.info(s"got new transport while already connected, switching to new transport")
      context unwatch d.transport
      d.transport ! PoisonPill
      d.channels.values.toSet[ActorRef].foreach(_ ! INPUT_DISCONNECTED) // we deduplicate with toSet because there might be two entries per channel (tmp id and final id)
      self ! h
      goto(DISCONNECTED) using DisconnectedData(d.address_opt, d.channels.collect { case (k: FinalChannelId, v) => (k, v) })
  }

  whenUnhandled {
    case Event(_: Peer.Connect, _) =>
      sender ! "already connected"
      stay

    case Event(_: Peer.OpenChannel, _) =>
      sender ! Status.Failure(new RuntimeException("not connected"))
      stay

    case Event(GetPeerInfo, d) =>
      sender ! PeerInfo(remoteNodeId, stateName.toString, d.address_opt, d.channels.values.toSet.size) // we use toSet to dedup because a channel can have a TemporaryChannelId + a ChannelId
      stay

    case Event(_: TransportHandler.ReadAck, _) => stay // ignored

    case Event(SendPing, _) => stay // we got disconnected in the meantime

    case Event(_: Pong, _) => stay // we got disconnected before receiving the pong

    case Event(_: PingTimeout, _) => stay // we got disconnected after sending a ping

    case Event(_: Terminated, _) => stay // this channel got closed before having a commitment and we got disconnected (e.g. a funding error occured)
  }

  onTransition {
    case _ -> DISCONNECTED if nodeParams.autoReconnect && nextStateData.address_opt.isDefined => setTimer(RECONNECT_TIMER, Reconnect, 1 second, repeat = false)
    case DISCONNECTED -> _ if nodeParams.autoReconnect && stateData.address_opt.isDefined => cancelTimer(RECONNECT_TIMER)
  }

  def createNewChannel(nodeParams: NodeParams, funder: Boolean, fundingSatoshis: Long, origin_opt: Option[ActorRef]): (ActorRef, LocalParams) = {
    val defaultFinalScriptPubKey = Helpers.getFinalScriptPubKey(wallet, nodeParams.chainHash)
    val localParams = makeChannelParams(nodeParams, defaultFinalScriptPubKey, funder, fundingSatoshis)
    val channel = spawnChannel(nodeParams, origin_opt)
    (channel, localParams)
  }

  def spawnChannel(nodeParams: NodeParams, origin_opt: Option[ActorRef]): ActorRef = {
    val channel = context.actorOf(Channel.props(nodeParams, wallet, remoteNodeId, watcher, router, relayer, origin_opt))
    context watch channel
    channel
  }

  // a failing channel won't be restarted, it should handle its states
  override val supervisorStrategy = OneForOneStrategy(loggingEnabled = true) { case _ => SupervisorStrategy.Stop }

  initialize()

  override def mdc(currentMessage: Any): MDC = Logs.mdc(remoteNodeId_opt = Some(remoteNodeId))

}

object Peer {

  val CHANNELID_ZERO = BinaryData("00" * 32)

  val UNKNOWN_CHANNEL_MESSAGE = "unknown channel".getBytes()

  val RECONNECT_TIMER = "reconnect"

  val MAX_FUNDING_TX_ALREADY_SPENT = 10

  val MAX_FUNDING_TX_NOT_FOUND = 10

  val IGNORE_NETWORK_ANNOUNCEMENTS_PERIOD = 5 minutes

  def props(nodeParams: NodeParams, remoteNodeId: PublicKey, authenticator: ActorRef, watcher: ActorRef, router: ActorRef, relayer: ActorRef, wallet: EclairWallet) = Props(new Peer(nodeParams, remoteNodeId, authenticator, watcher, router, relayer, wallet: EclairWallet))

  // @formatter:off

  sealed trait ChannelId { def id: BinaryData }
  case class TemporaryChannelId(id: BinaryData) extends ChannelId
  case class FinalChannelId(id: BinaryData) extends ChannelId

  sealed trait Data {
    def address_opt: Option[InetSocketAddress]
    def channels: Map[_ <: ChannelId, ActorRef] // will be overridden by Map[FinalChannelId, ActorRef] or Map[ChannelId, ActorRef]
  }
  case class Nothing() extends Data { override def address_opt = None; override def channels = Map.empty }
  case class DisconnectedData(address_opt: Option[InetSocketAddress], channels: Map[FinalChannelId, ActorRef], attempts: Int = 0) extends Data
  case class InitializingData(address_opt: Option[InetSocketAddress], transport: ActorRef, channels: Map[FinalChannelId, ActorRef], origin_opt: Option[ActorRef], localInit: wire.Init) extends Data
  case class ConnectedData(address_opt: Option[InetSocketAddress], transport: ActorRef, localInit: wire.Init, remoteInit: wire.Init, channels: Map[ChannelId, ActorRef], gossipTimestampFilter: Option[GossipTimestampFilter] = None, behavior: Behavior = Behavior(), expectedPong_opt: Option[ExpectedPong] = None) extends Data
  case class ExpectedPong(ping: Ping, timestamp: Long = Platform.currentTime)
  case class PingTimeout(ping: Ping)

  sealed trait State
  case object INSTANTIATING extends State
  case object DISCONNECTED extends State
  case object INITIALIZING extends State
  case object CONNECTED extends State

  case class Init(previousKnownAddress: Option[InetSocketAddress], storedChannels: Set[HasCommitments])
  case class Connect(uri: NodeURI)
  case object Reconnect
  case object Disconnect
  case object ResumeAnnouncements
  case class OpenChannel(remoteNodeId: PublicKey, fundingSatoshis: Satoshi, pushMsat: MilliSatoshi, fundingTxFeeratePerKw_opt: Option[Long], channelFlags: Option[Byte]) {
    require(fundingSatoshis.amount < Channel.MAX_FUNDING_SATOSHIS, s"fundingSatoshis must be less than ${Channel.MAX_FUNDING_SATOSHIS}")
    require(pushMsat.amount <= 1000 * fundingSatoshis.amount, s"pushMsat must be less or equal to fundingSatoshis")
    require(fundingSatoshis.amount >= 0, s"fundingSatoshis must be positive")
    require(pushMsat.amount >= 0, s"pushMsat must be positive")
    require(fundingTxFeeratePerKw_opt.getOrElse(0L) >= 0, s"funding tx feerate must be positive")
  }
  case object GetPeerInfo
  case object SendPing
  case class PeerInfo(nodeId: PublicKey, state: String, address: Option[InetSocketAddress], channels: Int)

  case class PeerRoutingMessage(transport: ActorRef, remoteNodeId: PublicKey, message: RoutingMessage)

  sealed trait BadMessage
  case class InvalidSignature(r: RoutingMessage) extends BadMessage
  case class ChannelClosed(c: ChannelAnnouncement) extends BadMessage
  case class NonexistingChannel(c: ChannelAnnouncement) extends BadMessage

  case class Behavior(fundingTxAlreadySpentCount: Int = 0, fundingTxNotFoundCount: Int = 0, ignoreNetworkAnnouncement: Boolean = false)

  // @formatter:on

  def makeChannelParams(nodeParams: NodeParams, defaultFinalScriptPubKey: BinaryData, isFunder: Boolean, fundingSatoshis: Long): LocalParams = {
    val entropy = new Array[Byte](16)
    secureRandom.nextBytes(entropy)
    val bis = new ByteArrayInputStream(entropy)
    val channelKeyPath = DeterministicWallet.KeyPath(Seq(Protocol.uint32(bis, ByteOrder.BIG_ENDIAN), Protocol.uint32(bis, ByteOrder.BIG_ENDIAN), Protocol.uint32(bis, ByteOrder.BIG_ENDIAN), Protocol.uint32(bis, ByteOrder.BIG_ENDIAN)))
    makeChannelParams(nodeParams, defaultFinalScriptPubKey, isFunder, fundingSatoshis, channelKeyPath)
  }

  def makeChannelParams(nodeParams: NodeParams, defaultFinalScriptPubKey: BinaryData, isFunder: Boolean, fundingSatoshis: Long, channelKeyPath: DeterministicWallet.KeyPath): LocalParams = {
    LocalParams(
      nodeParams.nodeId,
      channelKeyPath,
      dustLimitSatoshis = nodeParams.dustLimitSatoshis,
      maxHtlcValueInFlightMsat = nodeParams.maxHtlcValueInFlightMsat,
      channelReserveSatoshis = Math.max((nodeParams.reserveToFundingRatio * fundingSatoshis).toLong, nodeParams.dustLimitSatoshis), // BOLT #2: make sure that our reserve is above our dust limit
      htlcMinimumMsat = nodeParams.htlcMinimumMsat,
      toSelfDelay = nodeParams.toRemoteDelayBlocks, // we choose their delay
      maxAcceptedHtlcs = nodeParams.maxAcceptedHtlcs,
      defaultFinalScriptPubKey = defaultFinalScriptPubKey,
      isFunder = isFunder,
      globalFeatures = nodeParams.globalFeatures,
      localFeatures = nodeParams.localFeatures)
  }

  /**
    * Peer may want to filter announcements based on timestamp
    *
    * @param gossipTimestampFilter_opt optional gossip timestamp range
    * @return
    *           - true if the msg's timestamp is in the requested range, or if there is no filtering
    *           - false otherwise
    */
  def timestampInRange(msg: HasTimestamp, gossipTimestampFilter_opt: Option[GossipTimestampFilter]): Boolean = {
    // check if this message has a timestamp that matches our timestamp filter
    gossipTimestampFilter_opt match {
      case None => true // no filtering
      case Some(GossipTimestampFilter(_, firstTimestamp, timestampRange)) => msg.timestamp >= firstTimestamp && msg.timestamp <= firstTimestamp + timestampRange
    }
  }
}<|MERGE_RESOLUTION|>--- conflicted
+++ resolved
@@ -57,7 +57,7 @@
   }
 
   when(DISCONNECTED) {
-    case Event(Peer.Connect(NodeURI(_, address)), d: DisconnectedData) =>
+    case Event(Peer.Connect(NodeURI(_, address)), _) =>
       // even if we are in a reconnection loop, we immediately process explicit connection requests
       context.actorOf(Client.props(nodeParams, authenticator, new InetSocketAddress(address.getHost, address.getPort), remoteNodeId, origin_opt = Some(sender())))
       stay
@@ -105,38 +105,22 @@
       val remoteHasInitialRoutingSync = Features.hasFeature(remoteInit.localFeatures, Features.INITIAL_ROUTING_SYNC_BIT_OPTIONAL)
       val remoteHasChannelRangeQueriesOptional = Features.hasFeature(remoteInit.localFeatures, Features.CHANNEL_RANGE_QUERIES_BIT_OPTIONAL)
       val remoteHasChannelRangeQueriesMandatory = Features.hasFeature(remoteInit.localFeatures, Features.CHANNEL_RANGE_QUERIES_BIT_MANDATORY)
-<<<<<<< HEAD
-      val remoteHasChannelRangeQueriesExOptional = Features.hasFeature(remoteInit.localFeatures, Features.CHANNEL_RANGE_QUERIES_EX_BIT_OPTIONAL)
-      val remoteHasChannelRangeQueriesExMandatory = Features.hasFeature(remoteInit.localFeatures, Features.CHANNEL_RANGE_QUERIES_EX_BIT_MANDATORY)
-      val localHasChannelRangeQueriesOptional = Features.hasFeature(d.localInit.localFeatures, Features.CHANNEL_RANGE_QUERIES_BIT_OPTIONAL)
-      val localHasChannelRangeQueriesMandatory = Features.hasFeature(d.localInit.localFeatures, Features.CHANNEL_RANGE_QUERIES_BIT_MANDATORY)
-      val localHasChannelRangeQueriesExOptional = Features.hasFeature(d.localInit.localFeatures, Features.CHANNEL_RANGE_QUERIES_EX_BIT_OPTIONAL)
-      val localHasChannelRangeQueriesExMandatory = Features.hasFeature(d.localInit.localFeatures, Features.CHANNEL_RANGE_QUERIES_EX_BIT_MANDATORY)
-      log.info(s"$remoteNodeId has features: initialRoutingSync=$remoteHasInitialRoutingSync channelRangeQueriesOptional=$remoteHasChannelRangeQueriesOptional channelRangeQueriesMandatory=$remoteHasChannelRangeQueriesMandatory")
-=======
       val remoteHasChannelRangeQueriesDeprecatedOptional = Features.hasFeature(remoteInit.localFeatures, Features.CHANNEL_RANGE_QUERIES_DEPRECATED_BIT_OPTIONAL)
       val remoteHasChannelRangeQueriesDeprecatedMandatory = Features.hasFeature(remoteInit.localFeatures, Features.CHANNEL_RANGE_QUERIES_DEPRECATED_BIT_MANDATORY)
       val remoteHasChannelRangeQueriesExtendedOptional = Features.hasFeature(remoteInit.localFeatures, Features.CHANNEL_RANGE_QUERIES_EXTENDED_BIT_OPTIONAL)
       val remoteHasChannelRangeQueriesExtendedMandatory = Features.hasFeature(remoteInit.localFeatures, Features.CHANNEL_RANGE_QUERIES_EXTENDED_BIT_MANDATORY)
 
       log.info(s"peer has globalFeatures=${remoteInit.globalFeatures} localFeatures=${remoteInit.localFeatures}: initialRoutingSync=$remoteHasInitialRoutingSync channelRangeQueriesOptional=$remoteHasChannelRangeQueriesOptional channelRangeQueriesMandatory=$remoteHasChannelRangeQueriesMandatory")
->>>>>>> 430823a5
       if (Features.areSupported(remoteInit.localFeatures)) {
         d.origin_opt.foreach(origin => origin ! "connected")
 
         if (remoteHasInitialRoutingSync) {
-<<<<<<< HEAD
-          if (remoteHasChannelRangeQueriesExOptional || remoteHasChannelRangeQueriesExMandatory) {
-            // if they support extended channel queries we do nothing, they will send us their filters
-            log.info("{} has set initial routing sync and support extended channel range queries, we do nothing (they will send us a query)", remoteNodeId)
-=======
           if (remoteHasChannelRangeQueriesExtendedOptional || remoteHasChannelRangeQueriesExtendedMandatory) {
             // if they support extended channel queries we do nothing, they will send us their filters
             log.info("peer has set initial routing sync and supports extended channel range queries, we do nothing (they will send us a query)")
           } else if (remoteHasChannelRangeQueriesDeprecatedOptional || remoteHasChannelRangeQueriesDeprecatedMandatory) {
             // if they support extended channel queries we do nothing, they will send us their filters
             log.info("peer has set initial routing sync and supports deprecated channel range queries, we do nothing (they will send us a query)")
->>>>>>> 430823a5
           } else if (remoteHasChannelRangeQueriesOptional || remoteHasChannelRangeQueriesMandatory) {
             // if they support channel queries we do nothing, they will send us their filters
             log.info("peer has set initial routing sync and supports channel range queries, we do nothing (they will send us a query)")
@@ -145,13 +129,6 @@
             router ! GetRoutingState
           }
         }
-<<<<<<< HEAD
-        // TODO: this is a hack for the Android version: don't send queries if we advertise that we don't support them
-        if ((localHasChannelRangeQueriesExOptional || localHasChannelRangeQueriesExMandatory) && (remoteHasChannelRangeQueriesExOptional || remoteHasChannelRangeQueriesExMandatory)) {
-          // if they support extended channel queries, always ask for their filter
-          router ! SendChannelQueryEx(remoteNodeId, d.transport)
-        } else if ((localHasChannelRangeQueriesOptional || localHasChannelRangeQueriesMandatory) && (remoteHasChannelRangeQueriesOptional || remoteHasChannelRangeQueriesMandatory)) {
-=======
 
         if (remoteHasChannelRangeQueriesExtendedOptional || remoteHasChannelRangeQueriesExtendedMandatory) {
           // if they support extended channel queries, always ask for their filter
@@ -160,7 +137,6 @@
           // if they support proto channel queries, always ask for their filter
           router ! SendChannelQueryDeprecated(remoteNodeId, d.transport)
         } else if (remoteHasChannelRangeQueriesOptional || remoteHasChannelRangeQueriesMandatory) {
->>>>>>> 430823a5
           // if they support channel queries, always ask for their filter
           router ! SendChannelQuery(remoteNodeId, d.transport)
         }
