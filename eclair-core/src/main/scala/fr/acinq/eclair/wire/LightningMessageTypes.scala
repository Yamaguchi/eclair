/*
 * Copyright 2018 ACINQ SAS
 *
 * Licensed under the Apache License, Version 2.0 (the "License");
 * you may not use this file except in compliance with the License.
 * You may obtain a copy of the License at
 *
 *     http://www.apache.org/licenses/LICENSE-2.0
 *
 * Unless required by applicable law or agreed to in writing, software
 * distributed under the License is distributed on an "AS IS" BASIS,
 * WITHOUT WARRANTIES OR CONDITIONS OF ANY KIND, either express or implied.
 * See the License for the specific language governing permissions and
 * limitations under the License.
 */

package fr.acinq.eclair.wire

import java.net.{Inet4Address, Inet6Address, InetSocketAddress}

import fr.acinq.bitcoin.BinaryData
import fr.acinq.bitcoin.Crypto.{Point, PublicKey, Scalar}
import fr.acinq.eclair.{ShortChannelId, UInt64}
import scodec.bits.BitVector

/**
  * Created by PM on 15/11/2016.
  */

// @formatter:off
sealed trait LightningMessage
sealed trait SetupMessage extends LightningMessage
sealed trait ChannelMessage extends LightningMessage
sealed trait HtlcMessage extends LightningMessage
sealed trait RoutingMessage extends LightningMessage
sealed trait HasTimestamp extends LightningMessage { def timestamp: Long }
sealed trait HasTemporaryChannelId extends LightningMessage { def temporaryChannelId: BinaryData } // <- not in the spec
sealed trait HasChannelId extends LightningMessage { def channelId: BinaryData } // <- not in the spec
sealed trait HasChainHash extends LightningMessage { def chainHash: BinaryData } // <- not in the spec
sealed trait UpdateMessage extends HtlcMessage // <- not in the spec
// @formatter:on

case class Init(globalFeatures: BinaryData,
                localFeatures: BinaryData) extends SetupMessage

case class Error(channelId: BinaryData,
                 data: BinaryData) extends SetupMessage with HasChannelId

case class Ping(pongLength: Int, data: BinaryData) extends SetupMessage

case class Pong(data: BinaryData) extends SetupMessage

case class ChannelReestablish(channelId: BinaryData,
                              nextLocalCommitmentNumber: Long,
                              nextRemoteRevocationNumber: Long,
                              yourLastPerCommitmentSecret: Option[Scalar] = None,
                              myCurrentPerCommitmentPoint: Option[Point] = None) extends ChannelMessage with HasChannelId

case class OpenChannel(chainHash: BinaryData,
                       temporaryChannelId: BinaryData,
                       fundingSatoshis: Long,
                       pushMsat: Long,
                       dustLimitSatoshis: Long,
                       maxHtlcValueInFlightMsat: UInt64,
                       channelReserveSatoshis: Long,
                       htlcMinimumMsat: Long,
                       feeratePerKw: Long,
                       toSelfDelay: Int,
                       maxAcceptedHtlcs: Int,
                       fundingPubkey: PublicKey,
                       revocationBasepoint: Point,
                       paymentBasepoint: Point,
                       delayedPaymentBasepoint: Point,
                       htlcBasepoint: Point,
                       firstPerCommitmentPoint: Point,
                       channelFlags: Byte) extends ChannelMessage with HasTemporaryChannelId with HasChainHash

case class AcceptChannel(temporaryChannelId: BinaryData,
                         dustLimitSatoshis: Long,
                         maxHtlcValueInFlightMsat: UInt64,
                         channelReserveSatoshis: Long,
                         htlcMinimumMsat: Long,
                         minimumDepth: Long,
                         toSelfDelay: Int,
                         maxAcceptedHtlcs: Int,
                         fundingPubkey: PublicKey,
                         revocationBasepoint: Point,
                         paymentBasepoint: Point,
                         delayedPaymentBasepoint: Point,
                         htlcBasepoint: Point,
                         firstPerCommitmentPoint: Point) extends ChannelMessage with HasTemporaryChannelId

case class FundingCreated(temporaryChannelId: BinaryData,
                          fundingTxid: BinaryData,
                          fundingOutputIndex: Int,
                          signature: BinaryData) extends ChannelMessage with HasTemporaryChannelId

case class FundingSigned(channelId: BinaryData,
                         signature: BinaryData) extends ChannelMessage with HasChannelId

case class FundingLocked(channelId: BinaryData,
                         nextPerCommitmentPoint: Point) extends ChannelMessage with HasChannelId

case class Shutdown(channelId: BinaryData,
                    scriptPubKey: BinaryData) extends ChannelMessage with HasChannelId

case class ClosingSigned(channelId: BinaryData,
                         feeSatoshis: Long,
                         signature: BinaryData) extends ChannelMessage with HasChannelId

case class UpdateAddHtlc(channelId: BinaryData,
                         id: Long,
                         amountMsat: Long,
                         paymentHash: BinaryData,
                         cltvExpiry: Long,
                         onionRoutingPacket: BinaryData) extends HtlcMessage with UpdateMessage with HasChannelId

case class UpdateFulfillHtlc(channelId: BinaryData,
                             id: Long,
                             paymentPreimage: BinaryData) extends HtlcMessage with UpdateMessage with HasChannelId

case class UpdateFailHtlc(channelId: BinaryData,
                          id: Long,
                          reason: BinaryData) extends HtlcMessage with UpdateMessage with HasChannelId

case class UpdateFailMalformedHtlc(channelId: BinaryData,
                                   id: Long,
                                   onionHash: BinaryData,
                                   failureCode: Int) extends HtlcMessage with UpdateMessage with HasChannelId

case class CommitSig(channelId: BinaryData,
                     signature: BinaryData,
                     htlcSignatures: List[BinaryData]) extends HtlcMessage with HasChannelId

case class RevokeAndAck(channelId: BinaryData,
                        perCommitmentSecret: Scalar,
                        nextPerCommitmentPoint: Point) extends HtlcMessage with HasChannelId

case class UpdateFee(channelId: BinaryData,
                     feeratePerKw: Long) extends ChannelMessage with UpdateMessage with HasChannelId

case class AnnouncementSignatures(channelId: BinaryData,
                                  shortChannelId: ShortChannelId,
                                  nodeSignature: BinaryData,
                                  bitcoinSignature: BinaryData) extends RoutingMessage with HasChannelId

case class ChannelAnnouncement(nodeSignature1: BinaryData,
                               nodeSignature2: BinaryData,
                               bitcoinSignature1: BinaryData,
                               bitcoinSignature2: BinaryData,
                               features: BinaryData,
                               chainHash: BinaryData,
                               shortChannelId: ShortChannelId,
                               nodeId1: PublicKey,
                               nodeId2: PublicKey,
                               bitcoinKey1: PublicKey,
                               bitcoinKey2: PublicKey) extends RoutingMessage with HasChainHash

case class Color(r: Byte, g: Byte, b: Byte) {
  override def toString: String = f"#$r%02x$g%02x$b%02x" // to hexa s"#  ${r}%02x ${r & 0xFF}${g & 0xFF}${b & 0xFF}"
}

// @formatter:off
sealed trait NodeAddress
case object NodeAddress {
  def apply(inetSocketAddress: InetSocketAddress): NodeAddress = inetSocketAddress.getAddress match {
    case a: Inet4Address => IPv4(a, inetSocketAddress.getPort)
    case a: Inet6Address => IPv6(a, inetSocketAddress.getPort)
    case _ => throw new RuntimeException(s"Invalid socket address $inetSocketAddress")
  }
}
case object Padding extends NodeAddress
case class IPv4(ipv4: Inet4Address, port: Int) extends NodeAddress
case class IPv6(ipv6: Inet6Address, port: Int) extends NodeAddress
case class Tor2(tor2: BinaryData, port: Int) extends NodeAddress { require(tor2.size == 10) }
case class Tor3(tor3: BinaryData, port: Int) extends NodeAddress { require(tor3.size == 35) }
// @formatter:on

case class NodeAnnouncement(signature: BinaryData,
                            features: BinaryData,
                            timestamp: Long,
                            nodeId: PublicKey,
                            rgbColor: Color,
                            alias: String,
                            addresses: List[NodeAddress]) extends RoutingMessage with HasTimestamp {
  def socketAddresses: List[InetSocketAddress] = addresses.collect {
    case IPv4(a, port) => new InetSocketAddress(a, port)
    case IPv6(a, port) => new InetSocketAddress(a, port)
  }
}

case class ChannelUpdate(signature: BinaryData,
                         chainHash: BinaryData,
                         shortChannelId: ShortChannelId,
                         timestamp: Long,
                         messageFlags: Byte,
                         channelFlags: Byte,
                         cltvExpiryDelta: Int,
                         htlcMinimumMsat: Long,
                         feeBaseMsat: Long,
                         feeProportionalMillionths: Long,
                         htlcMaximumMsat: Option[Long]) extends RoutingMessage with HasTimestamp with HasChainHash {
  require(((messageFlags & 1) != 0) == htlcMaximumMsat.isDefined, "htlcMaximumMsat is not consistent with messageFlags")
}

case class PerHopPayload(shortChannelId: ShortChannelId,
                         amtToForward: Long,
                         outgoingCltvValue: Long)

<<<<<<< HEAD
/**
  *
  * @param chainHash chain hash
  * @param data prefix + list of short channel ids, where prefix specifies how the list is encoded
  */
=======
// BOLT 1.0 channel queries

case object EncodingTypes {
  val UNCOMPRESSED: Byte = 0
  val COMPRESSED_ZLIB: Byte = 1
}

case class EncodedShortChannelIds(encoding: Byte,
                                  array: List[ShortChannelId])

>>>>>>> 430823a5
case class QueryShortChannelIds(chainHash: BinaryData,
                                data: EncodedShortChannelIds) extends RoutingMessage with HasChainHash

case class ReplyShortChannelIdsEnd(chainHash: BinaryData,
                                   complete: Byte) extends RoutingMessage with HasChainHash

/**
  *
  * @param chainHash chain hash
  * @param flag if flag == 1, don't send back channel announcements
  * @param data prefix + list of short channel ids, where prefix specifies how the list is encoded
  */
case class QueryShortChannelIdsEx(chainHash: BinaryData,
                                  flag: Byte,
                                  data: BinaryData) extends RoutingMessage with HasChainHash

case class QueryChannelRange(chainHash: BinaryData,
                             firstBlockNum: Long,
                             numberOfBlocks: Long) extends RoutingMessage with HasChainHash

case class QueryChannelRangeEx(chainHash: BinaryData,
                              firstBlockNum: Long,
                              numberOfBlocks: Long) extends RoutingMessage with HasChainHash

/**
  *
  * @param chainHash chain hash
  * @param firstBlockNum first block that is found in data
  * @param numberOfBlocks number of blocks spanned by data
  * @param complete
  * @param data prefix + list of short channel ids, where prefix specifies how the list is encoded
  */
case class ReplyChannelRange(chainHash: BinaryData,
                             firstBlockNum: Long,
                             numberOfBlocks: Long,
                             complete: Byte,
<<<<<<< HEAD
                             data: BinaryData) extends RoutingMessage with HasChainHash

/**
  *
  * @param chainHash chain hash
  * @param firstBlockNum first block that is found in data
  * @param numberOfBlocks number of blocks spanned by data
  * @param complete
  * @param data prefix + list of (short channel id + timestamp) values, where prefix specifies how the list is encoded
  */
case class ReplyChannelRangeEx(chainHash: BinaryData,
                              firstBlockNum: Long,
                              numberOfBlocks: Long,
                              complete: Byte,
                              data: BinaryData) extends RoutingMessage with HasChainHash

case class ReplyShortChannelIdsEnd(chainHash: BinaryData,
                                   complete: Byte) extends RoutingMessage with HasChainHash
=======
                             data: EncodedShortChannelIds) extends RoutingMessage with HasChainHash
>>>>>>> 430823a5

case class ReplyShortChannelIdsEndEx(chainHash: BinaryData,
                                    complete: Byte) extends RoutingMessage with HasChainHash

case class GossipTimestampFilter(chainHash: BinaryData,
                                 firstTimestamp: Long,
                                 timestampRange: Long) extends RoutingMessage with HasChainHash

// prototype queries, used by eclair only, to be removed asap

case object FlagTypes {
  val INCLUDE_CHANNEL_UPDATE_1: Byte = 1
  val INCLUDE_CHANNEL_UPDATE_2: Byte = 2
  val INCLUDE_ANNOUNCEMENT: Byte = 4

  def includeAnnouncement(flag: Byte) = (flag & FlagTypes.INCLUDE_ANNOUNCEMENT) != 0

  def includeUpdate1(flag: Byte) = (flag & FlagTypes.INCLUDE_CHANNEL_UPDATE_1) != 0

  def includeUpdate2(flag: Byte) = (flag & FlagTypes.INCLUDE_CHANNEL_UPDATE_2) != 0
}

case class QueryShortChannelIdsDeprecated(chainHash: BinaryData,
                                          flag: Byte,
                                          data: EncodedShortChannelIds) extends RoutingMessage with HasChainHash

case class ReplyShortChannelIdsEndDeprecated(chainHash: BinaryData,
                                             complete: Byte) extends RoutingMessage with HasChainHash

case class QueryChannelRangeDeprecated(chainHash: BinaryData,
                                       firstBlockNum: Long,
                                       numberOfBlocks: Long) extends RoutingMessage with HasChainHash

case class ShortChannelIdWithTimestamp(shortChannelId: ShortChannelId,
                                       timestamp: Long)

case class EncodedShortChannelIdsWithTimestamp(encoding: Byte,
                                               array: List[ShortChannelIdWithTimestamp])

case class ReplyChannelRangeDeprecated(chainHash: BinaryData,
                                       firstBlockNum: Long,
                                       numberOfBlocks: Long,
                                       complete: Byte,
                                       data: EncodedShortChannelIdsWithTimestamp) extends RoutingMessage with HasChainHash

// proposal for BOLT 1.1 channel queries

case class ShortChannelIdAndFlag(shortChannelId: ShortChannelId,
                                 flag: Byte)

case class EncodedShortChannelIdsAndFlag(encoding: Byte,
                                         array: List[ShortChannelIdAndFlag])

case class QueryShortChannelIdsWithFlags(chainHash: BinaryData,
                                         data: EncodedShortChannelIdsAndFlag) extends RoutingMessage with HasChainHash

case class ReplyShortChannelIdsWithFlagsEnd(chainHash: BinaryData,
                                            complete: Byte) extends RoutingMessage with HasChainHash

// 2nd proposal with checksums

case class QueryChannelRangeWithChecksums(chainHash: BinaryData,
                                          firstBlockNum: Long,
                                          numberOfBlocks: Long) extends RoutingMessage with HasChainHash

case class ShortChannelIdWithChecksums(shortChannelId: ShortChannelId,
                                       timestamp1: Long,
                                       timestamp2: Long,
                                       checksum1: Long,
                                       checksum2: Long)

case class EncodedShortChannelIdsWithChecksums(encoding: Byte,
                                               array: List[ShortChannelIdWithChecksums])

case class ReplyChannelRangeWithChecksums(chainHash: BinaryData,
                                          firstBlockNum: Long,
                                          numberOfBlocks: Long,
                                          complete: Byte,
                                          data: EncodedShortChannelIdsWithChecksums) extends RoutingMessage with HasChainHash<|MERGE_RESOLUTION|>--- conflicted
+++ resolved
@@ -207,13 +207,6 @@
                          amtToForward: Long,
                          outgoingCltvValue: Long)
 
-<<<<<<< HEAD
-/**
-  *
-  * @param chainHash chain hash
-  * @param data prefix + list of short channel ids, where prefix specifies how the list is encoded
-  */
-=======
 // BOLT 1.0 channel queries
 
 case object EncodingTypes {
@@ -224,68 +217,21 @@
 case class EncodedShortChannelIds(encoding: Byte,
                                   array: List[ShortChannelId])
 
->>>>>>> 430823a5
 case class QueryShortChannelIds(chainHash: BinaryData,
                                 data: EncodedShortChannelIds) extends RoutingMessage with HasChainHash
 
 case class ReplyShortChannelIdsEnd(chainHash: BinaryData,
                                    complete: Byte) extends RoutingMessage with HasChainHash
-
-/**
-  *
-  * @param chainHash chain hash
-  * @param flag if flag == 1, don't send back channel announcements
-  * @param data prefix + list of short channel ids, where prefix specifies how the list is encoded
-  */
-case class QueryShortChannelIdsEx(chainHash: BinaryData,
-                                  flag: Byte,
-                                  data: BinaryData) extends RoutingMessage with HasChainHash
 
 case class QueryChannelRange(chainHash: BinaryData,
                              firstBlockNum: Long,
                              numberOfBlocks: Long) extends RoutingMessage with HasChainHash
 
-case class QueryChannelRangeEx(chainHash: BinaryData,
-                              firstBlockNum: Long,
-                              numberOfBlocks: Long) extends RoutingMessage with HasChainHash
-
-/**
-  *
-  * @param chainHash chain hash
-  * @param firstBlockNum first block that is found in data
-  * @param numberOfBlocks number of blocks spanned by data
-  * @param complete
-  * @param data prefix + list of short channel ids, where prefix specifies how the list is encoded
-  */
 case class ReplyChannelRange(chainHash: BinaryData,
                              firstBlockNum: Long,
                              numberOfBlocks: Long,
                              complete: Byte,
-<<<<<<< HEAD
-                             data: BinaryData) extends RoutingMessage with HasChainHash
-
-/**
-  *
-  * @param chainHash chain hash
-  * @param firstBlockNum first block that is found in data
-  * @param numberOfBlocks number of blocks spanned by data
-  * @param complete
-  * @param data prefix + list of (short channel id + timestamp) values, where prefix specifies how the list is encoded
-  */
-case class ReplyChannelRangeEx(chainHash: BinaryData,
-                              firstBlockNum: Long,
-                              numberOfBlocks: Long,
-                              complete: Byte,
-                              data: BinaryData) extends RoutingMessage with HasChainHash
-
-case class ReplyShortChannelIdsEnd(chainHash: BinaryData,
-                                   complete: Byte) extends RoutingMessage with HasChainHash
-=======
                              data: EncodedShortChannelIds) extends RoutingMessage with HasChainHash
->>>>>>> 430823a5
-
-case class ReplyShortChannelIdsEndEx(chainHash: BinaryData,
-                                    complete: Byte) extends RoutingMessage with HasChainHash
 
 case class GossipTimestampFilter(chainHash: BinaryData,
                                  firstTimestamp: Long,
