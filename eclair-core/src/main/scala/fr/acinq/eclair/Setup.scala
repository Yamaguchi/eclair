/*
 * Copyright 2018 ACINQ SAS
 *
 * Licensed under the Apache License, Version 2.0 (the "License");
 * you may not use this file except in compliance with the License.
 * You may obtain a copy of the License at
 *
 *     http://www.apache.org/licenses/LICENSE-2.0
 *
 * Unless required by applicable law or agreed to in writing, software
 * distributed under the License is distributed on an "AS IS" BASIS,
 * WITHOUT WARRANTIES OR CONDITIONS OF ANY KIND, either express or implied.
 * See the License for the specific language governing permissions and
 * limitations under the License.
 */

package fr.acinq.eclair

import java.io.File
import java.net.InetSocketAddress
import java.nio.file.Paths
import java.sql.DriverManager
import java.util.concurrent.TimeUnit

import akka.Done
import akka.actor.{ActorRef, ActorSystem, Props, SupervisorStrategy}
import akka.http.scaladsl.Http
import akka.pattern.after
import akka.stream.{ActorMaterializer, BindFailedException}
import akka.util.Timeout
import com.softwaremill.sttp.okhttp.OkHttpFutureBackend
import com.typesafe.config.{Config, ConfigFactory}
import fr.acinq.bitcoin.{BinaryData, Block}
import fr.acinq.eclair.NodeParams.{BITCOIND, ELECTRUM}
import fr.acinq.eclair.api.{GetInfoResponse, Service}
import fr.acinq.eclair.blockchain.bitcoind.rpc.{BasicBitcoinJsonRPCClient, BatchingBitcoinJsonRPCClient, ExtendedBitcoinClient}
import fr.acinq.eclair.blockchain.bitcoind.zmq.ZMQActor
import fr.acinq.eclair.blockchain.bitcoind.{BitcoinCoreWallet, ZmqWatcher}
import fr.acinq.eclair.blockchain.electrum.ElectrumClient.SSL
import fr.acinq.eclair.blockchain.electrum.ElectrumClientPool.ElectrumServerAddress
import fr.acinq.eclair.blockchain.electrum._
import fr.acinq.eclair.blockchain.electrum.db.sqlite.SqliteWalletDb
import fr.acinq.eclair.blockchain.fee.{ConstantFeeProvider, _}
import fr.acinq.eclair.blockchain.{EclairWallet, _}
import fr.acinq.eclair.channel.Register
import fr.acinq.eclair.crypto.LocalKeyManager
import fr.acinq.eclair.io.{Authenticator, Server, Switchboard}
import fr.acinq.eclair.payment._
import fr.acinq.eclair.router._
import fr.acinq.eclair.tor.TorProtocolHandler.OnionServiceVersion
import fr.acinq.eclair.tor.{Controller, TorProtocolHandler}
import fr.acinq.eclair.wire.NodeAddress
import grizzled.slf4j.Logging
import org.json4s.JsonAST.JArray

import scala.concurrent._
import scala.concurrent.duration._

/**
  * Setup eclair from a data directory.
  *
  * Created by PM on 25/01/2016.
  *
  * @param datadir          directory where eclair-core will write/read its data.
  * @param overrideDefaults use this parameter to programmatically override the node configuration .
  * @param seed_opt         optional seed, if set eclair will use it instead of generating one and won't create a seed.dat file.
  */
class Setup(datadir: File,
            overrideDefaults: Config = ConfigFactory.empty(),
            seed_opt: Option[BinaryData] = None)(implicit system: ActorSystem) extends Logging {

  logger.info(s"hello!")
  logger.info(s"version=${getClass.getPackage.getImplementationVersion} commit=${getClass.getPackage.getSpecificationVersion}")
  logger.info(s"datadir=${datadir.getCanonicalPath}")
  logger.info(s"initializing secure random generator")
  // this will force the secure random instance to initialize itself right now, making sure it doesn't hang later (see comment in package.scala)
  secureRandom.nextInt()

  val config = NodeParams.loadConfiguration(datadir, overrideDefaults)
  val seed = seed_opt.getOrElse(NodeParams.getSeed(datadir))
  val chain = config.getString("chain")
  val keyManager = new LocalKeyManager(seed, NodeParams.makeChainHash(chain))
  implicit val materializer = ActorMaterializer()
  implicit val timeout = Timeout(30 seconds)
  implicit val formats = org.json4s.DefaultFormats
  implicit val ec = ExecutionContext.Implicits.global
  implicit val sttpBackend = OkHttpFutureBackend()

  val nodeParams = NodeParams.makeNodeParams(datadir, config, keyManager, initTor())

  val serverBindingAddress = new InetSocketAddress(
    config.getString("server.binding-ip"),
    config.getInt("server.port"))

  // early checks
  DBCompatChecker.checkDBCompatibility(nodeParams)
  DBCompatChecker.checkNetworkDBCompatibility(nodeParams)
  PortChecker.checkAvailable(serverBindingAddress)

  logger.info(s"nodeid=${nodeParams.nodeId} alias=${nodeParams.alias}")
  logger.info(s"using chain=$chain chainHash=${nodeParams.chainHash}")

  val bitcoin = nodeParams.watcherType match {
    case BITCOIND =>
      val bitcoinClient = new BasicBitcoinJsonRPCClient(
        user = config.getString("bitcoind.rpcuser"),
        password = config.getString("bitcoind.rpcpassword"),
        host = config.getString("bitcoind.host"),
        port = config.getInt("bitcoind.rpcport"))
      implicit val timeout = Timeout(30 seconds)
      implicit val formats = org.json4s.DefaultFormats
      val future = for {
        json <- bitcoinClient.invoke("getblockchaininfo").recover { case _ => throw BitcoinRPCConnectionException }
        // Make sure wallet support is enabled in bitcoind.
        _ <- bitcoinClient.invoke("getbalance").recover { case _ => throw BitcoinWalletDisabledException }
        progress = (json \ "verificationprogress").extract[Double]
        blocks = (json \ "blocks").extract[Long]
        headers = (json \ "headers").extract[Long]
        chainHash <- bitcoinClient.invoke("getblockhash", 0).map(_.extract[String]).map(BinaryData(_)).map(x => BinaryData(x.reverse))
        bitcoinVersion <- bitcoinClient.invoke("getnetworkinfo").map(json => (json \ "version")).map(_.extract[Int])
        unspentAddresses <- bitcoinClient.invoke("listunspent").collect { case JArray(values) =>
          values
            .filter(value => (value \ "spendable").extract[Boolean])
            .map(value => (value \ "address").extract[String])
        }
      } yield (progress, chainHash, bitcoinVersion, unspentAddresses, blocks, headers)
      // blocking sanity checks
      val (progress, chainHash, bitcoinVersion, unspentAddresses, blocks, headers) = await(future, 30 seconds, "bicoind did not respond after 30 seconds")
      assert(bitcoinVersion >= 160300, "Eclair requires Bitcoin Core 0.16.3 or higher")
      assert(chainHash == nodeParams.chainHash, s"chainHash mismatch (conf=${nodeParams.chainHash} != bitcoind=$chainHash)")
      if (chainHash != Block.RegtestGenesisBlock.hash) {
        assert(unspentAddresses.forall(address => !isPay2PubkeyHash(address)), "Make sure that all your UTXOS are segwit UTXOS and not p2pkh (check out our README for more details)")
      }
      assert(progress > 0.999, s"bitcoind should be synchronized (progress=$progress")
      assert(headers - blocks <= 1, s"bitcoind should be synchronized (headers=$headers blocks=$blocks")
      // TODO: add a check on bitcoin version?

      Bitcoind(bitcoinClient)
    case ELECTRUM =>
      val addresses = config.hasPath("electrum") match {
        case true =>
          val host = config.getString("electrum.host")
          val port = config.getInt("electrum.port")
          val ssl = config.getString("electrum.ssl") match {
            case "off" => SSL.OFF
            case "loose" => SSL.LOOSE
            case _ => SSL.STRICT // strict mode is the default when we specify a custom electrum server, we don't want to be MITMed
          }
          val address = InetSocketAddress.createUnresolved(host, port)
          logger.info(s"override electrum default with server=$address ssl=$ssl")
          Set(ElectrumServerAddress(address, ssl))
        case false =>
          val (addressesFile, sslEnabled) = nodeParams.chainHash match {
            case Block.RegtestGenesisBlock.hash => ("/electrum/servers_regtest.json", false) // in regtest we connect in plaintext
            case Block.TestnetGenesisBlock.hash => ("/electrum/servers_testnet.json", true)
            case Block.LivenetGenesisBlock.hash => ("/electrum/servers_mainnet.json", true)
          }
          val stream = classOf[Setup].getResourceAsStream(addressesFile)
          ElectrumClientPool.readServerAddresses(stream, sslEnabled)
      }
      val electrumClient = system.actorOf(SimpleSupervisor.props(Props(new ElectrumClientPool(addresses)), "electrum-client", SupervisorStrategy.Resume))
      Electrum(electrumClient)
  }

  def bootstrap: Future[Kit] = {
    for {
      _ <- Future.successful(true)
      feeratesRetrieved = Promise[Done]()
      zmqBlockConnected = Promise[Done]()
      zmqTxConnected = Promise[Done]()
      tcpBound = Promise[Done]()
      routerInitialized = Promise[Done]()

      defaultFeerates = FeeratesPerKB(
        block_1 = config.getLong("default-feerates.delay-blocks.1"),
        blocks_2 = config.getLong("default-feerates.delay-blocks.2"),
        blocks_6 = config.getLong("default-feerates.delay-blocks.6"),
        blocks_12 = config.getLong("default-feerates.delay-blocks.12"),
        blocks_36 = config.getLong("default-feerates.delay-blocks.36"),
        blocks_72 = config.getLong("default-feerates.delay-blocks.72")
      )
      minFeeratePerByte = config.getLong("min-feerate")
      smoothFeerateWindow = config.getInt("smooth-feerate-window")
      feeProvider = (nodeParams.chainHash, bitcoin) match {
        case (Block.RegtestGenesisBlock.hash, _) => new FallbackFeeProvider(new ConstantFeeProvider(defaultFeerates) :: Nil, minFeeratePerByte)
        case (_, Bitcoind(bitcoinClient)) =>
<<<<<<< HEAD
            new FallbackFeeProvider(new SmoothFeeProvider(new BitcoinCoreFeeProvider(bitcoinClient, defaultFeerates), smoothFeerateWindow) :: new SmoothFeeProvider(new BitgoFeeProvider(nodeParams.chainHash), smoothFeerateWindow) :: new SmoothFeeProvider(new EarnDotComFeeProvider(), smoothFeerateWindow) :: new ConstantFeeProvider(defaultFeerates) :: Nil, minFeeratePerByte) // order matters!
=======
          new FallbackFeeProvider(new SmoothFeeProvider(new BitgoFeeProvider(nodeParams.chainHash), smoothFeerateWindow) :: new SmoothFeeProvider(new EarnDotComFeeProvider(), smoothFeerateWindow) :: new SmoothFeeProvider(new BitcoinCoreFeeProvider(bitcoinClient, defaultFeerates), smoothFeerateWindow) :: new ConstantFeeProvider(defaultFeerates) :: Nil, minFeeratePerByte) // order matters!
>>>>>>> b29874ea
        case _ =>
          new FallbackFeeProvider(new SmoothFeeProvider(new BitgoFeeProvider(nodeParams.chainHash), smoothFeerateWindow) :: new SmoothFeeProvider(new EarnDotComFeeProvider(), smoothFeerateWindow) :: new ConstantFeeProvider(defaultFeerates) :: Nil, minFeeratePerByte) // order matters!
      }
      _ = system.scheduler.schedule(0 seconds, 10 minutes)(feeProvider.getFeerates.map {
        case feerates: FeeratesPerKB =>
          Globals.feeratesPerKB.set(feerates)
          Globals.feeratesPerKw.set(FeeratesPerKw(feerates))
          system.eventStream.publish(CurrentFeerates(Globals.feeratesPerKw.get))
          logger.info(s"current feeratesPerKB=${Globals.feeratesPerKB.get()} feeratesPerKw=${Globals.feeratesPerKw.get()}")
          feeratesRetrieved.trySuccess(Done)
      })
      _ <- feeratesRetrieved.future

      watcher = bitcoin match {
        case Bitcoind(bitcoinClient) =>
          system.actorOf(SimpleSupervisor.props(Props(new ZMQActor(config.getString("bitcoind.zmqblock"), Some(zmqBlockConnected))), "zmqblock", SupervisorStrategy.Restart))
          system.actorOf(SimpleSupervisor.props(Props(new ZMQActor(config.getString("bitcoind.zmqtx"), Some(zmqTxConnected))), "zmqtx", SupervisorStrategy.Restart))
          system.actorOf(SimpleSupervisor.props(ZmqWatcher.props(new ExtendedBitcoinClient(new BatchingBitcoinJsonRPCClient(bitcoinClient))), "watcher", SupervisorStrategy.Resume))
        case Electrum(electrumClient) =>
          zmqBlockConnected.success(Done)
          zmqTxConnected.success(Done)
          system.actorOf(SimpleSupervisor.props(Props(new ElectrumWatcher(electrumClient)), "watcher", SupervisorStrategy.Resume))
      }

      router = system.actorOf(SimpleSupervisor.props(Router.props(nodeParams, watcher, Some(routerInitialized)), "router", SupervisorStrategy.Resume))
      routerTimeout = after(FiniteDuration(config.getDuration("router.init-timeout").getSeconds, TimeUnit.SECONDS), using = system.scheduler)(Future.failed(new RuntimeException("Router initialization timed out")))
      _ <- Future.firstCompletedOf(routerInitialized.future :: routerTimeout :: Nil)

      wallet = bitcoin match {
        case Bitcoind(bitcoinClient) => new BitcoinCoreWallet(bitcoinClient)
        case Electrum(electrumClient) =>
          // TODO: DRY
          val chaindir = new File(datadir, chain)
          val sqlite = DriverManager.getConnection(s"jdbc:sqlite:${new File(chaindir, "wallet.sqlite")}")
          val walletDb = new SqliteWalletDb(sqlite)
          val electrumWallet = system.actorOf(ElectrumWallet.props(seed, electrumClient, ElectrumWallet.WalletParameters(nodeParams.chainHash, walletDb)), "electrum-wallet")
          implicit val timeout = Timeout(30 seconds)
          new ElectrumEclairWallet(electrumWallet, nodeParams.chainHash)
      }
      _ = wallet.getFinalAddress.map {
        case address => logger.info(s"initial wallet address=$address")
      }

      audit = system.actorOf(SimpleSupervisor.props(Auditor.props(nodeParams), "auditor", SupervisorStrategy.Resume))
      paymentHandler = system.actorOf(SimpleSupervisor.props(config.getString("payment-handler") match {
        case "local" => LocalPaymentHandler.props(nodeParams)
        case "noop" => Props[NoopPaymentHandler]
      }, "payment-handler", SupervisorStrategy.Resume))
      register = system.actorOf(SimpleSupervisor.props(Props(new Register), "register", SupervisorStrategy.Resume))
      relayer = system.actorOf(SimpleSupervisor.props(Relayer.props(nodeParams, register, paymentHandler), "relayer", SupervisorStrategy.Resume))
      authenticator = system.actorOf(SimpleSupervisor.props(Authenticator.props(nodeParams), "authenticator", SupervisorStrategy.Resume))
      switchboard = system.actorOf(SimpleSupervisor.props(Switchboard.props(nodeParams, authenticator, watcher, router, relayer, wallet), "switchboard", SupervisorStrategy.Resume))
      server = system.actorOf(SimpleSupervisor.props(Server.props(nodeParams, authenticator, serverBindingAddress, Some(tcpBound)), "server", SupervisorStrategy.Restart))
      paymentInitiator = system.actorOf(SimpleSupervisor.props(PaymentInitiator.props(nodeParams.nodeId, router, register), "payment-initiator", SupervisorStrategy.Restart))
      _ = for (i <- 0 until config.getInt("autoprobe-count")) yield system.actorOf(SimpleSupervisor.props(Autoprobe.props(nodeParams, router, paymentInitiator), s"payment-autoprobe-$i", SupervisorStrategy.Restart))

      kit = Kit(
        nodeParams = nodeParams,
        system = system,
        watcher = watcher,
        paymentHandler = paymentHandler,
        register = register,
        relayer = relayer,
        router = router,
        switchboard = switchboard,
        paymentInitiator = paymentInitiator,
        server = server,
        wallet = wallet)

      zmqBlockTimeout = after(5 seconds, using = system.scheduler)(Future.failed(BitcoinZMQConnectionTimeoutException))
      zmqTxTimeout = after(5 seconds, using = system.scheduler)(Future.failed(BitcoinZMQConnectionTimeoutException))
      tcpTimeout = after(5 seconds, using = system.scheduler)(Future.failed(TCPBindException(config.getInt("server.port"))))

      _ <- Future.firstCompletedOf(zmqBlockConnected.future :: zmqBlockTimeout :: Nil)
      _ <- Future.firstCompletedOf(zmqTxConnected.future :: zmqTxTimeout :: Nil)
      _ <- Future.firstCompletedOf(tcpBound.future :: tcpTimeout :: Nil)
      _ <- if (config.getBoolean("api.enabled")) {
        logger.info(s"json-rpc api enabled on port=${config.getInt("api.port")}")
        implicit val materializer = ActorMaterializer()
        val api = new Service {

          override def scheduler = system.scheduler

          override val password = {
            val p = config.getString("api.password")
            if (p.isEmpty) throw EmptyAPIPasswordException else p
          }

          override def getInfoResponse: Future[GetInfoResponse] = Future.successful(
            GetInfoResponse(nodeId = nodeParams.nodeId,
              alias = nodeParams.alias,
              port = config.getInt("server.port"),
              chainHash = nodeParams.chainHash,
              blockHeight = Globals.blockCount.intValue(),
              publicAddresses = nodeParams.publicAddresses))

          override def appKit: Kit = kit

          override val socketHandler = makeSocketHandler(system)(materializer)
        }
        val httpBound = Http().bindAndHandle(api.route, config.getString("api.binding-ip"), config.getInt("api.port")).recover {
          case _: BindFailedException => throw TCPBindException(config.getInt("api.port"))
        }
        val httpTimeout = after(5 seconds, using = system.scheduler)(Future.failed(TCPBindException(config.getInt("api.port"))))
        Future.firstCompletedOf(httpBound :: httpTimeout :: Nil)
      } else {
        Future.successful(logger.info("json-rpc api is disabled"))
      }
    } yield kit

  }

  private def await[T](awaitable: Awaitable[T], atMost: Duration, messageOnTimeout: => String): T = try {
    Await.result(awaitable, atMost)
  } catch {
    case e: TimeoutException =>
      logger.error(messageOnTimeout)
      throw e
  }

  private def initTor(): Option[NodeAddress] = {
    if (config.getBoolean("tor.enabled")) {
      val promiseTorAddress = Promise[NodeAddress]()
      val auth = config.getString("tor.auth") match {
        case "password" => TorProtocolHandler.Password(config.getString("tor.password"))
        case "safecookie" => TorProtocolHandler.SafeCookie()
      }
      val protocolHandlerProps = TorProtocolHandler.props(
        version = OnionServiceVersion(config.getString("tor.protocol")),
        authentication = auth,
        privateKeyPath = new File(datadir, config.getString("tor.private-key-file")).toPath,
        virtualPort = config.getInt("server.port"),
        onionAdded = Some(promiseTorAddress))

      val controller = system.actorOf(SimpleSupervisor.props(Controller.props(
        address = new InetSocketAddress(config.getString("tor.host"), config.getInt("tor.port")),
        protocolHandlerProps = protocolHandlerProps), "tor", SupervisorStrategy.Stop))

      val torAddress = await(promiseTorAddress.future, 30 seconds, "tor did not respond after 30 seconds")
      logger.info(s"Tor address $torAddress")
      Some(torAddress)
    } else {
      None
    }
  }
}

// @formatter:off
sealed trait Bitcoin
case class Bitcoind(bitcoinClient: BasicBitcoinJsonRPCClient) extends Bitcoin
case class Electrum(electrumClient: ActorRef) extends Bitcoin
// @formatter:on

case class Kit(nodeParams: NodeParams,
               system: ActorSystem,
               watcher: ActorRef,
               paymentHandler: ActorRef,
               register: ActorRef,
               relayer: ActorRef,
               router: ActorRef,
               switchboard: ActorRef,
               paymentInitiator: ActorRef,
               server: ActorRef,
               wallet: EclairWallet)

case object BitcoinZMQConnectionTimeoutException extends RuntimeException("could not connect to bitcoind using zeromq")

case object BitcoinRPCConnectionException extends RuntimeException("could not connect to bitcoind using json-rpc")

case object BitcoinWalletDisabledException extends RuntimeException("bitcoind must have wallet support enabled")

case object EmptyAPIPasswordException extends RuntimeException("must set a password for the json-rpc api")

case object IncompatibleDBException extends RuntimeException("database is not compatible with this version of eclair")

case object IncompatibleNetworkDBException extends RuntimeException("network database is not compatible with this version of eclair")<|MERGE_RESOLUTION|>--- conflicted
+++ resolved
@@ -184,11 +184,7 @@
       feeProvider = (nodeParams.chainHash, bitcoin) match {
         case (Block.RegtestGenesisBlock.hash, _) => new FallbackFeeProvider(new ConstantFeeProvider(defaultFeerates) :: Nil, minFeeratePerByte)
         case (_, Bitcoind(bitcoinClient)) =>
-<<<<<<< HEAD
             new FallbackFeeProvider(new SmoothFeeProvider(new BitcoinCoreFeeProvider(bitcoinClient, defaultFeerates), smoothFeerateWindow) :: new SmoothFeeProvider(new BitgoFeeProvider(nodeParams.chainHash), smoothFeerateWindow) :: new SmoothFeeProvider(new EarnDotComFeeProvider(), smoothFeerateWindow) :: new ConstantFeeProvider(defaultFeerates) :: Nil, minFeeratePerByte) // order matters!
-=======
-          new FallbackFeeProvider(new SmoothFeeProvider(new BitgoFeeProvider(nodeParams.chainHash), smoothFeerateWindow) :: new SmoothFeeProvider(new EarnDotComFeeProvider(), smoothFeerateWindow) :: new SmoothFeeProvider(new BitcoinCoreFeeProvider(bitcoinClient, defaultFeerates), smoothFeerateWindow) :: new ConstantFeeProvider(defaultFeerates) :: Nil, minFeeratePerByte) // order matters!
->>>>>>> b29874ea
         case _ =>
           new FallbackFeeProvider(new SmoothFeeProvider(new BitgoFeeProvider(nodeParams.chainHash), smoothFeerateWindow) :: new SmoothFeeProvider(new EarnDotComFeeProvider(), smoothFeerateWindow) :: new ConstantFeeProvider(defaultFeerates) :: Nil, minFeeratePerByte) // order matters!
       }
