package fr.acinq.eclair

import java.io.File
import java.net.InetSocketAddress

import akka.actor.{ActorRef, ActorSystem, Props, SupervisorStrategy}
import akka.http.scaladsl.Http
import akka.pattern.after
<<<<<<< HEAD
import akka.stream.ActorMaterializer
=======
import akka.stream.{ActorMaterializer, BindFailedException}
>>>>>>> 76f744c5
import akka.util.Timeout
import com.typesafe.config.{Config, ConfigFactory}
import fr.acinq.bitcoin.{BinaryData, Block}
import fr.acinq.eclair.api.{GetInfoResponse, Service}
import fr.acinq.eclair.blockchain._
import fr.acinq.eclair.blockchain.fee.{BitpayInsightFeeProvider, ConstantFeeProvider}
import fr.acinq.eclair.blockchain.rpc.{BitcoinJsonRPCClient, ExtendedBitcoinClient}
import fr.acinq.eclair.blockchain.spv.BitcoinjKit
import fr.acinq.eclair.blockchain.wallet.{BitcoinCoreWallet, BitcoinjWallet}
import fr.acinq.eclair.blockchain.zmq.ZMQActor
import fr.acinq.eclair.channel.Register
import fr.acinq.eclair.io.{Server, Switchboard}
import fr.acinq.eclair.payment._
import fr.acinq.eclair.router._
import grizzled.slf4j.Logging

import scala.concurrent.duration._
import scala.concurrent.{Await, ExecutionContext, Future, Promise}
import scala.util.Try

/**
  * Created by PM on 25/01/2016.
  */
class Setup(datadir: File, overrideDefaults: Config = ConfigFactory.empty(), actorSystem: ActorSystem = ActorSystem()) extends Logging {

  logger.info(s"hello!")
  logger.info(s"version=${getClass.getPackage.getImplementationVersion} commit=${getClass.getPackage.getSpecificationVersion}")
  val config = NodeParams.loadConfiguration(datadir, overrideDefaults)

<<<<<<< HEAD
  val spv = config.getBoolean("spv")

=======
>>>>>>> 76f744c5
  // early check
  PortChecker.checkAvailable(config.getString("server.binding-ip"), config.getInt("server.port"))

  logger.info(s"initializing secure random generator")
  // this will force the secure random instance to initialize itself right now, making sure it doesn't hang later (see comment in package.scala)
  secureRandom.nextInt()

  implicit val system = actorSystem
  implicit val materializer = ActorMaterializer()
  implicit val timeout = Timeout(30 seconds)
  implicit val formats = org.json4s.DefaultFormats
  implicit val ec = ExecutionContext.Implicits.global

<<<<<<< HEAD
  val (chain, chainHash, bitcoin) = if (spv) {
    logger.warn("SPV MODE ENABLED")
    val chain = config.getString("chain")
    val chainHash = chain match {
      case "regtest" => Block.RegtestGenesisBlock.blockId
      case "test" => Block.TestnetGenesisBlock.blockId
    }
    val bitcoinjKit = new BitcoinjKit(chain, datadir)
    (chain, chainHash, Left(bitcoinjKit))
  } else {
    val bitcoinClient = new ExtendedBitcoinClient(new BitcoinJsonRPCClient(
      user = config.getString("bitcoind.rpcuser"),
      password = config.getString("bitcoind.rpcpassword"),
      host = config.getString("bitcoind.host"),
      port = config.getInt("bitcoind.rpcport")))
    val future = for {
      json <- bitcoinClient.rpcClient.invoke("getblockchaininfo")
      chain = (json \ "chain").extract[String]
      progress = (json \ "verificationprogress").extract[Double]
      chainHash <- bitcoinClient.rpcClient.invoke("getblockhash", 0).map(_.extract[String]).map(BinaryData(_))
      info <- bitcoinClient.rpcClient.invoke("getinfo")
      version = info \ "version"
    } yield (chain, progress, chainHash, version)
    val (chain, progress, chainHash, version) = Try(Await.result(future, 10 seconds)).recover { case _ => throw BitcoinRPCConnectionException }.get
    assert(progress > 0.99, "bitcoind should be synchronized")
    (chain, chainHash, Right(bitcoinClient))
=======
  val future = for {
    json <- bitcoinClient.client.invoke("getblockchaininfo")
    chain = (json \ "chain").extract[String]
    blockCount = (json \ "blocks").extract[Long]
    progress = (json \ "verificationprogress").extract[Double]
    chainHash <- bitcoinClient.client.invoke("getblockhash", 0).map(_.extract[String])
    bitcoinVersion <- bitcoinClient.client.invoke("getnetworkinfo").map(json => (json \ "version")).map(_.extract[String])
  } yield (chain, blockCount, progress, chainHash, bitcoinVersion)
  val (chain, blockCount, progress, chainHash, bitcoinVersion) = Try(Await.result(future, 10 seconds)).recover { case _ => throw BitcoinRPCConnectionException }.get
  logger.info(s"using chain=$chain chainHash=$chainHash")
  assert(progress > 0.99, "bitcoind should be synchronized")
  chain match {
    case "test" | "regtest" => ()
    case _ => throw new RuntimeException("only regtest and testnet are supported for now")
>>>>>>> 76f744c5
  }
  val nodeParams = NodeParams.makeNodeParams(datadir, config, chainHash)
  logger.info(s"using chain=$chain chainHash=$chainHash")
  logger.info(s"nodeid=${nodeParams.privateKey.publicKey.toBin} alias=${nodeParams.alias}")

  def bootstrap: Future[Kit] = {
    val zmqConnected = Promise[Boolean]()
    val tcpBound = Promise[Unit]()

    val defaultFeeratePerKb = config.getLong("default-feerate-per-kb")
    Globals.feeratePerKw.set(feerateKb2Kw(defaultFeeratePerKb))
    logger.info(s"initial feeratePerKw=${Globals.feeratePerKw.get()}")
    val feeProvider = chain match {
      case "regtest" => new ConstantFeeProvider(defaultFeeratePerKb)
      case _ => new BitpayInsightFeeProvider()
    }
    system.scheduler.schedule(0 seconds, 10 minutes)(feeProvider.getFeeratePerKB.map {
      case feeratePerKB =>
        Globals.feeratePerKw.set(feerateKb2Kw(feeratePerKB))
        logger.info(s"current feeratePerKw=${Globals.feeratePerKw.get()}")
    })

    val watcher = bitcoin match {
      case Left(bitcoinj) =>
        zmqConnected.success(true)
        bitcoinj.startAsync()
        system.actorOf(SimpleSupervisor.props(SpvWatcher.props(nodeParams, bitcoinj), "watcher", SupervisorStrategy.Resume))
      case Right(bitcoinClient) =>
        system.actorOf(SimpleSupervisor.props(Props(new ZMQActor(config.getString("bitcoind.zmq"), Some(zmqConnected))), "zmq", SupervisorStrategy.Restart))
        system.actorOf(SimpleSupervisor.props(ZmqWatcher.props(nodeParams, bitcoinClient), "watcher", SupervisorStrategy.Resume))
    }

    val wallet = bitcoin match {
      case Left(bitcoinj) => new BitcoinjWallet(bitcoinj.initialized.map(_ => bitcoinj.wallet()))
      case Right(bitcoinClient) => new BitcoinCoreWallet(bitcoinClient.rpcClient, watcher)
    }
    wallet.getFinalAddress.map {
      case address => logger.info(s"initial wallet address=$address")
    }

    val paymentHandler = system.actorOf(SimpleSupervisor.props(config.getString("payment-handler") match {
      case "local" => LocalPaymentHandler.props(nodeParams)
      case "noop" => Props[NoopPaymentHandler]
    }, "payment-handler", SupervisorStrategy.Resume))
    val register = system.actorOf(SimpleSupervisor.props(Props(new Register), "register", SupervisorStrategy.Resume))
    val relayer = system.actorOf(SimpleSupervisor.props(Relayer.props(nodeParams.privateKey, paymentHandler), "relayer", SupervisorStrategy.Resume))
    val router = system.actorOf(SimpleSupervisor.props(Router.props(nodeParams, watcher), "router", SupervisorStrategy.Resume))
    val switchboard = system.actorOf(SimpleSupervisor.props(Switchboard.props(nodeParams, watcher, router, relayer, wallet), "switchboard", SupervisorStrategy.Resume))
    val paymentInitiator = system.actorOf(SimpleSupervisor.props(PaymentInitiator.props(nodeParams.privateKey.publicKey, router, register), "payment-initiator", SupervisorStrategy.Restart))
    val server = system.actorOf(SimpleSupervisor.props(Server.props(nodeParams, switchboard, new InetSocketAddress(config.getString("server.binding-ip"), config.getInt("server.port")), Some(tcpBound)), "server", SupervisorStrategy.Restart))

    val kit = Kit(
      nodeParams = nodeParams,
      system = system,
      watcher = watcher,
      paymentHandler = paymentHandler,
      register = register,
      relayer = relayer,
      router = router,
      switchboard = switchboard,
      paymentInitiator = paymentInitiator,
      server = server)

    val api = new Service {

      override def getInfoResponse: Future[GetInfoResponse] = Future.successful(GetInfoResponse(nodeId = nodeParams.privateKey.publicKey, alias = nodeParams.alias, port = config.getInt("server.port"), chainHash = chainHash, blockHeight = Globals.blockCount.intValue()))

      override def appKit = kit
    }
    val httpBound = Http().bindAndHandle(api.route, config.getString("api.binding-ip"), config.getInt("api.port")).recover {
      case _: BindFailedException => throw TCPBindException(config.getInt("api.port"))
    }

    val zmqTimeout = after(5 seconds, using = system.scheduler)(Future.failed(BitcoinZMQConnectionTimeoutException))
    val tcpTimeout = after(5 seconds, using = system.scheduler)(Future.failed(TCPBindException(config.getInt("server.port"))))
    val httpTimeout = after(5 seconds, using = system.scheduler)(Future.failed(TCPBindException(config.getInt("api.port"))))

    val zmqTimeout = after(5 seconds, using = system.scheduler)(Future.failed(BitcoinZMQConnectionTimeoutException))
    val tcpTimeout = after(5 seconds, using = system.scheduler)(Future.failed(new TCPBindException(config.getInt("server.port"))))
    val httpTimeout = after(5 seconds, using = system.scheduler)(Future.failed(throw new TCPBindException(config.getInt("api.port"))))

    for {
      _ <- Future.firstCompletedOf(zmqConnected.future :: zmqTimeout :: Nil)
      _ <- Future.firstCompletedOf(tcpBound.future :: tcpTimeout :: Nil)
      _ <- Future.firstCompletedOf(httpBound :: httpTimeout :: Nil)
    } yield kit

  }

}

case class Kit(nodeParams: NodeParams,
               system: ActorSystem,
               watcher: ActorRef,
               paymentHandler: ActorRef,
               register: ActorRef,
               relayer: ActorRef,
               router: ActorRef,
               switchboard: ActorRef,
               paymentInitiator: ActorRef,
               server: ActorRef)

case object BitcoinZMQConnectionTimeoutException extends RuntimeException("could not connect to bitcoind using zeromq")

case object BitcoinRPCConnectionException extends RuntimeException("could not connect to bitcoind using json-rpc")<|MERGE_RESOLUTION|>--- conflicted
+++ resolved
@@ -6,11 +6,7 @@
 import akka.actor.{ActorRef, ActorSystem, Props, SupervisorStrategy}
 import akka.http.scaladsl.Http
 import akka.pattern.after
-<<<<<<< HEAD
-import akka.stream.ActorMaterializer
-=======
 import akka.stream.{ActorMaterializer, BindFailedException}
->>>>>>> 76f744c5
 import akka.util.Timeout
 import com.typesafe.config.{Config, ConfigFactory}
 import fr.acinq.bitcoin.{BinaryData, Block}
@@ -40,11 +36,8 @@
   logger.info(s"version=${getClass.getPackage.getImplementationVersion} commit=${getClass.getPackage.getSpecificationVersion}")
   val config = NodeParams.loadConfiguration(datadir, overrideDefaults)
 
-<<<<<<< HEAD
   val spv = config.getBoolean("spv")
 
-=======
->>>>>>> 76f744c5
   // early check
   PortChecker.checkAvailable(config.getString("server.binding-ip"), config.getInt("server.port"))
 
@@ -58,7 +51,6 @@
   implicit val formats = org.json4s.DefaultFormats
   implicit val ec = ExecutionContext.Implicits.global
 
-<<<<<<< HEAD
   val (chain, chainHash, bitcoin) = if (spv) {
     logger.warn("SPV MODE ENABLED")
     val chain = config.getString("chain")
@@ -79,28 +71,11 @@
       chain = (json \ "chain").extract[String]
       progress = (json \ "verificationprogress").extract[Double]
       chainHash <- bitcoinClient.rpcClient.invoke("getblockhash", 0).map(_.extract[String]).map(BinaryData(_))
-      info <- bitcoinClient.rpcClient.invoke("getinfo")
-      version = info \ "version"
-    } yield (chain, progress, chainHash, version)
-    val (chain, progress, chainHash, version) = Try(Await.result(future, 10 seconds)).recover { case _ => throw BitcoinRPCConnectionException }.get
+      bitcoinVersion <- bitcoinClient.rpcClient.invoke("getnetworkinfo").map(json => (json \ "version")).map(_.extract[String])
+    } yield (chain, progress, chainHash, bitcoinVersion)
+    val (chain, progress, chainHash, bitcoinVersion) = Try(Await.result(future, 10 seconds)).recover { case _ => throw BitcoinRPCConnectionException }.get
     assert(progress > 0.99, "bitcoind should be synchronized")
     (chain, chainHash, Right(bitcoinClient))
-=======
-  val future = for {
-    json <- bitcoinClient.client.invoke("getblockchaininfo")
-    chain = (json \ "chain").extract[String]
-    blockCount = (json \ "blocks").extract[Long]
-    progress = (json \ "verificationprogress").extract[Double]
-    chainHash <- bitcoinClient.client.invoke("getblockhash", 0).map(_.extract[String])
-    bitcoinVersion <- bitcoinClient.client.invoke("getnetworkinfo").map(json => (json \ "version")).map(_.extract[String])
-  } yield (chain, blockCount, progress, chainHash, bitcoinVersion)
-  val (chain, blockCount, progress, chainHash, bitcoinVersion) = Try(Await.result(future, 10 seconds)).recover { case _ => throw BitcoinRPCConnectionException }.get
-  logger.info(s"using chain=$chain chainHash=$chainHash")
-  assert(progress > 0.99, "bitcoind should be synchronized")
-  chain match {
-    case "test" | "regtest" => ()
-    case _ => throw new RuntimeException("only regtest and testnet are supported for now")
->>>>>>> 76f744c5
   }
   val nodeParams = NodeParams.makeNodeParams(datadir, config, chainHash)
   logger.info(s"using chain=$chain chainHash=$chainHash")
@@ -178,10 +153,6 @@
     val tcpTimeout = after(5 seconds, using = system.scheduler)(Future.failed(TCPBindException(config.getInt("server.port"))))
     val httpTimeout = after(5 seconds, using = system.scheduler)(Future.failed(TCPBindException(config.getInt("api.port"))))
 
-    val zmqTimeout = after(5 seconds, using = system.scheduler)(Future.failed(BitcoinZMQConnectionTimeoutException))
-    val tcpTimeout = after(5 seconds, using = system.scheduler)(Future.failed(new TCPBindException(config.getInt("server.port"))))
-    val httpTimeout = after(5 seconds, using = system.scheduler)(Future.failed(throw new TCPBindException(config.getInt("api.port"))))
-
     for {
       _ <- Future.firstCompletedOf(zmqConnected.future :: zmqTimeout :: Nil)
       _ <- Future.firstCompletedOf(tcpBound.future :: tcpTimeout :: Nil)
