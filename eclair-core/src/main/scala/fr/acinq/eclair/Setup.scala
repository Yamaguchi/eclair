--- conflicted
+++ resolved
@@ -9,11 +9,7 @@
 import akka.stream.{ActorMaterializer, BindFailedException}
 import akka.util.Timeout
 import com.typesafe.config.{Config, ConfigFactory}
-<<<<<<< HEAD
-import fr.acinq.bitcoin.{BinaryData, Block}
-=======
-import fr.acinq.bitcoin.{Base58Check, BinaryData, Block, OP_CHECKSIG, OP_DUP, OP_EQUALVERIFY, OP_HASH160, OP_PUSHDATA, Script}
->>>>>>> 1d29d28a
+import fr.acinq.bitcoin.BinaryData
 import fr.acinq.eclair.api.{GetInfoResponse, Service}
 import fr.acinq.eclair.blockchain._
 import fr.acinq.eclair.blockchain.fee.{BitpayInsightFeeProvider, ConstantFeeProvider}
@@ -29,7 +25,6 @@
 
 import scala.concurrent.duration._
 import scala.concurrent.{Await, ExecutionContext, Future, Promise}
-import scala.util.Try
 
 /**
   * Created by PM on 25/01/2016.
@@ -38,12 +33,18 @@
 
   logger.info(s"hello!")
   logger.info(s"version=${getClass.getPackage.getImplementationVersion} commit=${getClass.getPackage.getSpecificationVersion}")
+
   val config = NodeParams.loadConfiguration(datadir, overrideDefaults)
+  val nodeParams = NodeParams.makeNodeParams(datadir, config)
+  val spv = config.getBoolean("spv")
+  val chain = config.getString("chain")
 
-  val spv = config.getBoolean("spv")
+  // early checks
+  DBCompatChecker.checkDBCompatibility(nodeParams)
+  PortChecker.checkAvailable(config.getString("server.binding-ip"), config.getInt("server.port"))
 
-  // early check
-  PortChecker.checkAvailable(config.getString("server.binding-ip"), config.getInt("server.port"))
+  logger.info(s"nodeid=${nodeParams.privateKey.publicKey.toBin} alias=${nodeParams.alias}")
+  logger.info(s"using chain=$chain chainHash=${nodeParams.chainHash}")
 
   logger.info(s"initializing secure random generator")
   // this will force the secure random instance to initialize itself right now, making sure it doesn't hang later (see comment in package.scala)
@@ -55,16 +56,10 @@
   implicit val formats = org.json4s.DefaultFormats
   implicit val ec = ExecutionContext.Implicits.global
 
-<<<<<<< HEAD
-  val (chain, chainHash, bitcoin) = if (spv) {
+  val bitcoin = if (spv) {
     logger.warn("EXPERIMENTAL SPV MODE ENABLED!!!")
-    val chain = config.getString("chain")
-    val chainHash = chain match {
-      case "regtest" => Block.RegtestGenesisBlock.blockId
-      case "test" => Block.TestnetGenesisBlock.blockId
-    }
     val bitcoinjKit = new BitcoinjKit(chain, datadir, staticPeers = new InetSocketAddress("localhost", 28333) :: Nil)
-    (chain, chainHash, Left(bitcoinjKit))
+    Left(bitcoinjKit)
   } else {
     val bitcoinClient = new ExtendedBitcoinClient(new BitcoinJsonRPCClient(
       user = config.getString("bitcoind.rpcuser"),
@@ -72,47 +67,18 @@
       host = config.getString("bitcoind.host"),
       port = config.getInt("bitcoind.rpcport")))
     val future = for {
-      json <- bitcoinClient.rpcClient.invoke("getblockchaininfo")
-      chain = (json \ "chain").extract[String]
+      json <- bitcoinClient.rpcClient.invoke("getblockchaininfo").recover { case _ => throw BitcoinRPCConnectionException }
       progress = (json \ "verificationprogress").extract[Double]
-      chainHash <- bitcoinClient.rpcClient.invoke("getblockhash", 0).map(_.extract[String]).map(BinaryData(_))
+      chainHash <- bitcoinClient.rpcClient.invoke("getblockhash", 0).map(_.extract[String]).map(BinaryData(_)).map(x => BinaryData(x.reverse))
       bitcoinVersion <- bitcoinClient.rpcClient.invoke("getnetworkinfo").map(json => (json \ "version")).map(_.extract[String])
-    } yield (chain, progress, chainHash, bitcoinVersion)
-    val (chain, progress, chainHash, bitcoinVersion) = Try(Await.result(future, 10 seconds)).recover { case _ => throw BitcoinRPCConnectionException }.get
+    } yield (progress, chainHash, bitcoinVersion)
+    // blocking sanity checks
+    val (progress, chainHash, bitcoinVersion) = Await.result(future, 10 seconds)
+    assert(chainHash == nodeParams.chainHash, s"chainHash mismatch (conf=${nodeParams.chainHash} != bitcoind=$chainHash)")
     assert(progress > 0.99, "bitcoind should be synchronized")
-    (chain, chainHash, Right(bitcoinClient))
+    // TODO: add a check on bitcoin version?
+    Right(bitcoinClient)
   }
-  val nodeParams = NodeParams.makeNodeParams(datadir, config, chainHash)
-  logger.info(s"using chain=$chain chainHash=$chainHash")
-=======
-  val future = for {
-    json <- bitcoinClient.client.invoke("getblockchaininfo")
-    chain = (json \ "chain").extract[String]
-    blockCount = (json \ "blocks").extract[Long]
-    progress = (json \ "verificationprogress").extract[Double]
-    bitcoinVersion <- bitcoinClient.client.invoke("getnetworkinfo").map(json => (json \ "version")).map(_.extract[String])
-  } yield (chain, blockCount, progress, bitcoinVersion)
-  val (chain, blockCount, progress, bitcoinVersion) = Try(Await.result(future, 10 seconds)).recover { case _ => throw BitcoinRPCConnectionException }.get
-  val chainHash = chain match {
-    case "test" => Block.TestnetGenesisBlock.hash
-    case "regtest" => Block.RegtestGenesisBlock.hash
-    case _ => throw new RuntimeException("only regtest and testnet are supported for now")
-  }
-
-  logger.info(s"using chain=$chain chainHash=$chainHash")
-  assert(progress > 0.99, "bitcoind should be synchronized")
-   // we use it as final payment address, so that funds are moved to the bitcoind wallet upon channel termination
-  val JString(finalAddress) = Await.result(bitcoinClient.client.invoke("getnewaddress"), 10 seconds)
-  logger.info(s"finaladdress=$finalAddress")
-  // TODO: we should use p2wpkh instead of p2pkh as soon as bitcoind supports it
-  //val finalScriptPubKey = OP_0 :: OP_PUSHDATA(Base58Check.decode(finalAddress)._2) :: Nil
-  val finalScriptPubKey = Script.write(OP_DUP :: OP_HASH160 :: OP_PUSHDATA(Base58Check.decode(finalAddress)._2) :: OP_EQUALVERIFY :: OP_CHECKSIG :: Nil)
-
-  val nodeParams = NodeParams.makeNodeParams(datadir, config, chainHash, finalScriptPubKey)
->>>>>>> 1d29d28a
-  logger.info(s"nodeid=${nodeParams.privateKey.publicKey.toBin} alias=${nodeParams.alias}")
-
-  DBCompatChecker.checkDBCompatibility(nodeParams)
 
   def bootstrap: Future[Kit] = {
     val zmqConnected = Promise[Boolean]()
@@ -175,7 +141,7 @@
 
     val api = new Service {
 
-      override def getInfoResponse: Future[GetInfoResponse] = Future.successful(GetInfoResponse(nodeId = nodeParams.privateKey.publicKey, alias = nodeParams.alias, port = config.getInt("server.port"), chainHash = chainHash, blockHeight = Globals.blockCount.intValue()))
+      override def getInfoResponse: Future[GetInfoResponse] = Future.successful(GetInfoResponse(nodeId = nodeParams.privateKey.publicKey, alias = nodeParams.alias, port = config.getInt("server.port"), chainHash = nodeParams.chainHash, blockHeight = Globals.blockCount.intValue()))
 
       override def appKit = kit
     }
