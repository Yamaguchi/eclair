package fr.acinq.eclair.router

import java.io.StringWriter

import akka.actor.{ActorRef, FSM, Props, Status}
import akka.pattern.pipe
import fr.acinq.bitcoin.BinaryData
import fr.acinq.bitcoin.Crypto.PublicKey
import fr.acinq.bitcoin.Script.{pay2wsh, write}
import fr.acinq.eclair._
import fr.acinq.eclair.blockchain._
import fr.acinq.eclair.channel._
import fr.acinq.eclair.crypto.TransportHandler
import fr.acinq.eclair.io.Peer
import fr.acinq.eclair.payment.PaymentRequest.ExtraHop
import fr.acinq.eclair.transactions.Scripts
import fr.acinq.eclair.wire._
import org.jgrapht.WeightedGraph
import org.jgrapht.alg.shortestpath.DijkstraShortestPath
import org.jgrapht.ext._
import org.jgrapht.graph._

import scala.collection.JavaConversions._
import scala.collection.immutable.{Queue, SortedMap, TreeMap}
import scala.compat.Platform
import scala.concurrent.duration._
import scala.concurrent.{ExecutionContext, Future}
import scala.util.Try

// @formatter:off

case class ChannelDesc(shortChannelId: ShortChannelId, a: PublicKey, b: PublicKey)
case class Hop(nodeId: PublicKey, nextNodeId: PublicKey, lastUpdate: ChannelUpdate)
case class RouteRequest(source: PublicKey, target: PublicKey, assistedRoutes: Seq[Seq[ExtraHop]] = Nil, ignoreNodes: Set[PublicKey] = Set.empty, ignoreChannels: Set[ShortChannelId] = Set.empty)
case class RouteResponse(hops: Seq[Hop], ignoreNodes: Set[PublicKey], ignoreChannels: Set[ShortChannelId]) { require(hops.size > 0, "route cannot be empty") }
case class ExcludeChannel(desc: ChannelDesc) // this is used when we get a TemporaryChannelFailure, to give time for the channel to recover (note that exclusions are directed)
case class LiftChannelExclusion(desc: ChannelDesc)
case class SendChannelQuery(to: ActorRef)
case object GetRoutingState
case class RoutingState(channels: Iterable[ChannelAnnouncement], updates: Iterable[ChannelUpdate], nodes: Iterable[NodeAnnouncement])
case class Stash(updates: Map[ChannelUpdate, Set[ActorRef]], nodes: Map[NodeAnnouncement, Set[ActorRef]])
case class Rebroadcast(channels: Map[ChannelAnnouncement, Set[ActorRef]], updates: Map[ChannelUpdate, Set[ActorRef]], nodes: Map[NodeAnnouncement, Set[ActorRef]])

case class DescEdge(desc: ChannelDesc, u: ChannelUpdate) extends DefaultWeightedEdge

case class Data(nodes: Map[PublicKey, NodeAnnouncement],
<<<<<<< HEAD
                  channels: SortedMap[Long, ChannelAnnouncement], // critical for performance that keys are sorted
=======
                  channels: Map[ShortChannelId, ChannelAnnouncement],
>>>>>>> 1ca7321d
                  updates: Map[ChannelDesc, ChannelUpdate],
                  stash: Stash,
                  rebroadcast: Rebroadcast,
                  awaiting: Map[ChannelAnnouncement, Seq[ActorRef]], // note: this is a seq because we want to preserve order: first actor is the one who we need to send a tcp-ack when validation is done
                  privateChannels: Map[ShortChannelId, PublicKey], // short_channel_id -> node_id
                  privateUpdates: Map[ChannelDesc, ChannelUpdate],
                  excludedChannels: Set[ChannelDesc], // those channels are temporarily excluded from route calculation, because their node returned a TemporaryChannelFailure
                  graph: DirectedWeightedPseudograph[PublicKey, DescEdge]
               )

sealed trait State
case object NORMAL extends State

case object TickBroadcast
case object TickPruneStaleChannels

// @formatter:on

/**
  * Created by PM on 24/05/2016.
  */

class Router(nodeParams: NodeParams, watcher: ActorRef) extends FSM[State, Data] {

  import Router._

  import ExecutionContext.Implicits.global

  context.system.eventStream.subscribe(self, classOf[LocalChannelUpdate])
  context.system.eventStream.subscribe(self, classOf[LocalChannelDown])

  setTimer(TickBroadcast.toString, TickBroadcast, nodeParams.routerBroadcastInterval, repeat = true)
  setTimer(TickPruneStaleChannels.toString, TickPruneStaleChannels, 1 hour, repeat = true)

  val db = nodeParams.networkDb

  {
    log.info("loading network announcements from db...")
    val channels = db.listChannels()
    val nodes = db.listNodes()
    val updates = db.listChannelUpdates()
    log.info("loaded from db: channels={} nodes={} updates={}", channels.size, nodes.size, updates.size)

    // this will be used to calculate routes
    val graph = new DirectedWeightedPseudograph[PublicKey, DescEdge](classOf[DescEdge])

    val initChannels = channels.keys.foldLeft(TreeMap.empty[Long, ChannelAnnouncement]) { case (m, c) => m + (c.shortChannelId -> c) }
    val initChannelUpdates = updates.map { u =>
      val desc = getDesc(u, initChannels(u.shortChannelId))
      addEdge(graph, desc, u)
      (desc) -> u
    }.toMap
    val initNodes = nodes.map(n => (n.nodeId -> n)).toMap

    // send events for remaining channels/nodes
    initChannels.values.foreach(c => context.system.eventStream.publish(ChannelDiscovered(c, channels(c)._2)))
    initNodes.values.foreach(n => context.system.eventStream.publish(NodeDiscovered(n)))

    // watch the funding tx of all these channels
    // note: some of them may already have been spent, in that case we will receive the watch event immediately
    initChannels.values.foreach { c =>
      val txid = channels(c)._1
      val TxCoordinates(_, _, outputIndex) = ShortChannelId.coordinates(c.shortChannelId)
      val fundingOutputScript = write(pay2wsh(Scripts.multiSig2of2(PublicKey(c.bitcoinKey1), PublicKey(c.bitcoinKey2))))
      watcher ! WatchSpentBasic(self, txid, outputIndex, fundingOutputScript, BITCOIN_FUNDING_EXTERNAL_CHANNEL_SPENT(c.shortChannelId))
    }
    log.info(s"initialization completed, ready to process messages")
    startWith(NORMAL, Data(initNodes, initChannels, initChannelUpdates, Stash(Map.empty, Map.empty), rebroadcast = Rebroadcast(channels = Map.empty, updates = Map.empty, nodes = Map.empty), awaiting = Map.empty, privateChannels = Map.empty, privateUpdates = Map.empty, excludedChannels = Set.empty, graph))
  }

  when(NORMAL) {
    case Event(LocalChannelUpdate(_, _, shortChannelId, remoteNodeId, channelAnnouncement_opt, u), d: Data) =>
      d.channels.get(shortChannelId) match {
        case Some(_) =>
          // channel has already been announced and router knows about it, we can process the channel_update
          stay using handle(u, self, d)
        case None =>
          channelAnnouncement_opt match {
            case Some(c) if d.awaiting.contains(c) =>
              // channel is currently being verified, we can process the channel_update right away (it will be stashed)
              stay using handle(u, self, d)
            case Some(c) =>
              // channel wasn't announced but here is the announcement, we will process it *before* the channel_update
              watcher ! ValidateRequest(c)
              val d1 = d.copy(awaiting = d.awaiting + (c -> Nil)) // no origin
              stay using handle(u, self, d1)
            case None if d.privateChannels.contains(shortChannelId) =>
              // channel isn't announced but we already know about it, we can process the channel_update
              stay using handle(u, self, d)
            case None =>
              // channel isn't announced and we never heard of it (maybe it is a private channel or maybe it is a public channel that doesn't yet have 6 confirmations)
              // let's create a corresponding private channel and process the channel_update
              log.info("adding unannounced local channel to remote={} shortChannelId={}", remoteNodeId, shortChannelId)
              stay using handle(u, self, d.copy(privateChannels = d.privateChannels + (shortChannelId -> remoteNodeId)))
          }
      }

    case Event(LocalChannelDown(_, channelId, shortChannelId, _), d: Data) =>
      log.debug("removed local channel_update for channelId={} shortChannelId={}", channelId, shortChannelId)
      stay using d.copy(privateChannels = d.privateChannels - shortChannelId, privateUpdates = d.privateUpdates.filterKeys(_.shortChannelId != shortChannelId))

    case Event(c: ChannelAnnouncement, d) =>
      log.debug("received channel announcement for shortChannelId={} nodeId1={} nodeId2={} from {}", c.shortChannelId, c.nodeId1, c.nodeId2, sender)
      if (d.channels.contains(c.shortChannelId)) {
        sender ! TransportHandler.ReadAck(c)
        log.debug("ignoring {} (duplicate)", c)
        stay
      } else if (d.awaiting.contains(c)) {
        sender ! TransportHandler.ReadAck(c)
        log.debug("ignoring {} (being verified)", c)
        // adding the sender to the list of origins so that we don't send back the same announcement to this peer later
        val origins = d.awaiting(c) :+ sender
        stay using d.copy(awaiting = d.awaiting + (c -> origins))
      } else if (!Announcements.checkSigs(c)) {
        sender ! TransportHandler.ReadAck(c)
        log.warning("bad signature for announcement {}", c)
        sender ! Error(Peer.CHANNELID_ZERO, "bad announcement sig!!!".getBytes())
        stay
      } else {
        log.info("validating shortChannelId={}", c.shortChannelId)
        watcher ! ValidateRequest(c)
        // we don't acknowledge the message just yet
        stay using d.copy(awaiting = d.awaiting + (c -> Seq(sender)))
      }

    case Event(v@ValidateResult(c, _, _, _), d0) =>
      d0.awaiting.get(c) match {
        case Some(origin +: others) => origin ! TransportHandler.ReadAck(c) // now we can acknowledge the message, we only need to do it for the first peer that sent us the announcement
        case _ => ()
      }
      log.info("got validation result for shortChannelId={} (awaiting={} stash.nodes={} stash.updates={})", c.shortChannelId, d0.awaiting.size, d0.stash.nodes.size, d0.stash.updates.size)
      val success = v match {
        case ValidateResult(c, _, _, Some(t)) =>
          log.warning("validation failure for shortChannelId={} reason={}", c.shortChannelId, t.getMessage)
          false
        case ValidateResult(c, Some(tx), true, None) =>
          // TODO: blacklisting
          val TxCoordinates(_, _, outputIndex) = ShortChannelId.coordinates(c.shortChannelId)
          // let's check that the output is indeed a P2WSH multisig 2-of-2 of nodeid1 and nodeid2)
          val fundingOutputScript = write(pay2wsh(Scripts.multiSig2of2(PublicKey(c.bitcoinKey1), PublicKey(c.bitcoinKey2))))
          if (tx.txOut.size < outputIndex + 1) {
            log.error("invalid script for shortChannelId={}: txid={} does not have outputIndex={} ann={}", c.shortChannelId, tx.txid, outputIndex, c)
            false
          } else if (fundingOutputScript != tx.txOut(outputIndex).publicKeyScript) {
            log.error("invalid script for shortChannelId={} txid={} ann={}", c.shortChannelId, tx.txid, c)
            false
          } else {
            watcher ! WatchSpentBasic(self, tx, outputIndex, BITCOIN_FUNDING_EXTERNAL_CHANNEL_SPENT(c.shortChannelId))
            // TODO: check feature bit set
            log.debug("added channel channelId={}", c.shortChannelId)
            val capacity = tx.txOut(outputIndex).amount
            context.system.eventStream.publish(ChannelDiscovered(c, capacity))
            db.addChannel(c, tx.txid, capacity)

            // in case we just validated our first local channel, we announce the local node
            // note that this will also make sure we always update our node announcement on restart (eg: alias, color), because
            // even if we had stored a previous announcement, it would be overridden by this more recent one
            if (!d0.nodes.contains(nodeParams.nodeId) && isRelatedTo(c, nodeParams.nodeId)) {
              log.info("first local channel validated, announcing local node")
              val nodeAnn = Announcements.makeNodeAnnouncement(nodeParams.privateKey, nodeParams.alias, nodeParams.color, nodeParams.publicAddresses)
              self ! nodeAnn
            }
            true
          }
        case ValidateResult(c, Some(tx), false, None) =>
          // TODO: vulnerability if they flood us with spent funding tx?
          log.warning("ignoring shortChannelId={} tx={} (funding tx not found in utxo)", c.shortChannelId, tx.txid)
          // there may be a record if we have just restarted
          db.removeChannel(c.shortChannelId)
          false
        case ValidateResult(c, None, _, None) =>
          // TODO: blacklist?
          log.warning("could not retrieve tx for shortChannelId={}", c.shortChannelId)
          false
      }

      // we also reprocess node and channel_update announcements related to channels that were just analyzed
      val reprocessUpdates = d0.stash.updates.filterKeys(u => u.shortChannelId == c.shortChannelId)
      val reprocessNodes = d0.stash.nodes.filterKeys(n => isRelatedTo(c, n.nodeId))
      // and we remove the reprocessed messages from the stash
      val stash1 = d0.stash.copy(updates = d0.stash.updates -- reprocessUpdates.keys, nodes = d0.stash.nodes -- reprocessNodes.keys)
      // we remove channel from awaiting map
      val awaiting1 = d0.awaiting - c
      if (success) {
        val d1 = d0.copy(
          channels = d0.channels + (c.shortChannelId -> c),
          privateChannels = d0.privateChannels - c.shortChannelId, // we remove fake announcements that we may have made before
          rebroadcast = d0.rebroadcast.copy(channels = d0.rebroadcast.channels + (c -> d0.awaiting.getOrElse(c, Nil).toSet)), // we also add the newly validated channels to the rebroadcast queue
          stash = stash1,
          awaiting = awaiting1)
        // we only reprocess updates and nodes if validation succeeded
        val d2 = reprocessUpdates.foldLeft(d1) {
          case (d, (u, origins)) => origins.foldLeft(d) { case (d, origin) => handle(u, origin, d) } // we reprocess the same channel_update for every origin (to preserve origin information)
        }
        val d3 = reprocessNodes.foldLeft(d2) {
          case (d, (n, origins)) => origins.foldLeft(d) { case (d, origin) => handle(n, origin, d) } // we reprocess the same node_announcement for every origins (to preserve origin information)
        }
        stay using d3
      } else {
        stay using d0.copy(stash = stash1, awaiting = awaiting1)
      }

    case Event(n: NodeAnnouncement, d: Data) =>
      if (sender != self) sender ! TransportHandler.ReadAck(n)
      log.debug("received node announcement for nodeId={} from {}", n.nodeId, sender)
      stay using handle(n, sender, d)

    case Event(u: ChannelUpdate, d: Data) =>
      sender ! TransportHandler.ReadAck(u)
      log.debug("received channel update for shortChannelId={} from {}", u.shortChannelId, sender)
      stay using handle(u, sender, d)

    case Event(WatchEventSpentBasic(BITCOIN_FUNDING_EXTERNAL_CHANNEL_SPENT(shortChannelId)), d)
      if d.channels.contains(shortChannelId) =>
      val lostChannel = d.channels(shortChannelId)
      log.info("funding tx of channelId={} has been spent", shortChannelId)
      // we need to remove nodes that aren't tied to any channels anymore
      val channels1 = d.channels - lostChannel.shortChannelId
      val lostNodes = Seq(lostChannel.nodeId1, lostChannel.nodeId2).filterNot(nodeId => hasChannels(nodeId, channels1.values))
      // let's clean the db and send the events
      log.info("pruning shortChannelId={} (spent)", shortChannelId)
      db.removeChannel(shortChannelId) // NB: this also removes channel updates
      // we also need to remove updates from the graph
      removeEdge(d.graph, ChannelDesc(lostChannel.shortChannelId, lostChannel.nodeId1, lostChannel.nodeId2))
      removeEdge(d.graph, ChannelDesc(lostChannel.shortChannelId, lostChannel.nodeId2, lostChannel.nodeId1))
      context.system.eventStream.publish(ChannelLost(shortChannelId))
      lostNodes.foreach {
        case nodeId =>
          log.info("pruning nodeId={} (spent)", nodeId)
          db.removeNode(nodeId)
          context.system.eventStream.publish(NodeLost(nodeId))
      }
      stay using d.copy(nodes = d.nodes -- lostNodes, channels = d.channels - shortChannelId, updates = d.updates.filterKeys(_.shortChannelId != shortChannelId))

    case Event(TickBroadcast, d) =>
      if (d.rebroadcast.channels.isEmpty && d.rebroadcast.updates.isEmpty && d.rebroadcast.nodes.isEmpty) {
        stay
      } else {
        log.info("broadcasting routing messages")
        // we don't want to rebroadcast old channels if we don't have a recent channel_update, otherwise we will keep sending zombies channels back and forth
        // instead, we base the rebroadcast on updates, and only keep only the ones that are younger than 2 weeks
        val rebroadcastUpdates1 = d.rebroadcast.updates.filterKeys(u => !isStale(u))
        // for each update, we rebroadcast the corresponding channel announcement (suboptimal)
        // we have to do this because we didn't broadcast old channels for which we didn't yet receive the channel_update
        val rebroadcastChannels1 = rebroadcastUpdates1.foldLeft(Map.empty[ChannelAnnouncement, Set[ActorRef]]) {
          case (channels, (u, updateOrigins)) =>
            d.channels.get(u.shortChannelId) match {
              case Some(c) => d.rebroadcast.channels.get(c) match {
                case Some(channelOrigins) => channels + (c -> channelOrigins) // we have origin peers for this channel
                case None => channels + (c -> updateOrigins) // we don't have origin peers for this channel, let's use the same origin list as corresponding update (they must know the channel)
              }
              case None => channels // weird, we don't know this channel, that should never happen and we can ignore it anyway
            }
        }
        // and we only keep nodes that have at least one valid channel
        val staleChannels = getStaleChannels(d.channels.values, d.updates)
        val validChannels = (d.channels -- staleChannels).values
        val rebroadcastNodes1 = d.rebroadcast.nodes.filterKeys(n => hasChannels(n.nodeId, validChannels))
        // then we're ready to broadcast
        val rebroadcast1 = d.rebroadcast.copy(channels = rebroadcastChannels1, updates = rebroadcastUpdates1, nodes = rebroadcastNodes1)
        log.debug("staggered broadcast details: channels={} updates={} nodes={}", rebroadcast1.channels.size, rebroadcast1.updates.size, rebroadcast1.nodes.size)
        context.actorSelection(context.system / "*" / "switchboard") ! rebroadcast1
        stay using d.copy(rebroadcast = Rebroadcast(channels = Map.empty, updates = Map.empty, nodes = Map.empty))
      }

    case Event(TickPruneStaleChannels, d) =>
      // first we select channels that we will prune
      val staleChannels = getStaleChannels(d.channels.values, d.updates)
      // then we clean up the related channel updates
      val staleUpdates = staleChannels.map(d.channels).flatMap(c => Seq(ChannelDesc(c.shortChannelId, c.nodeId1, c.nodeId2), ChannelDesc(c.shortChannelId, c.nodeId2, c.nodeId1)))
      // finally we remove nodes that aren't tied to any channels anymore (and deduplicate them)
      val potentialStaleNodes = staleChannels.map(d.channels).flatMap(c => Set(c.nodeId1, c.nodeId2)).toSet
      val channels1 = d.channels -- staleChannels
      // no need to iterate on all nodes, just on those that are affected by current pruning
      val staleNodes = potentialStaleNodes.filterNot(nodeId => hasChannels(nodeId, channels1.values))

      // let's clean the db and send the events
      staleChannels.foreach { shortChannelId =>
        log.info("pruning shortChannelId={} (stale)", shortChannelId)
        db.removeChannel(shortChannelId) // NB: this also removes channel updates
        context.system.eventStream.publish(ChannelLost(shortChannelId))
      }
      // we also need to remove updates from the graph
      staleChannels.map(d.channels).foreach { c =>
        removeEdge(d.graph, ChannelDesc(c.shortChannelId, c.nodeId1, c.nodeId2))
        removeEdge(d.graph, ChannelDesc(c.shortChannelId, c.nodeId2, c.nodeId1))
      }
      staleNodes.foreach {
        case nodeId =>
          log.info("pruning nodeId={} (stale)", nodeId)
          db.removeNode(nodeId)
          context.system.eventStream.publish(NodeLost(nodeId))
      }
      stay using d.copy(nodes = d.nodes -- staleNodes, channels = channels1, updates = d.updates -- staleUpdates)

    case Event(ExcludeChannel(desc@ChannelDesc(shortChannelId, nodeId, _)), d) =>
      val banDuration = nodeParams.channelExcludeDuration
      log.info("excluding shortChannelId={} from nodeId={} for duration={}", shortChannelId, nodeId, banDuration)
      context.system.scheduler.scheduleOnce(banDuration, self, LiftChannelExclusion(desc))
      stay using d.copy(excludedChannels = d.excludedChannels + desc)

    case Event(LiftChannelExclusion(desc@ChannelDesc(shortChannelId, nodeId, _)), d) =>
      log.info("reinstating shortChannelId={} from nodeId={}", shortChannelId, nodeId)
      stay using d.copy(excludedChannels = d.excludedChannels - desc)

    case Event('nodes, d) =>
      sender ! d.nodes.values
      stay

    case Event('channels, d) =>
      sender ! d.channels.values
      stay

    case Event('updates, d) =>
      sender ! (d.updates ++ d.privateUpdates).values
      stay

    case Event('updatesMap, d) =>
      sender ! (d.updates ++ d.privateUpdates)
      stay

    case Event('dot, d) =>
      graph2dot(d.nodes, d.channels) pipeTo sender
      stay

    case Event(RouteRequest(start, end, assistedRoutes, ignoreNodes, ignoreChannels), d) =>
      // we convert extra routing info provided in the payment request to fake channel_update
      // it takes precedence over all other channel_updates we know
      val assistedUpdates = assistedRoutes.flatMap(toFakeUpdates(_, end)).toMap
      // we also filter out updates corresponding to channels/nodes that are blacklisted for this particular request
      val ignoredUpdates = getIgnoredUpdates(d.channels, d.updates ++ assistedUpdates, ignoreNodes, ignoreChannels) ++ d.excludedChannels
      log.info(s"finding a route $start->$end with assistedChannels={} ignoreNodes={} ignoreChannels={} excludedChannels={}", assistedUpdates.keys.mkString(","), ignoreNodes.map(_.toBin).mkString(","), ignoreChannels.mkString(","), d.excludedChannels.mkString(","))
      findRoute(d.graph, start, end, withEdges = assistedUpdates, withoutEdges = ignoredUpdates)
        .map(r => sender ! RouteResponse(r, ignoreNodes, ignoreChannels))
        .recover { case t => sender ! Status.Failure(t) }
      stay

    case Event(GetRoutingState, d: Data) =>
      log.info(s"getting valid announcements for $sender")
      val (validChannels, validNodes, validUpdates) = getValidAnnouncements(d.channels, d.nodes, d.updates)
      sender ! RoutingState(validChannels, validUpdates, validNodes)
      stay

    case Event(SendChannelQuery(remote), _) =>
      // ask for everything
      val query = QueryChannelRange(nodeParams.chainHash, firstBlockNum = 0, numberOfBlocks = Int.MaxValue)
      log.debug("querying channel range {}", query)
      remote ! query
      stay

    case Event(query@QueryChannelRange(chainHash, firstBlockNum, numberOfBlocks), d) =>
      sender ! TransportHandler.ReadAck(query)
      if (chainHash != nodeParams.chainHash) {
        log.warning("received query_channel_range message for chain {}, we're on {}", chainHash, nodeParams.chainHash)
      } else {
        // sort channel ids and keep the ones which are in [firstBlockNum, firstBlockNum + numberOfBlocks]
        val shortChannelIds = d.channels.keys.filter(keep(firstBlockNum, numberOfBlocks, _, d.channels, d.updates)) // note: order is preserved
        val reply = ReplyChannelRange(chainHash, firstBlockNum, numberOfBlocks, 1, ChannelRangeQueries.encodeShortChannelIds(ChannelRangeQueries.GZIP_FORMAT, shortChannelIds))
        log.info("sending back reply_channel_range({}, {}) for {} channels", firstBlockNum, numberOfBlocks, shortChannelIds.size)
        sender ! reply
      }
      stay

    case Event(reply@ReplyChannelRange(chainHash, firstBlockNum, numberOfBlocks, _, data), d) =>
      sender ! TransportHandler.ReadAck(reply)
      if (chainHash != nodeParams.chainHash) {
        log.warning("received reply_channel_range message for chain {}, we're on {}", chainHash, nodeParams.chainHash)
      } else {
        val (_, theirShortChannelIds) = ChannelRangeQueries.decodeShortChannelIds(data)
        val ourShortChannelIds = d.channels.keys.filter(keep(firstBlockNum, numberOfBlocks, _, d.channels, d.updates)) // note: order is preserved
        val missing = theirShortChannelIds.toSet -- ourShortChannelIds
        log.info("we received their reply, we're missing {} channel announcements/updates", missing.size)
        sender ! QueryShortChannelIds(chainHash, ChannelRangeQueries.encodeShortChannelIds(ChannelRangeQueries.GZIP_FORMAT, missing))
      }
      stay

    case Event(query@QueryShortChannelIds(chainHash, data), d) =>
      sender ! TransportHandler.ReadAck(query)
      if (chainHash != nodeParams.chainHash) {
        log.warning("received query_short_channel_id message for chain {}, we're on {}", chainHash, nodeParams.chainHash)
      } else {
        val (_, shortChannelIds) = ChannelRangeQueries.decodeShortChannelIds(data)
        shortChannelIds.foreach(shortChannelId => {
          d.channels.get(shortChannelId) match {
            case None => log.warning("peer asked for a channel announcement {} that we don't have", shortChannelId)
            case Some(ca) =>
              sender ! ca
              d.updates.get(ChannelDesc(ca.shortChannelId, ca.nodeId1, ca.nodeId2)).map(u => sender ! u)
              d.updates.get(ChannelDesc(ca.shortChannelId, ca.nodeId2, ca.nodeId1)).map(u => sender ! u)
          }
        })
        sender ! ReplyShortChannelIdsEnd(chainHash, 1)
      }
      stay

    case Event(end@ReplyShortChannelIdsEnd(chainHash, complete), d) =>
      sender ! TransportHandler.ReadAck(end)
      if (chainHash != nodeParams.chainHash) {
        log.warning("received reply_short_channel_ids_end message for chain {}, we're on {}", chainHash, nodeParams.chainHash)
      } else {
        // TODO: how do we use this message ?
      }
      stay
  }

  initialize()

  def handle(n: NodeAnnouncement, origin: ActorRef, d: Data): Data =
    if (d.stash.nodes.contains(n)) {
      log.debug("ignoring {} (already stashed)", n)
      val origins = d.stash.nodes(n) + origin
      d.copy(stash = d.stash.copy(nodes = d.stash.nodes + (n -> origins)))
    } else if (d.rebroadcast.nodes.contains(n)) {
      log.debug("ignoring {} (pending rebroadcast)", n)
      val origins = d.rebroadcast.nodes(n) + origin
      d.copy(rebroadcast = d.rebroadcast.copy(nodes = d.rebroadcast.nodes + (n -> origins)))
    } else if (d.nodes.contains(n.nodeId) && d.nodes(n.nodeId).timestamp >= n.timestamp) {
      log.debug("ignoring {} (duplicate)", n)
      d
    } else if (!Announcements.checkSig(n)) {
      log.warning("bad signature for {}", n)
      origin ! Error(Peer.CHANNELID_ZERO, "bad announcement sig!!!".getBytes())
      d
    } else if (d.nodes.contains(n.nodeId)) {
      log.debug("updated node nodeId={}", n.nodeId)
      context.system.eventStream.publish(NodeUpdated(n))
      db.updateNode(n)
      d.copy(nodes = d.nodes + (n.nodeId -> n), rebroadcast = d.rebroadcast.copy(nodes = d.rebroadcast.nodes + (n -> Set(origin))))
    } else if (d.channels.values.exists(c => isRelatedTo(c, n.nodeId))) {
      log.debug("added node nodeId={}", n.nodeId)
      context.system.eventStream.publish(NodeDiscovered(n))
      db.addNode(n)
      d.copy(nodes = d.nodes + (n.nodeId -> n), rebroadcast = d.rebroadcast.copy(nodes = d.rebroadcast.nodes + (n -> Set(origin))))
    } else if (d.awaiting.keys.exists(c => isRelatedTo(c, n.nodeId))) {
      log.debug("stashing {}", n)
      d.copy(stash = d.stash.copy(nodes = d.stash.nodes + (n -> Set(origin))))
    } else {
      log.debug("ignoring {} (no related channel found)", n)
      // there may be a record if we have just restarted
      db.removeNode(n.nodeId)
      d
    }

  def handle(u: ChannelUpdate, origin: ActorRef, d: Data): Data =
    if (d.channels.contains(u.shortChannelId)) {
      // related channel is already known (note: this means no related channel_update is in the stash)
      val publicChannel = true
      val c = d.channels(u.shortChannelId)
      val desc = getDesc(u, c)
      if (d.rebroadcast.updates.contains(u)) {
        log.debug("ignoring {} (pending rebroadcast)", u)
        val origins = d.rebroadcast.updates(u) + origin
        d.copy(rebroadcast = d.rebroadcast.copy(updates = d.rebroadcast.updates + (u -> origins)))
      } else if (isStale(u)) {
        log.debug("ignoring {} (stale)", u)
        d
      } else if (d.updates.contains(desc) && d.updates(desc).timestamp >= u.timestamp) {
        log.debug("ignoring {} (duplicate)", u)
        d
      } else if (!Announcements.checkSig(u, desc.a)) {
        log.warning("bad signature for announcement shortChannelId={} {}", u.shortChannelId, u)
        origin ! Error(Peer.CHANNELID_ZERO, "bad announcement sig!!!".getBytes())
        d
      } else if (d.updates.contains(desc)) {
        log.debug("updated channel_update for shortChannelId={} public={} flags={} {}", u.shortChannelId, publicChannel, u.flags, u)
        context.system.eventStream.publish(ChannelUpdateReceived(u))
        db.updateChannelUpdate(u)
        // we also need to update the graph
        removeEdge(d.graph, desc)
        addEdge(d.graph, desc, u)
        d.copy(updates = d.updates + (desc -> u), rebroadcast = d.rebroadcast.copy(updates = d.rebroadcast.updates + (u -> Set(origin))))
      } else {
        log.debug("added channel_update for shortChannelId={} public={} flags={} {}", u.shortChannelId, publicChannel, u.flags, u)
        context.system.eventStream.publish(ChannelUpdateReceived(u))
        db.addChannelUpdate(u)
        // we also need to update the graph
        addEdge(d.graph, desc, u)
        d.copy(updates = d.updates + (desc -> u), privateUpdates = d.privateUpdates - desc, rebroadcast = d.rebroadcast.copy(updates = d.rebroadcast.updates + (u -> Set(origin))))
      }
    } else if (d.awaiting.keys.exists(c => c.shortChannelId == u.shortChannelId)) {
      // channel is currently being validated
      if (d.stash.updates.contains(u)) {
        log.debug("ignoring {} (already stashed)", u)
        val origins = d.stash.updates(u) + origin
        d.copy(stash = d.stash.copy(updates = d.stash.updates + (u -> origins)))
      } else {
        log.debug("stashing {}", u)
        d.copy(stash = d.stash.copy(updates = d.stash.updates + (u -> Set(origin))))
      }
    } else if (d.privateChannels.contains(u.shortChannelId)) {
      val publicChannel = false
      val remoteNodeId = d.privateChannels(u.shortChannelId)
      val (a, b) = if (Announcements.isNode1(nodeParams.nodeId, remoteNodeId)) (nodeParams.nodeId, remoteNodeId) else (remoteNodeId, nodeParams.nodeId)
      val desc = if (Announcements.isNode1(u.flags)) ChannelDesc(u.shortChannelId, a, b) else ChannelDesc(u.shortChannelId, b, a)
      if (isStale(u)) {
        log.debug("ignoring {} (stale)", u)
        d
      } else if (d.updates.contains(desc) && d.updates(desc).timestamp >= u.timestamp) {
        log.debug("ignoring {} (already know same or newer)", u)
        d
      } else if (!Announcements.checkSig(u, desc.a)) {
        log.warning("bad signature for announcement shortChannelId={} {}", u.shortChannelId, u)
        origin ! Error(Peer.CHANNELID_ZERO, "bad announcement sig!!!".getBytes())
        d
      } else if (d.privateUpdates.contains(desc)) {
        log.debug("updated channel_update for shortChannelId={} public={} flags={} {}", u.shortChannelId, publicChannel, u.flags, u)
        context.system.eventStream.publish(ChannelUpdateReceived(u))
        // we also need to update the graph
        removeEdge(d.graph, desc)
        addEdge(d.graph, desc, u)
        d.copy(privateUpdates = d.privateUpdates + (desc -> u))
      } else {
        log.debug("added channel_update for shortChannelId={} public={} flags={} {}", u.shortChannelId, publicChannel, u.flags, u)
        context.system.eventStream.publish(ChannelUpdateReceived(u))
        // we also need to update the graph
        addEdge(d.graph, desc, u)
        d.copy(privateUpdates = d.privateUpdates + (desc -> u))
      }
    } else {
      log.debug("ignoring announcement {} (unknown channel)", u)
      d
    }

}

object Router {

  def props(nodeParams: NodeParams, watcher: ActorRef) = Props(new Router(nodeParams, watcher))

  def toFakeUpdate(extraHop: ExtraHop): ChannelUpdate =
  // the `direction` bit in flags will not be accurate but it doesn't matter because it is not used
  // what matters is that the `disable` bit is 0 so that this update doesn't get filtered out
    ChannelUpdate(signature = "", chainHash = "", extraHop.shortChannelId, Platform.currentTime / 1000, flags = BinaryData("0000"), extraHop.cltvExpiryDelta, htlcMinimumMsat = 0L, extraHop.feeBaseMsat, extraHop.feeProportionalMillionths)

  def toFakeUpdates(extraRoute: Seq[ExtraHop], targetNodeId: PublicKey): Map[ChannelDesc, ChannelUpdate] = {
    // BOLT 11: "For each entry, the pubkey is the node ID of the start of the channel", and the last node is the destination
    val nextNodeIds = extraRoute.map(_.nodeId).drop(1) :+ targetNodeId
    extraRoute.zip(nextNodeIds).map {
      case (extraHop: ExtraHop, nextNodeId) => (ChannelDesc(extraHop.shortChannelId, extraHop.nodeId, nextNodeId) -> toFakeUpdate(extraHop))
    }.toMap
  }

  def getDesc(u: ChannelUpdate, channel: ChannelAnnouncement): ChannelDesc = {
    require(u.flags.data.size == 2, s"invalid flags length ${u.flags.data.size} != 2")
    // the least significant bit tells us if it is node1 or node2
    if (Announcements.isNode1(u.flags)) ChannelDesc(u.shortChannelId, channel.nodeId1, channel.nodeId2) else ChannelDesc(u.shortChannelId, channel.nodeId2, channel.nodeId1)
  }

  def isRelatedTo(c: ChannelAnnouncement, nodeId: PublicKey) = nodeId == c.nodeId1 || nodeId == c.nodeId2

  def hasChannels(nodeId: PublicKey, channels: Iterable[ChannelAnnouncement]): Boolean = channels.exists(c => isRelatedTo(c, nodeId))

  def isStale(u: ChannelUpdate): Boolean = {
    // BOLT 7: "nodes MAY prune channels should the timestamp of the latest channel_update be older than 2 weeks (1209600 seconds)"
    // but we don't want to prune brand new channels for which we didn't yet receive a channel update
    val staleThresholdSeconds = Platform.currentTime / 1000 - 1209600
    u.timestamp < staleThresholdSeconds
  }

  /**
    * Is stale a channel that:
    * (1) is older than 2 weeks (2*7*144 = 2016 blocks)
    * AND
    * (2) has no channel_update younger than 2 weeks
    *
    * @param channel
    * @param update1_opt update corresponding to one side of the channel, if we have it
    * @param update2_opt update corresponding to the other side of the channel, if we have it
    * @return
    */
  def isStale(channel: ChannelAnnouncement, update1_opt: Option[ChannelUpdate], update2_opt: Option[ChannelUpdate]): Boolean = {
    // BOLT 7: "nodes MAY prune channels should the timestamp of the latest channel_update be older than 2 weeks (1209600 seconds)"
    // but we don't want to prune brand new channels for which we didn't yet receive a channel update, so we keep them as long as they are less than 2 weeks (2016 blocks) old
    val staleThresholdBlocks = Globals.blockCount.get() - 2016
    val TxCoordinates(blockHeight, _, _) = ShortChannelId.coordinates(channel.shortChannelId)
    blockHeight < staleThresholdBlocks && update1_opt.map(isStale).getOrElse(true) && update2_opt.map(isStale).getOrElse(true)
  }

  def getStaleChannels(channels: Iterable[ChannelAnnouncement], updates: Map[ChannelDesc, ChannelUpdate]): Iterable[ShortChannelId] = {
    val staleChannels = channels.filter { c =>
      val update1 = updates.get(ChannelDesc(c.shortChannelId, c.nodeId1, c.nodeId2))
      val update2 = updates.get(ChannelDesc(c.shortChannelId, c.nodeId2, c.nodeId1))
      isStale(c, update1, update2)
    }
    staleChannels.map(_.shortChannelId)
  }

  /**
    * Filters channels that we want to send to nodes asking for a channel range
    */
  def keep(firstBlockNum: Int, numberOfBlocks: Int, id: Long, channels: Map[Long, ChannelAnnouncement], updates: Map[ChannelDesc, ChannelUpdate]): Boolean = {
    val (height, _, _) = fromShortId(id)
    val c = channels(id)
    val u1 = updates.get(ChannelDesc(c.shortChannelId, c.nodeId1, c.nodeId2))
    val u2 = updates.get(ChannelDesc(c.shortChannelId, c.nodeId2, c.nodeId1))
    height >= firstBlockNum && height <= (firstBlockNum + numberOfBlocks) && !isStale(c, u1, u2)
  }

  /**
    * Filters announcements that we want to send to nodes asking an `initial_routing_sync`
    *
    * @param channels
    * @param nodes
    * @param updates
    * @return
    */
  def getValidAnnouncements(channels: Map[ShortChannelId, ChannelAnnouncement], nodes: Map[PublicKey, NodeAnnouncement], updates: Map[ChannelDesc, ChannelUpdate]): (Iterable[ChannelAnnouncement], Iterable[NodeAnnouncement], Iterable[ChannelUpdate]) = {
    val staleChannels = getStaleChannels(channels.values, updates)
    val validChannels = (channels -- staleChannels).values
    val staleUpdates = staleChannels.map(channels).flatMap(c => Seq(ChannelDesc(c.shortChannelId, c.nodeId1, c.nodeId2), ChannelDesc(c.shortChannelId, c.nodeId2, c.nodeId1)))
    val validUpdates = (updates -- staleUpdates).values
    val validNodes = validChannels.flatMap(c => nodes.get(c.nodeId1) ++ nodes.get(c.nodeId2)).toSet
    (validChannels, validNodes, validUpdates)
  }

  /**
    * This method is used after a payment failed, and we want to exclude some nodes/channels that we know are failing
    */
  def getIgnoredUpdates(channels: Map[ShortChannelId, ChannelAnnouncement], updates: Map[ChannelDesc, ChannelUpdate], ignoreNodes: Set[PublicKey], ignoreChannels: Set[ShortChannelId]): Iterable[ChannelDesc] = {
    val descNode = if (ignoreNodes.isEmpty) {
      Iterable.empty[ChannelDesc]
    } else {
      // expensive, but node blacklisting shouldn't happen often
      updates.keys.filter(desc => ignoreNodes.contains(desc.a) || ignoreNodes.contains(desc.b))
    }
    val descChannel = ignoreChannels.map(channels.get)
      .flatten
      .flatMap { c => Vector(ChannelDesc(c.shortChannelId, c.nodeId1, c.nodeId2), ChannelDesc(c.shortChannelId, c.nodeId2, c.nodeId1)) }
      .filter(updates.contains)
    descNode ++ descChannel
  }

  /**
    * Routing fee have a variable part, as a simplification we compute fees using a default constant value for the amount
    */
  val DEFAULT_AMOUNT_MSAT = 10000000

  /**
    * Careful: this function *mutates* the graph
    *
    * Note that we only add the edge if the corresponding channel is enabled
    */
  def addEdge(g: WeightedGraph[PublicKey, DescEdge], d: ChannelDesc, u: ChannelUpdate) = {
    if (Announcements.isEnabled(u.flags)) {
      g.addVertex(d.a)
      g.addVertex(d.b)
      val e = new DescEdge(d, u)
      val weight = nodeFee(u.feeBaseMsat, u.feeProportionalMillionths, DEFAULT_AMOUNT_MSAT).toDouble
      g.addEdge(d.a, d.b, e)
      g.setEdgeWeight(e, weight)
    }
  }

  /**
    * Careful: this function *mutates* the graph
    *
    * NB: we don't clean up vertices
    *
    */
  def removeEdge(g: WeightedGraph[PublicKey, DescEdge], d: ChannelDesc) = {
    import scala.collection.JavaConversions._
    Option(g.getAllEdges(d.a, d.b)) match {
      case Some(edges) => edges.find(_.desc == d) match {
        case Some(e) => g.removeEdge(e)
        case None => ()
      }
      case None => ()
    }
  }

  /**
    * Find a route in the graph between localNodeId and targetNodeId
    *
    * @param g
    * @param localNodeId
    * @param targetNodeId
    * @param withEdges    those will be added before computing the route, and removed after so that g is left unchanged
    * @param withoutEdges those will be removed before computing the route, and added back after so that g is left unchanged
    * @return
    */
  def findRoute(g: DirectedWeightedPseudograph[PublicKey, DescEdge], localNodeId: PublicKey, targetNodeId: PublicKey, withEdges: Map[ChannelDesc, ChannelUpdate] = Map.empty, withoutEdges: Iterable[ChannelDesc] = Iterable.empty): Try[Seq[Hop]] = Try {
    if (localNodeId == targetNodeId) throw CannotRouteToSelf
    val workingGraph = if (withEdges.isEmpty && withoutEdges.isEmpty) {
      // no filtering, let's work on the base graph
      g
    } else {
      // slower but safer: we duplicate the graph and add/remove updates from the duplicated version
      val clonedGraph = g.clone().asInstanceOf[DirectedWeightedPseudograph[PublicKey, DescEdge]]
      withEdges.foreach { case (d, u) =>
        removeEdge(clonedGraph, d)
        addEdge(clonedGraph, d, u)
      }
      withoutEdges.foreach { d => removeEdge(clonedGraph, d) }
      clonedGraph
    }
    if (!workingGraph.containsVertex(localNodeId)) throw RouteNotFound
    if (!workingGraph.containsVertex(targetNodeId)) throw RouteNotFound
    val route_opt = Option(DijkstraShortestPath.findPathBetween(workingGraph, localNodeId, targetNodeId))
    route_opt match {
      case Some(path) => path.getEdgeList.map(edge => Hop(edge.desc.a, edge.desc.b, edge.u))
      case None => throw RouteNotFound
    }
  }

  def graph2dot(nodes: Map[PublicKey, NodeAnnouncement], channels: Map[ShortChannelId, ChannelAnnouncement])(implicit ec: ExecutionContext): Future[String] = Future {
    case class DescEdge(shortChannelId: ShortChannelId) extends DefaultEdge
    val g = new SimpleGraph[PublicKey, DescEdge](classOf[DescEdge])
    channels.foreach(d => {
      g.addVertex(d._2.nodeId1)
      g.addVertex(d._2.nodeId2)
      g.addEdge(d._2.nodeId1, d._2.nodeId2, new DescEdge(d._1))
    })
    val vertexIDProvider = new ComponentNameProvider[PublicKey]() {
      override def getName(nodeId: PublicKey): String = "\"" + nodeId.toString() + "\""
    }
    val edgeLabelProvider = new ComponentNameProvider[DescEdge]() {
      override def getName(e: DescEdge): String = e.shortChannelId.toString
    }
    val vertexAttributeProvider = new ComponentAttributeProvider[PublicKey]() {

      override def getComponentAttributes(nodeId: PublicKey): java.util.Map[String, String] =

        nodes.get(nodeId) match {
          case Some(ann) => Map("label" -> ann.alias, "color" -> ann.rgbColor.toString)
          case None => Map.empty[String, String]
        }
    }
    val exporter = new DOTExporter[PublicKey, DescEdge](vertexIDProvider, null, edgeLabelProvider, vertexAttributeProvider, null)
    val writer = new StringWriter()
    try {
      exporter.exportGraph(g, writer)
      writer.toString
    } finally {
      writer.close()
    }
  }
}<|MERGE_RESOLUTION|>--- conflicted
+++ resolved
@@ -21,7 +21,6 @@
 import org.jgrapht.graph._
 
 import scala.collection.JavaConversions._
-import scala.collection.immutable.{Queue, SortedMap, TreeMap}
 import scala.compat.Platform
 import scala.concurrent.duration._
 import scala.concurrent.{ExecutionContext, Future}
@@ -44,11 +43,7 @@
 case class DescEdge(desc: ChannelDesc, u: ChannelUpdate) extends DefaultWeightedEdge
 
 case class Data(nodes: Map[PublicKey, NodeAnnouncement],
-<<<<<<< HEAD
-                  channels: SortedMap[Long, ChannelAnnouncement], // critical for performance that keys are sorted
-=======
                   channels: Map[ShortChannelId, ChannelAnnouncement],
->>>>>>> 1ca7321d
                   updates: Map[ChannelDesc, ChannelUpdate],
                   stash: Stash,
                   rebroadcast: Rebroadcast,
@@ -95,7 +90,7 @@
     // this will be used to calculate routes
     val graph = new DirectedWeightedPseudograph[PublicKey, DescEdge](classOf[DescEdge])
 
-    val initChannels = channels.keys.foldLeft(TreeMap.empty[Long, ChannelAnnouncement]) { case (m, c) => m + (c.shortChannelId -> c) }
+    val initChannels = channels.keys.map(c => (c.shortChannelId -> c)).toMap
     val initChannelUpdates = updates.map { u =>
       val desc = getDesc(u, initChannels(u.shortChannelId))
       addEdge(graph, desc, u)
@@ -150,6 +145,12 @@
       log.debug("removed local channel_update for channelId={} shortChannelId={}", channelId, shortChannelId)
       stay using d.copy(privateChannels = d.privateChannels - shortChannelId, privateUpdates = d.privateUpdates.filterKeys(_.shortChannelId != shortChannelId))
 
+    case Event(GetRoutingState, d: Data) =>
+      log.info(s"getting valid announcements for $sender")
+      val (validChannels, validNodes, validUpdates) = getValidAnnouncements(d.channels, d.nodes, d.updates)
+      sender ! RoutingState(validChannels, validUpdates, validNodes)
+      stay
+
     case Event(c: ChannelAnnouncement, d) =>
       log.debug("received channel announcement for shortChannelId={} nodeId1={} nodeId2={} from {}", c.shortChannelId, c.nodeId1, c.nodeId2, sender)
       if (d.channels.contains(c.shortChannelId)) {
@@ -384,12 +385,6 @@
       findRoute(d.graph, start, end, withEdges = assistedUpdates, withoutEdges = ignoredUpdates)
         .map(r => sender ! RouteResponse(r, ignoreNodes, ignoreChannels))
         .recover { case t => sender ! Status.Failure(t) }
-      stay
-
-    case Event(GetRoutingState, d: Data) =>
-      log.info(s"getting valid announcements for $sender")
-      val (validChannels, validNodes, validUpdates) = getValidAnnouncements(d.channels, d.nodes, d.updates)
-      sender ! RoutingState(validChannels, validUpdates, validNodes)
       stay
 
     case Event(SendChannelQuery(remote), _) =>
@@ -639,8 +634,8 @@
   /**
     * Filters channels that we want to send to nodes asking for a channel range
     */
-  def keep(firstBlockNum: Int, numberOfBlocks: Int, id: Long, channels: Map[Long, ChannelAnnouncement], updates: Map[ChannelDesc, ChannelUpdate]): Boolean = {
-    val (height, _, _) = fromShortId(id)
+  def keep(firstBlockNum: Int, numberOfBlocks: Int, id: ShortChannelId, channels: Map[ShortChannelId, ChannelAnnouncement], updates: Map[ChannelDesc, ChannelUpdate]): Boolean = {
+    val TxCoordinates(height, _, _) = ShortChannelId.coordinates(id)
     val c = channels(id)
     val u1 = updates.get(ChannelDesc(c.shortChannelId, c.nodeId1, c.nodeId2))
     val u2 = updates.get(ChannelDesc(c.shortChannelId, c.nodeId2, c.nodeId1))
