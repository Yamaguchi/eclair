/*
 * Copyright 2018 ACINQ SAS
 *
 * Licensed under the Apache License, Version 2.0 (the "License");
 * you may not use this file except in compliance with the License.
 * You may obtain a copy of the License at
 *
 *     http://www.apache.org/licenses/LICENSE-2.0
 *
 * Unless required by applicable law or agreed to in writing, software
 * distributed under the License is distributed on an "AS IS" BASIS,
 * WITHOUT WARRANTIES OR CONDITIONS OF ANY KIND, either express or implied.
 * See the License for the specific language governing permissions and
 * limitations under the License.
 */

package fr.acinq.eclair.router

import java.util.zip.Adler32

import akka.actor.{ActorRef, Props, Status}
import akka.event.Logging.MDC
import akka.pattern.pipe
import fr.acinq.bitcoin.{BinaryData, Block}
import fr.acinq.bitcoin.Crypto.PublicKey
import fr.acinq.bitcoin.{BinaryData, Satoshi}
import fr.acinq.eclair._
import fr.acinq.bitcoin.Script.{pay2wsh, write}
import fr.acinq.eclair.{router, _}
import fr.acinq.eclair.blockchain._
import fr.acinq.eclair.channel._
import fr.acinq.eclair.crypto.TransportHandler
import fr.acinq.eclair.io.Peer.{ChannelClosed, InvalidSignature, NonexistingChannel, PeerRoutingMessage}
import fr.acinq.eclair.payment.PaymentRequest.ExtraHop
import fr.acinq.eclair.router.Graph.GraphStructure.DirectedGraph.graphEdgeToHop
import fr.acinq.eclair.router.Graph.GraphStructure.{DirectedGraph, GraphEdge}
import fr.acinq.eclair.router.Graph.WeightedPath
import fr.acinq.eclair.transactions.Scripts
import fr.acinq.eclair.wire._
import shapeless.HNil

import scala.collection.{SortedSet, mutable}
import scala.collection.immutable.{SortedMap, TreeMap}
import scala.compat.Platform
import scala.concurrent.duration._
import scala.concurrent.{ExecutionContext, Promise}
import scala.util.{Random, Try}

// @formatter:off

case class ChannelDesc(shortChannelId: ShortChannelId, a: PublicKey, b: PublicKey)
case class Hop(nodeId: PublicKey, nextNodeId: PublicKey, lastUpdate: ChannelUpdate)
case class RouteRequest(source: PublicKey, target: PublicKey, amountMsat: Long, assistedRoutes: Seq[Seq[ExtraHop]] = Nil, ignoreNodes: Set[PublicKey] = Set.empty, ignoreChannels: Set[ChannelDesc] = Set.empty)
case class RouteResponse(hops: Seq[Hop], ignoreNodes: Set[PublicKey], ignoreChannels: Set[ChannelDesc]) {
  require(hops.size > 0, "route cannot be empty")
}
case class ExcludeChannel(desc: ChannelDesc) // this is used when we get a TemporaryChannelFailure, to give time for the channel to recover (note that exclusions are directed)
case class LiftChannelExclusion(desc: ChannelDesc)

// channel queries as specified in BOLT 1.0
case class SendChannelQuery(remoteNodeId: PublicKey, to: ActorRef)

// channel  queries with one extra timestamp, used by eclair prototypes
// remove ASAP i.e as soon as mobile apps have been updated with the new queries below
case class SendChannelQueryDeprecated(remoteNodeId: PublicKey, to: ActorRef)

// channel queries with 2 extra timestamps (one per chanel update) and a checksum, proposed for BOLT 1.1
case class SendChannelQueryWithChecksums(remoteNodeId: PublicKey, to: ActorRef)

case object GetRoutingState
case class RoutingState(channels: Iterable[ChannelAnnouncement], updates: Iterable[ChannelUpdate], nodes: Iterable[NodeAnnouncement])
case class Stash(updates: Map[ChannelUpdate, Set[ActorRef]], nodes: Map[NodeAnnouncement, Set[ActorRef]])
case class Rebroadcast(channels: Map[ChannelAnnouncement, Set[ActorRef]], updates: Map[ChannelUpdate, Set[ActorRef]], nodes: Map[NodeAnnouncement, Set[ActorRef]])

case class Sync(pending: List[RoutingMessage], total: Int) {

  /**
    * NB: progress is in terms of requests, not individual channels
    * @return returns a sync progress indicator (1 means fully synced)
    */
  def progress: Double = {
    if (total == 0) 1.0 else ((1.0 - pending.size) / total)
  }
}

case class Data(nodes: Map[PublicKey, NodeAnnouncement],
                channels: SortedMap[ShortChannelId, ChannelAnnouncement],
                updates: Map[ChannelDesc, ChannelUpdate],
                stash: Stash,
                awaiting: Map[ChannelAnnouncement, Seq[ActorRef]], // note: this is a seq because we want to preserve order: first actor is the one who we need to send a tcp-ack when validation is done
                privateChannels: Map[ShortChannelId, PublicKey], // short_channel_id -> node_id
                privateUpdates: Map[ChannelDesc, ChannelUpdate],
                excludedChannels: Set[ChannelDesc], // those channels are temporarily excluded from route calculation, because their node returned a TemporaryChannelFailure
                graph: DirectedGraph,
                sync: Map[PublicKey, Sync] // keep tracks of channel range queries sent to each peer. If there is an entry in the map, it means that there is an ongoing query
                                           // for which we have not yet received an 'end' message
               )

sealed trait State
case object NORMAL extends State

case object TickBroadcast
case object TickPruneStaleChannels

// @formatter:on

/**
  * Created by PM on 24/05/2016.
  */

class Router(nodeParams: NodeParams, watcher: ActorRef, initialized: Option[Promise[Unit]] = None) extends FSMDiagnosticActorLogging[State, Data] {

  import Router._

  import ExecutionContext.Implicits.global

  context.system.eventStream.subscribe(self, classOf[LocalChannelUpdate])
  context.system.eventStream.subscribe(self, classOf[LocalChannelDown])

  setTimer(TickBroadcast.toString, TickBroadcast, nodeParams.routerBroadcastInterval, repeat = true)
  setTimer(TickPruneStaleChannels.toString, TickPruneStaleChannels, 1 hour, repeat = true)

  val SHORTID_WINDOW = 100

  val db = nodeParams.networkDb

  {
    log.info("loading network announcements from db...")
    // On Android, we discard the node announcements
    val channels = db.listChannels()
    val updates = db.listChannelUpdates()
    log.info("loaded from db: channels={} nodes={} updates={}", channels.size, 0, updates.size)

    val initChannels = channels.keys.foldLeft(TreeMap.empty[ShortChannelId, ChannelAnnouncement]) { case (m, c) => m + (c.shortChannelId -> c) }
    val initChannelUpdates = updates.map { u =>
      val desc = getDesc(u, initChannels(u.shortChannelId))
      desc -> u
    }.toMap
    // this will be used to calculate routes
    val graph = DirectedGraph.makeGraph(initChannelUpdates)

    log.info(s"initialization completed, ready to process messages")
    Try(initialized.map(_.success(())))
    startWith(NORMAL, Data(Map.empty, initChannels, initChannelUpdates, Stash(Map.empty, Map.empty), awaiting = Map.empty, privateChannels = Map.empty, privateUpdates = Map.empty, excludedChannels = Set.empty, graph, sync = Map.empty))
  }

  when(NORMAL) {
    case Event(LocalChannelUpdate(_, _, shortChannelId, remoteNodeId, channelAnnouncement_opt, u, _), d: Data) =>
      d.channels.get(shortChannelId) match {
        case Some(_) =>
          // channel has already been announced and router knows about it, we can process the channel_update
          stay using handle(u, self, d)
        case None =>
          channelAnnouncement_opt match {
            case Some(c) if d.awaiting.contains(c) =>
              // channel is currently being verified, we can process the channel_update right away (it will be stashed)
              stay using handle(u, self, d)
            case Some(c) =>
              // channel wasn't announced but here is the announcement, we will process it *before* the channel_update
              watcher ! ValidateRequest(c)
              val d1 = d.copy(awaiting = d.awaiting + (c -> Nil)) // no origin
              // On android we don't track pruned channels in our db
              stay using handle(u, self, d1)
            case None if d.privateChannels.contains(shortChannelId) =>
              // channel isn't announced but we already know about it, we can process the channel_update
              stay using handle(u, self, d)
            case None =>
              // channel isn't announced and we never heard of it (maybe it is a private channel or maybe it is a public channel that doesn't yet have 6 confirmations)
              // let's create a corresponding private channel and process the channel_update
              log.info("adding unannounced local channel to remote={} shortChannelId={}", remoteNodeId, shortChannelId)
              stay using handle(u, self, d.copy(privateChannels = d.privateChannels + (shortChannelId -> remoteNodeId)))
          }
      }

    case Event(LocalChannelDown(_, channelId, shortChannelId, remoteNodeId), d: Data) =>
      // a local channel has permanently gone down
      if (d.channels.contains(shortChannelId)) {
        // the channel was public, we will receive (or have already received) a WatchEventSpentBasic event, that will trigger a clean up of the channel
        // so let's not do anything here
        stay
      } else if (d.privateChannels.contains(shortChannelId)) {
        // the channel was private or public-but-not-yet-announced, let's do the clean up
        log.debug("removing private local channel and channel_update for channelId={} shortChannelId={}", channelId, shortChannelId)
        val desc1 = ChannelDesc(shortChannelId, nodeParams.nodeId, remoteNodeId)
        val desc2 = ChannelDesc(shortChannelId, remoteNodeId, nodeParams.nodeId)
        // we remove the corresponding updates from the graph
        val graph1 = d.graph
          .removeEdge(desc1)
          .removeEdge(desc2)
        // and we remove the channel and channel_update from our state
        stay using d.copy(privateChannels = d.privateChannels - shortChannelId, privateUpdates = d.privateUpdates - desc1 - desc2, graph = graph1)
      } else {
        stay
      }

    case Event(GetRoutingState, d: Data) =>
      stay // ignored on Android

    case Event(WatchEventSpentBasic(BITCOIN_FUNDING_EXTERNAL_CHANNEL_SPENT(shortChannelId)), d) if d.channels.contains(shortChannelId) =>
      val lostChannel = d.channels(shortChannelId)
      log.info("funding tx of channelId={} has been spent", shortChannelId)
      // we need to remove nodes that aren't tied to any channels anymore
      val channels1 = d.channels - lostChannel.shortChannelId
      val lostNodes = Seq(lostChannel.nodeId1, lostChannel.nodeId2).filterNot(nodeId => hasChannels(nodeId, channels1.values))
      // let's clean the db and send the events
      log.info("pruning shortChannelId={} (spent)", shortChannelId)
      db.removeChannel(shortChannelId) // NB: this also removes channel updates
    // we also need to remove updates from the graph
    val graph1 = d.graph
      .removeEdge(ChannelDesc(lostChannel.shortChannelId, lostChannel.nodeId1, lostChannel.nodeId2))
      .removeEdge(ChannelDesc(lostChannel.shortChannelId, lostChannel.nodeId2, lostChannel.nodeId1))

      context.system.eventStream.publish(ChannelLost(shortChannelId))
      lostNodes.foreach {
        case nodeId =>
          log.info("pruning nodeId={} (spent)", nodeId)
          db.removeNode(nodeId)
          context.system.eventStream.publish(NodeLost(nodeId))
      }
      stay using d.copy(nodes = d.nodes -- lostNodes, channels = d.channels - shortChannelId, updates = d.updates.filterKeys(_.shortChannelId != shortChannelId), graph = graph1)

    case Event(TickBroadcast, d) =>
      // On Android we don't rebroadcast announcements
      stay

    case Event(TickPruneStaleChannels, d) =>
      // first we select channels that we will prune
      val staleChannels = getStaleChannels(d.channels.values, d.updates)
      // then we clean up the related channel updates
      val staleUpdates = staleChannels.map(d.channels).flatMap(c => Seq(ChannelDesc(c.shortChannelId, c.nodeId1, c.nodeId2), ChannelDesc(c.shortChannelId, c.nodeId2, c.nodeId1)))
      // finally we remove nodes that aren't tied to any channels anymore (and deduplicate them)
      val potentialStaleNodes = staleChannels.map(d.channels).flatMap(c => Set(c.nodeId1, c.nodeId2)).toSet
      val channels1 = d.channels -- staleChannels

      // let's clean the db and send the events
      staleChannels.foreach { shortChannelId =>
        log.info("pruning shortChannelId={} (stale)", shortChannelId)
        db.removeChannel(shortChannelId) // NB: this also removes channel updates
        // On Android we don't track pruned channels in our db
        context.system.eventStream.publish(ChannelLost(shortChannelId))
      }
      // we also need to remove updates from the graph
      val staleChannelsToRemove = new mutable.MutableList[ChannelDesc]
      staleChannels.map(d.channels).foreach(ca => {
        staleChannelsToRemove += ChannelDesc(ca.shortChannelId, ca.nodeId1, ca.nodeId2)
        staleChannelsToRemove += ChannelDesc(ca.shortChannelId, ca.nodeId2, ca.nodeId1)
      })

      val graph1 = d.graph.removeEdges(staleChannelsToRemove)
      stay using d.copy(channels = channels1, updates = d.updates -- staleUpdates, graph = graph1)

    case Event(ExcludeChannel(desc@ChannelDesc(shortChannelId, nodeId, _)), d) =>
      val banDuration = nodeParams.channelExcludeDuration
      log.info("excluding shortChannelId={} from nodeId={} for duration={}", shortChannelId, nodeId, banDuration)
      context.system.scheduler.scheduleOnce(banDuration, self, LiftChannelExclusion(desc))
      stay using d.copy(excludedChannels = d.excludedChannels + desc)

    case Event(LiftChannelExclusion(desc@ChannelDesc(shortChannelId, nodeId, _)), d) =>
      log.info("reinstating shortChannelId={} from nodeId={}", shortChannelId, nodeId)
      stay using d.copy(excludedChannels = d.excludedChannels - desc)

    case Event('nodes, d) =>
      sender ! d.nodes.values
      stay

    case Event('channels, d) =>
      sender ! d.channels.values
      stay

    case Event('updates, d) =>
      sender ! (d.updates ++ d.privateUpdates).values
      stay

    case Event('updatesMap, d) =>
      sender ! (d.updates ++ d.privateUpdates)
      stay

    case Event('data, d) =>
      sender ! d
      stay

    case Event(RouteRequest(start, end, amount, assistedRoutes, ignoreNodes, ignoreChannels), d) =>
      // we convert extra routing info provided in the payment request to fake channel_update
      // it takes precedence over all other channel_updates we know
      val assistedUpdates = assistedRoutes.flatMap(toFakeUpdates(_, end)).toMap
      // we also filter out updates corresponding to channels/nodes that are blacklisted for this particular request
      // TODO: in case of duplicates, d.updates will be overridden by assistedUpdates even if they are more recent!
      val ignoredUpdates = getIgnoredChannelDesc(d.updates ++ d.privateUpdates ++ assistedUpdates, ignoreNodes) ++ ignoreChannels ++ d.excludedChannels
      log.info(s"finding a route $start->$end with assistedChannels={} ignoreNodes={} ignoreChannels={} excludedChannels={}", assistedUpdates.keys.mkString(","), ignoreNodes.map(_.toBin).mkString(","), ignoreChannels.mkString(","), d.excludedChannels.mkString(","))
      val extraEdges = assistedUpdates.map { case (c, u) => GraphEdge(c, u) }.toSet
      // we ask the router to make a random selection among the three best routes, numRoutes = 3
      findRoute(d.graph, start, end, amount, numRoutes = DEFAULT_ROUTES_COUNT, extraEdges = extraEdges, ignoredEdges = ignoredUpdates.toSet)
        .map(r => sender ! RouteResponse(r, ignoreNodes, ignoreChannels))
        .recover { case t => sender ! Status.Failure(t) }
      stay

    case Event(SendChannelQuery(remoteNodeId, remote), d) =>
      // ask for everything
      // we currently send only one query_channel_range message per peer, when we just (re)connected to it, so we don't
      // have to worry about sending a new query_channel_range when another query is still in progress
      val query = QueryChannelRange(nodeParams.chainHash, firstBlockNum = 0, numberOfBlocks = Int.MaxValue)
      log.info("sending query_channel_range={}", query)
      remote ! query

      // we also set a pass-all filter for now (we can update it later)
      val filter = GossipTimestampFilter(nodeParams.chainHash, firstTimestamp = 0, timestampRange = Int.MaxValue)
      remote ! filter

      // clean our sync state for this peer: we receive a SendChannelQuery just when we connect/reconnect to a peer and
      // will start a new complete sync process
      stay using d.copy(sync = d.sync - remoteNodeId)

    case Event(SendChannelQueryDeprecated(remoteNodeId, remote), d) =>
      // ask for everything
      val query = QueryChannelRangeDeprecated(nodeParams.chainHash, firstBlockNum = 0, numberOfBlocks = Int.MaxValue)
      log.info("sending query_channel_range_proto={}", query)
      remote ! query
      // we also set a pass-all filter for now (we can update it later)
      val filter = GossipTimestampFilter(nodeParams.chainHash, firstTimestamp = 0, timestampRange = Int.MaxValue)
      remote ! filter
      // clean our sync state for this peer: we receive a SendChannelQuery just when we connect/reconnect to a peer and
      // will start a new complete sync process
      stay using d.copy(sync = d.sync - remoteNodeId)

    case Event(SendChannelQueryWithChecksums(remoteNodeId, remote), d) =>
      // ask for everything
      val query = QueryChannelRangeWithChecksums(nodeParams.chainHash, firstBlockNum = 0, numberOfBlocks = Int.MaxValue)
      log.info("sending query_channel_range_with_checksums={}", query)
      remote ! query
      // we also set a pass-all filter for now (we can update it later)
      val filter = GossipTimestampFilter(nodeParams.chainHash, firstTimestamp = 0, timestampRange = Int.MaxValue)
      remote ! filter
      // clean our sync state for this peer: we receive a SendChannelQuery just when we connect/reconnect to a peer and
      // will start a new complete sync process
      stay using d.copy(sync = d.sync - remoteNodeId)

    // Warning: order matters here, this must be the first match for HasChainHash messages !
    case Event(PeerRoutingMessage(_, _, routingMessage: HasChainHash), d) if routingMessage.chainHash != nodeParams.chainHash =>
      sender ! TransportHandler.ReadAck(routingMessage)
      log.warning("message {} for wrong chain {}, we're on {}", routingMessage, routingMessage.chainHash, nodeParams.chainHash)
      stay

    case Event(u: ChannelUpdate, d: Data) =>
      // it was sent by us, routing messages that are sent by  our peers are now wrapped in a PeerRoutingMessage
      log.debug("received channel update from {}", sender)
      stay using handle(u, sender, d)

    case Event(PeerRoutingMessage(transport, remoteNodeId, u: ChannelUpdate), d) =>
      sender ! TransportHandler.ReadAck(u)
      log.debug("received channel update for shortChannelId={}", u.shortChannelId)
      stay using handle(u, sender, d, remoteNodeId_opt = Some(remoteNodeId), transport_opt = Some(transport))

    case Event(PeerRoutingMessage(_, _, c: ChannelAnnouncement), d) =>
      log.debug("received channel announcement for shortChannelId={} nodeId1={} nodeId2={}", c.shortChannelId, c.nodeId1, c.nodeId2)
      if (d.channels.contains(c.shortChannelId)) {
        sender ! TransportHandler.ReadAck(c)
        log.debug("ignoring {} (duplicate)", c)
        stay
      } else if (d.awaiting.contains(c)) {
        sender ! TransportHandler.ReadAck(c)
        log.debug("ignoring {} (being verified)", c)
        // adding the sender to the list of origins so that we don't send back the same announcement to this peer later
        val origins = d.awaiting(c) :+ sender
        stay using d.copy(awaiting = d.awaiting + (c -> origins))
      } else if (!Announcements.checkSigs(c)) {
        // On Android we don't track pruned channels in our db
        sender ! TransportHandler.ReadAck(c)
        log.warning("bad signature for announcement {}", c)
        sender ! InvalidSignature(c)
        stay
      } else {
        // On Android, after checking the sig we remove as much data as possible to reduce RAM consumption
        val c1 = c.copy(
          nodeSignature1 = null,
          nodeSignature2 = null,
          bitcoinSignature1 = null,
          bitcoinSignature2 = null,
          features = null,
          chainHash = null,
          bitcoinKey1 = null,
          bitcoinKey2 = null)
        sender ! TransportHandler.ReadAck(c)
        // On Android, we don't validate announcements for now, it means that neither awaiting nor stashed announcements are used
        db.addChannel(c1, BinaryData(""), Satoshi(0))
        stay using d.copy(
          channels = d.channels + (c1.shortChannelId -> c1),
          privateChannels = d.privateChannels - c1.shortChannelId // we remove fake announcements that we may have made before)
        )
      }

    case Event(n: NodeAnnouncement, d: Data) =>
      // it was sent by us, routing messages that are sent by  our peers are now wrapped in a PeerRoutingMessage
      stay // we just ignore node_announcements on Android

    case Event(PeerRoutingMessage(_, _, n: NodeAnnouncement), d: Data) =>
      sender ! TransportHandler.ReadAck(n)
      stay // we just ignore node_announcements on Android

    case Event(PeerRoutingMessage(transport, _, routingMessage@QueryChannelRange(chainHash, firstBlockNum, numberOfBlocks)), d) =>
      sender ! TransportHandler.ReadAck(routingMessage)
      // On Android we ignore queries
      stay

    case Event(PeerRoutingMessage(transport, _, routingMessage@QueryChannelRangeDeprecated(chainHash, firstBlockNum, numberOfBlocks)), d) =>
      sender ! TransportHandler.ReadAck(routingMessage)
      // On Android we ignore queries
      stay

    case Event(PeerRoutingMessage(transport, _, routingMessage@QueryChannelRangeWithChecksums(chainHash, firstBlockNum, numberOfBlocks)), d) =>
      sender ! TransportHandler.ReadAck(routingMessage)
      // On Android we ignore queries
      stay

    case Event(PeerRoutingMessage(transport, remoteNodeId, routingMessage@ReplyChannelRange(chainHash, firstBlockNum, numberOfBlocks, _, data)), d) =>
      sender ! TransportHandler.ReadAck(routingMessage)
      val theirShortChannelIds: SortedSet[ShortChannelId] = SortedSet(data.array: _*)
      val ourShortChannelIds: SortedSet[ShortChannelId] = d.channels.keySet.filter(keep(firstBlockNum, numberOfBlocks, _, d.channels, d.updates))
      val missing: SortedSet[ShortChannelId] = theirShortChannelIds -- ourShortChannelIds
      log.info("received reply_channel_range, we're missing {} channel announcements/updates, format={}", missing.size, data.encoding)
      // we update our sync data to this node (there may be multiple channel range responses and we can only query one set of ids at a time)
      val replies = missing
        .grouped(SHORTID_WINDOW)
        .map(chunk => QueryShortChannelIds(chainHash, data = EncodedShortChannelIds(data.encoding, chunk.toList)))
        .toList
      val (sync1, replynow_opt) = updateSync(d.sync, remoteNodeId, replies)
      // we only send a rely right away if there were no pending requests
      replynow_opt.foreach(transport ! _)
      context.system.eventStream.publish(syncProgress(sync1))
      stay using d.copy(sync = sync1)

    case Event(PeerRoutingMessage(transport, remoteNodeId, routingMessage@ReplyChannelRangeDeprecated(chainHash, firstBlockNum, numberOfBlocks, _, data)), d) =>
      sender ! TransportHandler.ReadAck(routingMessage)
      val missing = data.array
        .filter { channelInfo =>
          // we request unknown channels
          !d.channels.contains(channelInfo.shortChannelId) ||
            // and known channels for which our timestamp is older than theirs
            Router.getTimestamp(d.channels, d.updates)(channelInfo.shortChannelId) < channelInfo.timestamp
        }
        .map(_.shortChannelId)
      log.info("received reply_channel_range_deprecated, we're missing {} channel announcements/updates, format={}", missing.size, data.encoding)
      // TODO: simplification! we always request all data (this is deprecated anyway)
      val flag = (FlagTypes.INCLUDE_ANNOUNCEMENT | FlagTypes.INCLUDE_CHANNEL_UPDATE_1 | FlagTypes.INCLUDE_CHANNEL_UPDATE_2).toByte
      // we update our sync data to this node (there may be multiple channel range responses and we can only query one set of ids at a time)
      val replies = missing
        .grouped(SHORTID_WINDOW)
        .map(chunk => QueryShortChannelIdsDeprecated(chainHash, flag, data = EncodedShortChannelIds(data.encoding, chunk)))
        .toList
      val (sync1, replynow_opt) = updateSync(d.sync, remoteNodeId, replies)
      // we only send a rely right away if there were no pending requests
      replynow_opt.foreach(transport ! _)
      context.system.eventStream.publish(syncProgress(sync1))

      // we have channel announcement that they don't have: check if we can prune them
      val pruningCandidates = {
        val first = ShortChannelId(firstBlockNum.toInt, 0, 0)
        val last = ShortChannelId((firstBlockNum + numberOfBlocks).toInt, 0xFFFFFFFF, 0xFFFF)
        // channel ids are sorted so we can simplify our range check
        val shortChannelIds = d.channels.keySet.dropWhile(_ < first).takeWhile(_ <= last) -- data.array.map(_.shortChannelId).toSet
        log.info("we have {} channel that they do not have", shortChannelIds.size)
        d.channels.filterKeys(id => shortChannelIds.contains(id))
      }

      // we limit the maximum number of channels that we will prune in one go to avoid "freezing" the app
      // we first check which candidates are stale, then cap the result. We could also cap the candidate list first, there
      // would be less calls to getStaleChannels but it would be less efficient from a "pruning" p.o.v
      val staleChannels = getStaleChannels(pruningCandidates.values, d.updates).take(MAX_PRUNE_COUNT)
      // then we clean up the related channel updates
      val staleUpdates = staleChannels.map(d.channels).flatMap(c => Seq(ChannelDesc(c.shortChannelId, c.nodeId1, c.nodeId2), ChannelDesc(c.shortChannelId, c.nodeId2, c.nodeId1)))
      val channels1 = d.channels -- staleChannels

      // let's clean the db and send the events
      staleChannels.foreach { shortChannelId =>
        log.info("pruning shortChannelId={} (stale)", shortChannelId)
        db.removeChannel(shortChannelId) // NB: this also removes channel updates
        context.system.eventStream.publish(ChannelLost(shortChannelId))
      }
      // we also need to remove updates from the graph
      val staleChannelsToRemove = new mutable.MutableList[ChannelDesc]
      staleChannels.map(d.channels).foreach( ca => {
        staleChannelsToRemove += ChannelDesc(ca.shortChannelId, ca.nodeId1, ca.nodeId2)
        staleChannelsToRemove += ChannelDesc(ca.shortChannelId, ca.nodeId2, ca.nodeId1)
      })
      val graph1 = d.graph.removeEdges(staleChannelsToRemove)

      stay using d.copy(channels = channels1, updates = d.updates -- staleUpdates, graph = graph1, sync = sync1)

    case Event(PeerRoutingMessage(transport, remoteNodeId, routingMessage@ReplyChannelRangeWithChecksums(chainHash, firstBlockNum, numberOfBlocks, _, data)), d) =>
      sender ! TransportHandler.ReadAck(routingMessage)
      val shortChannelIdAndFlags = data.array
        .map { channelInfo =>
          var flag = 0
          if (d.channels.contains(channelInfo.shortChannelId)) {
            val ourInfo = Router.getChannelDigestInfo(d.channels, d.updates)(channelInfo.shortChannelId)
            if (ourInfo.timestamp1 < channelInfo.timestamp1 && ourInfo.checksum1 != channelInfo.checksum1) flag = flag | FlagTypes.INCLUDE_CHANNEL_UPDATE_1
            if (ourInfo.timestamp2 < channelInfo.timestamp2 && ourInfo.checksum2 != channelInfo.checksum2) flag = flag | FlagTypes.INCLUDE_CHANNEL_UPDATE_2
          } else {
            // we don't know this channel: we request everything
            flag = flag | FlagTypes.INCLUDE_ANNOUNCEMENT | FlagTypes.INCLUDE_CHANNEL_UPDATE_1 | FlagTypes.INCLUDE_CHANNEL_UPDATE_2
          }
          ShortChannelIdAndFlag(channelInfo.shortChannelId, flag.toByte)
        }
        .filter(_.flag != 0)
      val (channelCount, updatesCount) = shortChannelIdAndFlags.foldLeft((0, 0)) {
        case ((c, u), ShortChannelIdAndFlag(_, flag)) =>
          val c1 = c + (if (FlagTypes.includeAnnouncement(flag)) 1 else 0)
          val u1 = u + (if (FlagTypes.includeUpdate1(flag)) 1 else 0) + (if (FlagTypes.includeUpdate2(flag)) 1 else 0)
          (c1, u1)
      }
      log.info("received reply_channel_range_with_checksums with {} channels, we're missing {} channel announcements and {} updates, format={}", data.array.size, channelCount, updatesCount, data.encoding)
      // we update our sync data to this node (there may be multiple channel range responses and we can only query one set of ids at a time)
      val replies = shortChannelIdAndFlags
        .grouped(SHORTID_WINDOW)
        .map(chunk => QueryShortChannelIdsWithFlags(chainHash, data = EncodedShortChannelIdsAndFlag(data.encoding, chunk)))
        .toList
      val (sync1, replynow_opt) = updateSync(d.sync, remoteNodeId, replies)
      // we only send a rely right away if there were no pending requests
      replynow_opt.foreach(transport ! _)
      context.system.eventStream.publish(syncProgress(sync1))

      // we have channel announcement that they don't have: check if we can prune them
      val pruningCandidates = {
        val first = ShortChannelId(firstBlockNum.toInt, 0, 0)
        val last = ShortChannelId((firstBlockNum + numberOfBlocks).toInt, 0xFFFFFFFF, 0xFFFF)
        // channel ids are sorted so we can simplify our range check
        val shortChannelIds = d.channels.keySet.dropWhile(_ < first).takeWhile(_ <= last) -- data.array.map(_.shortChannelId).toSet
        log.info("we have {} channel that they do not have between block {} and block {}", shortChannelIds.size, first, last)
        d.channels.filterKeys(id => shortChannelIds.contains(id))
      }

      // we limit the maximum number of channels that we will prune in one go to avoid "freezing" the app
      // we first check which candidates are stale, then cap the result. We could also cap the candidate list first, there
      // would be less calls to getStaleChannels but it would be less efficient from a "pruning" p.o.v
      val staleChannels = getStaleChannels(pruningCandidates.values, d.updates).take(MAX_PRUNE_COUNT)
      // then we clean up the related channel updates
      val staleUpdates = staleChannels.map(d.channels).flatMap(c => Seq(ChannelDesc(c.shortChannelId, c.nodeId1, c.nodeId2), ChannelDesc(c.shortChannelId, c.nodeId2, c.nodeId1)))
      val channels1 = d.channels -- staleChannels

      // let's clean the db and send the events
      staleChannels.foreach { shortChannelId =>
        log.info("pruning shortChannelId={} (stale)", shortChannelId)
        db.removeChannel(shortChannelId) // NB: this also removes channel updates
        context.system.eventStream.publish(ChannelLost(shortChannelId))
      }
      // we also need to remove updates from the graph
      val staleChannelsToRemove = new mutable.MutableList[ChannelDesc]
      staleChannels.map(d.channels).foreach( ca => {
        staleChannelsToRemove += ChannelDesc(ca.shortChannelId, ca.nodeId1, ca.nodeId2)
        staleChannelsToRemove += ChannelDesc(ca.shortChannelId, ca.nodeId2, ca.nodeId1)
      })
      val graph1 = d.graph.removeEdges(staleChannelsToRemove)

      stay using d.copy(channels = channels1, updates = d.updates -- staleUpdates, graph = graph1, sync = sync1)

    // standard query message: a list of channel ids
    case Event(PeerRoutingMessage(transport, _, routingMessage@QueryShortChannelIds(chainHash, data)), d) =>
      sender ! TransportHandler.ReadAck(routingMessage)
<<<<<<< HEAD
      // On Android we ignore queries
=======
      val (channelCount, updatesCount) = handleChannelQuery(d, transport, data.array,
        id = (id: ShortChannelId) => id,
        sendChannel = (_: ShortChannelId) => true,
        sendUpdate1 = (_: ShortChannelId) => true,
        sendUpdate2 = (_: ShortChannelId) => true)
      log.info("received query_short_channel_ids with {} items, sent back {} channels and {} updates", data.array.size, channelCount, updatesCount)
      transport ! ReplyShortChannelIdsEnd(chainHash, 1)
>>>>>>> 27c21a91
      stay

    // extended query message: a flag and a list of channel ids
    case Event(PeerRoutingMessage(transport, _, routingMessage@QueryShortChannelIdsDeprecated(chainHash, flag, data)), d) =>
      sender ! TransportHandler.ReadAck(routingMessage)
<<<<<<< HEAD
      // On Android we ignore queries
=======
      // TODO: for backward compatibility we always return all data
      val (channelCount, updatesCount) = handleChannelQuery(d, transport, data.array,
        id = (id: ShortChannelId) => id,
        sendChannel = (_: ShortChannelId) => true,
        sendUpdate1 = (_: ShortChannelId) => true,
        sendUpdate2 = (_: ShortChannelId) => true)
      log.info("received query_short_channel_ids_deprecated with {} items, flag={} (ignored!!), sent back {} channels and {} updates", data.array.size, flag, channelCount, updatesCount)
      transport ! ReplyShortChannelIdsEndDeprecated(chainHash, 1)
>>>>>>> 27c21a91
      stay

    // new extended query message: a list of [channel id + flag]
    case Event(PeerRoutingMessage(transport, _, routingMessage@QueryShortChannelIdsWithFlags(chainHash, data)), d) =>
      sender ! TransportHandler.ReadAck(routingMessage)
<<<<<<< HEAD
      // On Android we ignore queries
=======
      val (channelCount, updatesCount) = handleChannelQuery(d, transport, data.array,
        id = (item: ShortChannelIdAndFlag) => item.shortChannelId,
        sendChannel = (item: ShortChannelIdAndFlag) => FlagTypes.includeAnnouncement(item.flag),
        sendUpdate1 = (item: ShortChannelIdAndFlag) => FlagTypes.includeUpdate1(item.flag),
        sendUpdate2 = (item: ShortChannelIdAndFlag) => FlagTypes.includeUpdate2(item.flag))
      log.info("received query_short_channel_ids_ex with {} items, sent back {} channels and {} updates", data.array.size, channelCount, updatesCount)
      transport ! ReplyShortChannelIdsWithFlagsEnd(chainHash, 1)
>>>>>>> 27c21a91
      stay

    case Event(PeerRoutingMessage(transport, remoteNodeId, routingMessage: ReplyShortChannelIdsEnd), d) =>
      sender ! TransportHandler.ReadAck(routingMessage)
      stay using handleSyncEnd(d, remoteNodeId, transport)

    case Event(PeerRoutingMessage(transport, remoteNodeId, routingMessage: ReplyShortChannelIdsEndDeprecated), d) =>
      sender ! TransportHandler.ReadAck(routingMessage)
      stay using handleSyncEnd(d, remoteNodeId, transport)

    case Event(PeerRoutingMessage(transport, remoteNodeId, routingMessage: ReplyShortChannelIdsWithFlagsEnd), d) =>
      sender ! TransportHandler.ReadAck(routingMessage)
      stay using handleSyncEnd(d, remoteNodeId, transport)

  }

  initialize()

  def handle(n: NodeAnnouncement, origin: ActorRef, d: Data): Data =
    if (d.stash.nodes.contains(n)) {
      log.debug("ignoring {} (already stashed)", n)
      val origins = d.stash.nodes(n) + origin
      d.copy(stash = d.stash.copy(nodes = d.stash.nodes + (n -> origins)))
    } else if (d.nodes.contains(n.nodeId) && d.nodes(n.nodeId).timestamp >= n.timestamp) {
      log.debug("ignoring {} (duplicate)", n)
      d
    } else if (!Announcements.checkSig(n)) {
      log.warning("bad signature for {}", n)
      origin ! InvalidSignature(n)
      d
    } else if (d.nodes.contains(n.nodeId)) {
      log.debug("updated node nodeId={}", n.nodeId)
      context.system.eventStream.publish(NodeUpdated(n))
      db.updateNode(n)
      d.copy(nodes = d.nodes + (n.nodeId -> n))
    } else if (d.channels.values.exists(c => isRelatedTo(c, n.nodeId))) {
      log.debug("added node nodeId={}", n.nodeId)
      context.system.eventStream.publish(NodeDiscovered(n))
      db.addNode(n)
      d.copy(nodes = d.nodes + (n.nodeId -> n))
    } else if (d.awaiting.keys.exists(c => isRelatedTo(c, n.nodeId))) {
      log.debug("stashing {}", n)
      d.copy(stash = d.stash.copy(nodes = d.stash.nodes + (n -> Set(origin))))
    } else {
      log.debug("ignoring {} (no related channel found)", n)
      // there may be a record if we have just restarted
      db.removeNode(n.nodeId)
      d
    }

  def handle(u: ChannelUpdate, origin: ActorRef, d: Data, remoteNodeId_opt: Option[PublicKey] = None, transport_opt: Option[ActorRef] = None): Data = {
    // On Android, after checking the sig we remove as much data as possible to reduce RAM consumption
    val u1 = u.copy(
      signature = null,
      chainHash = null
    )
    if (d.channels.contains(u.shortChannelId)) {
      // related channel is already known (note: this means no related channel_update is in the stash)
      val publicChannel = true
      val c = d.channels(u.shortChannelId)
      val desc = getDesc(u, c)
      if (isStale(u)) {
        log.debug("ignoring {} (stale)", u)
        d
      } else if (d.updates.contains(desc) && d.updates(desc).timestamp >= u.timestamp) {
        log.debug("ignoring {} (duplicate)", u)
        d
      } else if (!Announcements.checkSig(u, desc.a)) {
        log.warning("bad signature for announcement shortChannelId={} {}", u.shortChannelId, u)
        origin ! InvalidSignature(u)
        d
      } else if (d.updates.contains(desc)) {
        log.debug("updated channel_update for shortChannelId={} public={} flags={} {}", u.shortChannelId, publicChannel, u.channelFlags, u)
        context.system.eventStream.publish(ChannelUpdateReceived(u))
        db.updateChannelUpdate(u1)
        // we also need to update the graph
        val graph1 = Announcements.isEnabled(u1.channelFlags) match {
          case true => d.graph.removeEdge(desc).addEdge(desc, u1)
          case false => d.graph.removeEdge(desc) // if the channel is now disabled, we remove it from the graph
        }
        d.copy(updates = d.updates + (desc -> u1), graph = graph1)
      } else {
        log.debug("added channel_update for shortChannelId={} public={} flags={} {}", u.shortChannelId, publicChannel, u.channelFlags, u)
        context.system.eventStream.publish(ChannelUpdateReceived(u))
        db.addChannelUpdate(u1)
        // we also need to update the graph
        val graph1 = d.graph.addEdge(desc, u1)
        d.copy(updates = d.updates + (desc -> u1), privateUpdates = d.privateUpdates - desc, graph = graph1)
      }
    } else if (d.awaiting.keys.exists(c => c.shortChannelId == u.shortChannelId)) {
      // channel is currently being validated
      if (d.stash.updates.contains(u)) {
        log.debug("ignoring {} (already stashed)", u)
        val origins = d.stash.updates(u) + origin
        d.copy(stash = d.stash.copy(updates = d.stash.updates + (u -> origins)))
      } else {
        log.debug("stashing {}", u)
        d.copy(stash = d.stash.copy(updates = d.stash.updates + (u -> Set(origin))))
      }
    } else if (d.privateChannels.contains(u.shortChannelId)) {
      val publicChannel = false
      val remoteNodeId = d.privateChannels(u.shortChannelId)
      val (a, b) = if (Announcements.isNode1(nodeParams.nodeId, remoteNodeId)) (nodeParams.nodeId, remoteNodeId) else (remoteNodeId, nodeParams.nodeId)
      val desc = if (Announcements.isNode1(u.channelFlags)) ChannelDesc(u.shortChannelId, a, b) else ChannelDesc(u.shortChannelId, b, a)
      if (isStale(u)) {
        log.debug("ignoring {} (stale)", u)
        d
      } else if (d.updates.contains(desc) && d.updates(desc).timestamp >= u.timestamp) {
        log.debug("ignoring {} (already know same or newer)", u)
        d
      } else if (!Announcements.checkSig(u, desc.a)) {
        log.warning("bad signature for announcement shortChannelId={} {}", u.shortChannelId, u)
        origin ! InvalidSignature(u)
        d
      } else if (d.privateUpdates.contains(desc)) {
        log.debug("updated channel_update for shortChannelId={} public={} flags={} {}", u.shortChannelId, publicChannel, u.channelFlags, u)
        context.system.eventStream.publish(ChannelUpdateReceived(u))
        // we also need to update the graph
        val graph1 = d.graph.removeEdge(desc).addEdge(desc, u1)
        d.copy(privateUpdates = d.privateUpdates + (desc -> u1), graph = graph1)
      } else {
        log.debug("added channel_update for shortChannelId={} public={} flags={} {}", u.shortChannelId, publicChannel, u.channelFlags, u)
        context.system.eventStream.publish(ChannelUpdateReceived(u))
        // we also need to update the graph
        val graph1 = d.graph.addEdge(desc, u1)
        d.copy(privateUpdates = d.privateUpdates + (desc -> u1), graph = graph1)
       }
    } else {
      // On android we don't track pruned channels in our db
      log.debug("ignoring announcement {} (unknown channel)", u)
      d
    }
  }

  def handleSyncEnd(d: Data, remoteNodeId: PublicKey, transport: ActorRef): Data = {
    // have we more channels to ask this peer?
    val sync1 = d.sync.get(remoteNodeId) match {
      case Some(sync) =>
        sync.pending match {
          case nextRequest +: rest =>
            log.info(s"asking for the next slice of short_channel_ids (remaining=${sync.pending.size}/${sync.total})")
            transport ! nextRequest
            d.sync + (remoteNodeId -> sync.copy(pending = rest))
          case Nil =>
            // we received reply_short_channel_ids_end for our last query and have not sent another one, we can now remove
            // the remote peer from our map
            log.info(s"sync complete (total=${sync.total})")
            d.sync - remoteNodeId
        }
      case _ => d.sync
    }
    context.system.eventStream.publish(syncProgress(sync1))
    d.copy(sync = sync1)
  }

  def handleChannelQuery[T](d: Data, transport: ActorRef, items: Iterable[T], id: T => ShortChannelId, sendChannel: T => Boolean, sendUpdate1: T => Boolean, sendUpdate2: T => Boolean): (Int, Int) = {
    items.foldLeft((0, 0)) {
      case ((c, u), item) =>
        var c1 = c
        var u1 = u
        val shortChannelId = id(item)
        d.channels.get(shortChannelId) match {
          case None => log.warning("received query for shortChannelId={} that we don't have", shortChannelId)
          case Some(ca) =>
            if (sendChannel(item)) {
              transport ! ca
              c1 = c1 + 1
            }
            if (sendUpdate1(item)) d.updates.get(ChannelDesc(ca.shortChannelId, ca.nodeId1, ca.nodeId2)).foreach { u => transport ! u; u1 = u1 + 1 }
            if (sendUpdate2(item)) d.updates.get(ChannelDesc(ca.shortChannelId, ca.nodeId2, ca.nodeId1)).foreach { u => transport ! u; u1 = u1 + 1 }
        }
        (c1, u1)
    }
  }

  override def mdc(currentMessage: Any): MDC = currentMessage match {
    case SendChannelQuery(remoteNodeId, _) => Logs.mdc(remoteNodeId_opt = Some(remoteNodeId))
    case PeerRoutingMessage(_, remoteNodeId, _) => Logs.mdc(remoteNodeId_opt = Some(remoteNodeId))
    case _ => akka.event.Logging.emptyMDC
  }
}

object Router {
  val SHORTID_WINDOW = 100

  def props(nodeParams: NodeParams, watcher: ActorRef, initialized: Option[Promise[Unit]] = None) = Props(new Router(nodeParams, watcher, initialized))

  def toFakeUpdate(extraHop: ExtraHop): ChannelUpdate =
  // the `direction` bit in flags will not be accurate but it doesn't matter because it is not used
  // what matters is that the `disable` bit is 0 so that this update doesn't get filtered out
    ChannelUpdate(signature = "", chainHash = "", extraHop.shortChannelId, Platform.currentTime / 1000, messageFlags = 0, channelFlags = 0, extraHop.cltvExpiryDelta, htlcMinimumMsat = 0L, extraHop.feeBaseMsat, extraHop.feeProportionalMillionths, None)

  def toFakeUpdates(extraRoute: Seq[ExtraHop], targetNodeId: PublicKey): Map[ChannelDesc, ChannelUpdate] = {
    // BOLT 11: "For each entry, the pubkey is the node ID of the start of the channel", and the last node is the destination
    val nextNodeIds = extraRoute.map(_.nodeId).drop(1) :+ targetNodeId
    extraRoute.zip(nextNodeIds).map {
      case (extraHop: ExtraHop, nextNodeId) => (ChannelDesc(extraHop.shortChannelId, extraHop.nodeId, nextNodeId) -> toFakeUpdate(extraHop))
    }.toMap
  }

  def getDesc(u: ChannelUpdate, channel: ChannelAnnouncement): ChannelDesc = {
    // the least significant bit tells us if it is node1 or node2
    if (Announcements.isNode1(u.channelFlags)) ChannelDesc(u.shortChannelId, channel.nodeId1, channel.nodeId2) else ChannelDesc(u.shortChannelId, channel.nodeId2, channel.nodeId1)
  }

  def isRelatedTo(c: ChannelAnnouncement, nodeId: PublicKey) = nodeId == c.nodeId1 || nodeId == c.nodeId2

  def hasChannels(nodeId: PublicKey, channels: Iterable[ChannelAnnouncement]): Boolean = channels.exists(c => isRelatedTo(c, nodeId))

  def isStale(u: ChannelUpdate): Boolean = {
    // BOLT 7: "nodes MAY prune channels should the timestamp of the latest channel_update be older than 2 weeks (1209600 seconds)"
    // but we don't want to prune brand new channels for which we didn't yet receive a channel update
    val staleThresholdSeconds = Platform.currentTime / 1000 - 1209600
    u.timestamp < staleThresholdSeconds
  }

  // maximum number of stale channels that we will prune on startup
  val MAX_PRUNE_COUNT = 1000

  /**
    * Is stale a channel that:
    * (1) is older than 2 weeks (2*7*144 = 2016 blocks)
    * AND
    * (2) has no channel_update younger than 2 weeks
    *
    * @param channel
    * @param update1_opt update corresponding to one side of the channel, if we have it
    * @param update2_opt update corresponding to the other side of the channel, if we have it
    * @return
    */
  def isStale(channel: ChannelAnnouncement, update1_opt: Option[ChannelUpdate], update2_opt: Option[ChannelUpdate]): Boolean = {
    // BOLT 7: "nodes MAY prune channels should the timestamp of the latest channel_update be older than 2 weeks (1209600 seconds)"
    // but we don't want to prune brand new channels for which we didn't yet receive a channel update, so we keep them as long as they are less than 2 weeks (2016 blocks) old
    val staleThresholdBlocks = Globals.blockCount.get() - 2016
    val TxCoordinates(blockHeight, _, _) = ShortChannelId.coordinates(channel.shortChannelId)
    blockHeight < staleThresholdBlocks && update1_opt.map(isStale).getOrElse(true) && update2_opt.map(isStale).getOrElse(true)
  }

  def getStaleChannels(channels: Iterable[ChannelAnnouncement], updates: Map[ChannelDesc, ChannelUpdate]): Iterable[ShortChannelId] = {
    val staleChannels = channels.filter { c =>
      val update1 = updates.get(ChannelDesc(c.shortChannelId, c.nodeId1, c.nodeId2))
      val update2 = updates.get(ChannelDesc(c.shortChannelId, c.nodeId2, c.nodeId1))
      isStale(c, update1, update2)
    }
    staleChannels.map(_.shortChannelId)
  }

  /**
    * Filters channels that we want to send to nodes asking for a channel range
    */
  def keep(firstBlockNum: Long, numberOfBlocks: Long, id: ShortChannelId, channels: Map[ShortChannelId, ChannelAnnouncement], updates: Map[ChannelDesc, ChannelUpdate]): Boolean = {
    val TxCoordinates(height, _, _) = ShortChannelId.coordinates(id)
    height >= firstBlockNum && height <= (firstBlockNum + numberOfBlocks)
  }

  def syncProgress(sync: Map[PublicKey, Sync]): SyncProgress =
    if (sync.isEmpty) {
      SyncProgress(1)
    } else {
      SyncProgress(sync.values.map(_.progress).sum / sync.values.size)
    }

  /**
    * This method is used after a payment failed, and we want to exclude some nodes that we know are failing
    */
  def getIgnoredChannelDesc(updates: Map[ChannelDesc, ChannelUpdate], ignoreNodes: Set[PublicKey]): Iterable[ChannelDesc] = {
    val desc = if (ignoreNodes.isEmpty) {
      Iterable.empty[ChannelDesc]
    } else {
      // expensive, but node blacklisting shouldn't happen often
      updates.keys.filter(desc => ignoreNodes.contains(desc.a) || ignoreNodes.contains(desc.b))
    }
    desc
  }

  /**
    *
    * @param channels id -> announcement map
    * @param updates  channel updates
    * @param id       short channel id
    * @return the timestamp of the most recent update for this channel id, 0 if we don't have any
    */
  def getTimestamp(channels: SortedMap[ShortChannelId, ChannelAnnouncement], updates: Map[ChannelDesc, ChannelUpdate])(id: ShortChannelId): Long = {
    val ca = channels(id)
    val opt1 = updates.get(ChannelDesc(ca.shortChannelId, ca.nodeId1, ca.nodeId2))
    val opt2 = updates.get(ChannelDesc(ca.shortChannelId, ca.nodeId2, ca.nodeId1))
    val timestamp = (opt1, opt2) match {
      case (Some(u1), Some(u2)) => Math.max(u1.timestamp, u2.timestamp)
      case (Some(u1), None) => u1.timestamp
      case (None, Some(u2)) => u2.timestamp
      case (None, None) => 0L
    }
    timestamp
  }

  def getChannelDigestInfo(channels: SortedMap[ShortChannelId, ChannelAnnouncement], updates: Map[ChannelDesc, ChannelUpdate])(shortChannelId: ShortChannelId): ShortChannelIdWithChecksums = {
    val c = channels(shortChannelId)
    val u1_opt = updates.get(ChannelDesc(c.shortChannelId, c.nodeId1, c.nodeId2))
    val u2_opt = updates.get(ChannelDesc(c.shortChannelId, c.nodeId2, c.nodeId1))
    val timestamp1 = u1_opt.map(_.timestamp).getOrElse(0L)
    val timestamp2 = u2_opt.map(_.timestamp).getOrElse(0L)
    val checksum1 = u1_opt.map(getChecksum).getOrElse(0L)
    val checksum2 = u2_opt.map(getChecksum).getOrElse(0L)
    ShortChannelIdWithChecksums(shortChannelId, timestamp1, timestamp2, checksum1, checksum2)
  }

  def getChecksum(u: ChannelUpdate): Long = {
    import u._
    val data = serializationResult(LightningMessageCodecs.channelUpdateChecksumCodec.encode(shortChannelId :: messageFlags :: channelFlags :: cltvExpiryDelta :: htlcMinimumMsat :: feeBaseMsat :: feeProportionalMillionths :: htlcMaximumMsat :: HNil))
    val checksum = new Adler32()
    checksum.update(data.data.toArray)
    checksum.getValue
  }

  case class ShortChannelIdsChunk(firstBlock: Long, numBlocks: Long, shortChannelIds: List[ShortChannelId])

  /**
    * Have to split ids because otherwise message could be too big
    * there could be several reply_channel_range messages for a single query
    *
    * @param shortChannelIds
    * @return
    */
  def split(shortChannelIds: SortedSet[ShortChannelId]): List[ShortChannelIdsChunk] = {
    // TODO: this is wrong because it can split blocks
    shortChannelIds
      .grouped(2000) // LN messages must fit in 65 Kb so we split ids into groups to make sure that the output message will be valid
      .toList
      .map { group =>
        // NB: group is never empty
        val firstBlock: Long = ShortChannelId.coordinates(group.head).blockHeight.toLong
        val numBlocks: Long = ShortChannelId.coordinates(group.last).blockHeight.toLong
        ShortChannelIdsChunk(firstBlock, numBlocks, group.toList)
      }
  }

  def updateSync(syncMap: Map[PublicKey, Sync], remoteNodeId: PublicKey, pending: List[RoutingMessage]): (Map[PublicKey, Sync], Option[RoutingMessage]) = {
    pending match {
      case head +: rest =>
        // they may send back several reply_channel_range messages for a single query_channel_range query, and we must not
        // send another query_short_channel_ids query if they're still processing one
        syncMap.get(remoteNodeId) match {
          case None =>
            // we don't have a pending query with this peer, let's send it
            (syncMap + (remoteNodeId -> Sync(rest, 1 + pending.size)), Some(head))
          case Some(sync) =>
            // we already have a pending query with this peer, add missing ids to our "sync" state
            (syncMap + (remoteNodeId -> Sync(sync.pending ++ pending, sync.total + pending.size)), None)
        }
      case Nil =>
        // there is nothing to send
        (syncMap, None)
    }
  }

  /**
    * https://github.com/lightningnetwork/lightning-rfc/blob/master/04-onion-routing.md#clarifications
    */
  val ROUTE_MAX_LENGTH = 20

  // The default amount of routes we'll search for when findRoute is called
  val DEFAULT_ROUTES_COUNT = 3

  // The default allowed 'spread' between the cheapest route found an the others
  // routes exceeding this difference won't be considered as a valid result
  val DEFAULT_ALLOWED_SPREAD = 0.1D

  /**
    * Find a route in the graph between localNodeId and targetNodeId, returns the route.
    * Will perform a k-shortest path selection given the @param numRoutes and randomly select one of the result,
    * the 'route-set' from where we select the result is made of the k-shortest path given that none of them
    * exceeds a 10% spread with the cheapest route
    *
    * @param g
    * @param localNodeId
    * @param targetNodeId
    * @param amountMsat   the amount that will be sent along this route
    * @param numRoutes    the number of shortest-paths to find
    * @param extraEdges   a set of extra edges we want to CONSIDER during the search
    * @param ignoredEdges a set of extra edges we want to IGNORE during the search
    * @return the computed route to the destination @targetNodeId
    */
  def findRoute(g: DirectedGraph, localNodeId: PublicKey, targetNodeId: PublicKey, amountMsat: Long, numRoutes: Int, extraEdges: Set[GraphEdge] = Set.empty, ignoredEdges: Set[ChannelDesc] = Set.empty): Try[Seq[Hop]] = Try {
    if (localNodeId == targetNodeId) throw CannotRouteToSelf

    val foundRoutes = Graph.yenKshortestPaths(g, localNodeId, targetNodeId, amountMsat, ignoredEdges, extraEdges, numRoutes).toList match {
      case Nil => throw RouteNotFound
      case route :: Nil if route.path.isEmpty => throw RouteNotFound
      case foundRoutes => foundRoutes
    }

    // minimum cost
    val minimumCost = foundRoutes.head.weight

    // routes paying at most minimumCost + 10%
    val eligibleRoutes = foundRoutes.filter(_.weight <= (minimumCost + minimumCost * DEFAULT_ALLOWED_SPREAD).round)
    Random.shuffle(eligibleRoutes).head.path.map(graphEdgeToHop)
  }
}<|MERGE_RESOLUTION|>--- conflicted
+++ resolved
@@ -524,7 +524,7 @@
         val last = ShortChannelId((firstBlockNum + numberOfBlocks).toInt, 0xFFFFFFFF, 0xFFFF)
         // channel ids are sorted so we can simplify our range check
         val shortChannelIds = d.channels.keySet.dropWhile(_ < first).takeWhile(_ <= last) -- data.array.map(_.shortChannelId).toSet
-        log.info("we have {} channel that they do not have between block {} and block {}", shortChannelIds.size, first, last)
+        log.info("we have {} channels that they do not have between block {} and block {}", shortChannelIds.size, first, last)
         d.channels.filterKeys(id => shortChannelIds.contains(id))
       }
 
@@ -555,50 +555,19 @@
     // standard query message: a list of channel ids
     case Event(PeerRoutingMessage(transport, _, routingMessage@QueryShortChannelIds(chainHash, data)), d) =>
       sender ! TransportHandler.ReadAck(routingMessage)
-<<<<<<< HEAD
       // On Android we ignore queries
-=======
-      val (channelCount, updatesCount) = handleChannelQuery(d, transport, data.array,
-        id = (id: ShortChannelId) => id,
-        sendChannel = (_: ShortChannelId) => true,
-        sendUpdate1 = (_: ShortChannelId) => true,
-        sendUpdate2 = (_: ShortChannelId) => true)
-      log.info("received query_short_channel_ids with {} items, sent back {} channels and {} updates", data.array.size, channelCount, updatesCount)
-      transport ! ReplyShortChannelIdsEnd(chainHash, 1)
->>>>>>> 27c21a91
       stay
 
     // extended query message: a flag and a list of channel ids
     case Event(PeerRoutingMessage(transport, _, routingMessage@QueryShortChannelIdsDeprecated(chainHash, flag, data)), d) =>
       sender ! TransportHandler.ReadAck(routingMessage)
-<<<<<<< HEAD
       // On Android we ignore queries
-=======
-      // TODO: for backward compatibility we always return all data
-      val (channelCount, updatesCount) = handleChannelQuery(d, transport, data.array,
-        id = (id: ShortChannelId) => id,
-        sendChannel = (_: ShortChannelId) => true,
-        sendUpdate1 = (_: ShortChannelId) => true,
-        sendUpdate2 = (_: ShortChannelId) => true)
-      log.info("received query_short_channel_ids_deprecated with {} items, flag={} (ignored!!), sent back {} channels and {} updates", data.array.size, flag, channelCount, updatesCount)
-      transport ! ReplyShortChannelIdsEndDeprecated(chainHash, 1)
->>>>>>> 27c21a91
       stay
 
     // new extended query message: a list of [channel id + flag]
     case Event(PeerRoutingMessage(transport, _, routingMessage@QueryShortChannelIdsWithFlags(chainHash, data)), d) =>
       sender ! TransportHandler.ReadAck(routingMessage)
-<<<<<<< HEAD
       // On Android we ignore queries
-=======
-      val (channelCount, updatesCount) = handleChannelQuery(d, transport, data.array,
-        id = (item: ShortChannelIdAndFlag) => item.shortChannelId,
-        sendChannel = (item: ShortChannelIdAndFlag) => FlagTypes.includeAnnouncement(item.flag),
-        sendUpdate1 = (item: ShortChannelIdAndFlag) => FlagTypes.includeUpdate1(item.flag),
-        sendUpdate2 = (item: ShortChannelIdAndFlag) => FlagTypes.includeUpdate2(item.flag))
-      log.info("received query_short_channel_ids_ex with {} items, sent back {} channels and {} updates", data.array.size, channelCount, updatesCount)
-      transport ! ReplyShortChannelIdsWithFlagsEnd(chainHash, 1)
->>>>>>> 27c21a91
       stay
 
     case Event(PeerRoutingMessage(transport, remoteNodeId, routingMessage: ReplyShortChannelIdsEnd), d) =>
