--- conflicted
+++ resolved
@@ -487,8 +487,7 @@
       replies.foreach(reply => transport ! reply)
       stay
 
-<<<<<<< HEAD
-    case Event(PeerRoutingMessage(_, routingMessage@QueryChannelRangeEx(chainHash, firstBlockNum, numberOfBlocks)), d) =>
+    case Event(PeerRoutingMessage(transport, _, routingMessage@QueryChannelRangeEx(chainHash, firstBlockNum, numberOfBlocks)), d) =>
       sender ! TransportHandler.ReadAck(routingMessage)
       log.info("received query_channel_range_ex={}", routingMessage)
       // sort channel ids and keep the ones which are in [firstBlockNum, firstBlockNum + numberOfBlocks]
@@ -496,13 +495,10 @@
       val blocks = ChannelRangeQueriesEx.encodeShortChannelIdAndTimestamps(firstBlockNum, numberOfBlocks, shortChannelIds, Router.getTimestamp(d.channels, d.updates), ChannelRangeQueries.UNCOMPRESSED_FORMAT)
       log.info("sending back reply_channel_range_ex with {} items for range=({}, {})", shortChannelIds.size, firstBlockNum, numberOfBlocks)
       val replies = blocks.map(block => ReplyChannelRangeEx(chainHash, block.firstBlock, block.numBlocks, 1, block.shortChannelIdAndTimestamps))
-      replies.foreach(reply => sender ! reply)
-      stay
-
-    case Event(PeerRoutingMessage(remoteNodeId, routingMessage@ReplyChannelRange(chainHash, firstBlockNum, numberOfBlocks, _, data)), d) =>
-=======
+      replies.foreach(reply => transport ! reply)
+      stay
+
     case Event(PeerRoutingMessage(transport, remoteNodeId, routingMessage@ReplyChannelRange(chainHash, firstBlockNum, numberOfBlocks, _, data)), d) =>
->>>>>>> 2c1811d1
       sender ! TransportHandler.ReadAck(routingMessage)
       val (format, theirShortChannelIds, useGzip) = ChannelRangeQueries.decodeShortChannelIds(data)
       val ourShortChannelIds: SortedSet[ShortChannelId] = d.channels.keySet.filter(keep(firstBlockNum, numberOfBlocks, _, d.channels, d.updates))
@@ -525,8 +521,7 @@
       context.system.eventStream.publish(syncProgress(d1))
       stay using d1
 
-<<<<<<< HEAD
-    case Event(PeerRoutingMessage(remoteNodeId, routingMessage@ReplyChannelRangeEx(chainHash, firstBlockNum, numberOfBlocks, _, data)), d) =>
+    case Event(PeerRoutingMessage(transport, remoteNodeId, routingMessage@ReplyChannelRangeEx(chainHash, firstBlockNum, numberOfBlocks, _, data)), d) =>
       sender ! TransportHandler.ReadAck(routingMessage)
       val (format, theirTimestampMap) = ChannelRangeQueriesEx.decodeShortChannelIdAndTimestamps(data)
       val theirShortChannelIds = theirTimestampMap.keySet
@@ -552,7 +547,7 @@
           case None =>
             // we don't have a pending query with this peer
             val (slice, rest) = missing.splitAt(SHORTID_WINDOW)
-            sender ! QueryShortChannelIdsEx(chainHash, 1.toByte, ChannelRangeQueries.encodeShortChannelIdsSingle(slice, format, useGzip = false))
+            transport ! QueryShortChannelIdsEx(chainHash, 1.toByte, ChannelRangeQueries.encodeShortChannelIdsSingle(slice, format, useGzip = false))
             d.copy(sync = d.sync + (remoteNodeId -> Sync(rest, missing.size, outdated, outdated.size)))
           case Some(sync) =>
             // we already have a pending query with this peer, add missing ids to our "sync" state
@@ -563,7 +558,7 @@
           case None =>
             // we don't have a pending query with this peer
             val (slice, rest) = outdated.splitAt(SHORTID_WINDOW)
-            sender ! QueryShortChannelIdsEx(chainHash, 0.toByte, ChannelRangeQueries.encodeShortChannelIdsSingle(slice, format, useGzip = false))
+            transport ! QueryShortChannelIdsEx(chainHash, 0.toByte, ChannelRangeQueries.encodeShortChannelIdsSingle(slice, format, useGzip = false))
             d.copy(sync = d.sync + (remoteNodeId -> Sync(SortedSet(), 0, outdated, outdated.size)))
           case Some(sync) =>
             // we already have a pending query with this peer, add outdated ids to our "sync" state
@@ -575,7 +570,7 @@
           case None =>
             // we don't have a pending query with this peer
             val (slice, rest) = missing.splitAt(SHORTID_WINDOW)
-            sender ! QueryShortChannelIds(chainHash, ChannelRangeQueries.encodeShortChannelIdsSingle(slice, format, useGzip = false))
+            transport ! QueryShortChannelIds(chainHash, ChannelRangeQueries.encodeShortChannelIdsSingle(slice, format, useGzip = false))
             d.copy(sync = d.sync + (remoteNodeId -> Sync(rest, missing.size)))
           case Some(sync) =>
             // we already have a pending query with this peer, add missing ids to our "sync" state
@@ -585,10 +580,7 @@
       context.system.eventStream.publish(syncProgress(d1))
       stay using d1
 
-    case Event(PeerRoutingMessage(_, routingMessage@QueryShortChannelIds(chainHash, data)), d) =>
-=======
     case Event(PeerRoutingMessage(transport, _, routingMessage@QueryShortChannelIds(chainHash, data)), d) =>
->>>>>>> 2c1811d1
       sender ! TransportHandler.ReadAck(routingMessage)
       val (_, shortChannelIds, useGzip) = ChannelRangeQueries.decodeShortChannelIds(data)
       log.info("received query_short_channel_ids for {} channel announcements, useGzip={}", shortChannelIds.size, useGzip)
@@ -604,8 +596,7 @@
       transport ! ReplyShortChannelIdsEnd(chainHash, 1)
       stay
 
-<<<<<<< HEAD
-    case Event(PeerRoutingMessage(_, routingMessage@QueryShortChannelIdsEx(chainHash, flag, data)), d) =>
+    case Event(PeerRoutingMessage(transport, _, routingMessage@QueryShortChannelIdsEx(chainHash, flag, data)), d) =>
       sender ! TransportHandler.ReadAck(routingMessage)
       val (_, shortChannelIds, useGzip) = ChannelRangeQueries.decodeShortChannelIds(data)
       log.info("received query_short_channel_ids_ex for {} channel announcements, useGzip={}", shortChannelIds.size, useGzip)
@@ -613,18 +604,15 @@
         d.channels.get(shortChannelId) match {
           case None => log.warning("received query for shortChannelId={} that we don't have", shortChannelId)
           case Some(ca) =>
-            if (flag == 1.toByte) sender ! ca
-            d.updates.get(ChannelDesc(ca.shortChannelId, ca.nodeId1, ca.nodeId2)).map(u => sender ! u)
-            d.updates.get(ChannelDesc(ca.shortChannelId, ca.nodeId2, ca.nodeId1)).map(u => sender ! u)
+            if (flag == 1.toByte) transport ! ca
+            d.updates.get(ChannelDesc(ca.shortChannelId, ca.nodeId1, ca.nodeId2)).map(u => transport ! u)
+            d.updates.get(ChannelDesc(ca.shortChannelId, ca.nodeId2, ca.nodeId1)).map(u => transport ! u)
         }
       })
-      sender ! ReplyShortChannelIdsEndEx(chainHash, 1)
-      stay
-
-    case Event(PeerRoutingMessage(remoteNodeId, routingMessage@ReplyShortChannelIdsEnd(chainHash, complete)), d) =>
-=======
+      transport ! ReplyShortChannelIdsEndEx(chainHash, 1)
+      stay
+
     case Event(PeerRoutingMessage(transport, remoteNodeId, routingMessage@ReplyShortChannelIdsEnd(chainHash, complete)), d) =>
->>>>>>> 2c1811d1
       sender ! TransportHandler.ReadAck(routingMessage)
       log.info("received reply_short_channel_ids_end={}", routingMessage)
       // have we more channels to ask this peer?
@@ -632,13 +620,8 @@
         case Some(sync) if sync.missing.nonEmpty =>
           log.info(s"asking {} for the next slice of short_channel_ids", remoteNodeId)
           val (slice, rest) = sync.missing.splitAt(SHORTID_WINDOW)
-<<<<<<< HEAD
-          sender ! QueryShortChannelIds(chainHash, ChannelRangeQueries.encodeShortChannelIdsSingle(slice, ChannelRangeQueries.UNCOMPRESSED_FORMAT, useGzip = false))
-          d.copy(sync = d.sync + (remoteNodeId -> sync.copy(missing = rest)))
-=======
           transport ! QueryShortChannelIds(chainHash, ChannelRangeQueries.encodeShortChannelIdsSingle(slice, ChannelRangeQueries.UNCOMPRESSED_FORMAT, useGzip = false))
            d.copy(sync = d.sync + (remoteNodeId -> sync.copy(missing = rest)))
->>>>>>> 2c1811d1
         case Some(sync) if sync.missing.isEmpty =>
           // we received reply_short_channel_ids_end for our last query and have not sent another one, we can now remove
           // the remote peer from our map
@@ -649,7 +632,7 @@
       context.system.eventStream.publish(syncProgress(d1))
       stay using d1
 
-    case Event(PeerRoutingMessage(remoteNodeId, routingMessage@ReplyShortChannelIdsEndEx(chainHash, complete)), d) =>
+    case Event(PeerRoutingMessage(transport, remoteNodeId, routingMessage@ReplyShortChannelIdsEndEx(chainHash, complete)), d) =>
       sender ! TransportHandler.ReadAck(routingMessage)
       log.info("received reply_short_channel_ids_end_ex={}", routingMessage)
       // have we more channels to ask this peer?
@@ -657,12 +640,12 @@
         case Some(sync) if sync.missing.nonEmpty =>
           log.info(s"asking {} for the next slice of missing short_channel_ids", remoteNodeId)
           val (slice, rest) = sync.missing.splitAt(SHORTID_WINDOW)
-          sender ! QueryShortChannelIdsEx(chainHash, 1.toByte, ChannelRangeQueries.encodeShortChannelIdsSingle(slice, ChannelRangeQueries.UNCOMPRESSED_FORMAT, useGzip = false))
+          transport ! QueryShortChannelIdsEx(chainHash, 1.toByte, ChannelRangeQueries.encodeShortChannelIdsSingle(slice, ChannelRangeQueries.UNCOMPRESSED_FORMAT, useGzip = false))
           d.copy(sync = d.sync + (remoteNodeId -> sync.copy(missing = rest)))
         case Some(sync) if sync.outdated.nonEmpty =>
           log.info(s"asking {} for the next slice of outdated short_channel_ids", remoteNodeId)
           val (slice, rest) = sync.outdated.splitAt(SHORTID_WINDOW)
-          sender ! QueryShortChannelIdsEx(chainHash, 0.toByte, ChannelRangeQueries.encodeShortChannelIdsSingle(slice, ChannelRangeQueries.UNCOMPRESSED_FORMAT, useGzip = false))
+          transport ! QueryShortChannelIdsEx(chainHash, 0.toByte, ChannelRangeQueries.encodeShortChannelIdsSingle(slice, ChannelRangeQueries.UNCOMPRESSED_FORMAT, useGzip = false))
           d.copy(sync = d.sync + (remoteNodeId -> sync.copy(outdated = rest)))
         case Some(sync) if sync.missing.isEmpty && sync.outdated.isEmpty =>
           // we received reply_short_channel_ids_end for our last query and have not sent another one, we can now remove
