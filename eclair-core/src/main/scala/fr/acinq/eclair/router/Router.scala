/*
 * Copyright 2018 ACINQ SAS
 *
 * Licensed under the Apache License, Version 2.0 (the "License");
 * you may not use this file except in compliance with the License.
 * You may obtain a copy of the License at
 *
 *     http://www.apache.org/licenses/LICENSE-2.0
 *
 * Unless required by applicable law or agreed to in writing, software
 * distributed under the License is distributed on an "AS IS" BASIS,
 * WITHOUT WARRANTIES OR CONDITIONS OF ANY KIND, either express or implied.
 * See the License for the specific language governing permissions and
 * limitations under the License.
 */

package fr.acinq.eclair.router

import java.util.zip.Adler32

import akka.actor.{ActorRef, Props, Status}
import akka.event.Logging.MDC
import akka.pattern.pipe
import fr.acinq.bitcoin.{BinaryData, Block}
import fr.acinq.bitcoin.Crypto.PublicKey
import fr.acinq.bitcoin.{BinaryData, Satoshi}
import fr.acinq.eclair._
import fr.acinq.bitcoin.Script.{pay2wsh, write}
import fr.acinq.eclair.{router, _}
import fr.acinq.eclair.blockchain._
import fr.acinq.eclair.channel._
import fr.acinq.eclair.crypto.TransportHandler
import fr.acinq.eclair.io.Peer.{ChannelClosed, InvalidSignature, NonexistingChannel, PeerRoutingMessage}
import fr.acinq.eclair.payment.PaymentRequest.ExtraHop
import fr.acinq.eclair.router.Graph.GraphStructure.DirectedGraph.graphEdgeToHop
import fr.acinq.eclair.router.Graph.GraphStructure.{DirectedGraph, GraphEdge}
import fr.acinq.eclair.router.Graph.WeightedPath
import fr.acinq.eclair.transactions.Scripts
import fr.acinq.eclair.wire._
import shapeless.HNil

import scala.collection.{SortedSet, mutable}
import scala.collection.immutable.{SortedMap, TreeMap}
import scala.compat.Platform
import scala.concurrent.duration._
import scala.concurrent.{ExecutionContext, Promise}
import scala.util.{Random, Try}

// @formatter:off

case class ChannelDesc(shortChannelId: ShortChannelId, a: PublicKey, b: PublicKey)
case class Hop(nodeId: PublicKey, nextNodeId: PublicKey, lastUpdate: ChannelUpdate)
case class RouteRequest(source: PublicKey, target: PublicKey, amountMsat: Long, assistedRoutes: Seq[Seq[ExtraHop]] = Nil, ignoreNodes: Set[PublicKey] = Set.empty, ignoreChannels: Set[ChannelDesc] = Set.empty)
case class RouteResponse(hops: Seq[Hop], ignoreNodes: Set[PublicKey], ignoreChannels: Set[ChannelDesc]) {
  require(hops.size > 0, "route cannot be empty")
}
case class ExcludeChannel(desc: ChannelDesc) // this is used when we get a TemporaryChannelFailure, to give time for the channel to recover (note that exclusions are directed)
case class LiftChannelExclusion(desc: ChannelDesc)

// channel queries as specified in BOLT 1.0
case class SendChannelQuery(remoteNodeId: PublicKey, to: ActorRef)

// channel  queries with one extra timestamp, used by eclair prototypes
// remove ASAP i.e as soon as mobile apps have been updated with the new queries below
case class SendChannelQueryDeprecated(remoteNodeId: PublicKey, to: ActorRef)

// channel queries with 2 extra timestamps (one per chanel update) and a checksum, proposed for BOLT 1.1
case class SendChannelQueryWithChecksums(remoteNodeId: PublicKey, to: ActorRef)

case object GetRoutingState
case class RoutingState(channels: Iterable[ChannelAnnouncement], updates: Iterable[ChannelUpdate], nodes: Iterable[NodeAnnouncement])
case class Stash(updates: Map[ChannelUpdate, Set[ActorRef]], nodes: Map[NodeAnnouncement, Set[ActorRef]])
case class Rebroadcast(channels: Map[ChannelAnnouncement, Set[ActorRef]], updates: Map[ChannelUpdate, Set[ActorRef]], nodes: Map[NodeAnnouncement, Set[ActorRef]])

case class Sync(pending: List[RoutingMessage], total: Int) {

  /**
    * NB: progress is in terms of requests, not individual channels
    * @return returns a sync progress indicator (1 means fully synced)
    */
  def progress: Double = {
    if (total == 0) 1.0 else ((1.0 - pending.size) / total)
  }
}

case class Data(nodes: Map[PublicKey, NodeAnnouncement],
                channels: SortedMap[ShortChannelId, ChannelAnnouncement],
                updates: Map[ChannelDesc, ChannelUpdate],
                stash: Stash,
                awaiting: Map[ChannelAnnouncement, Seq[ActorRef]], // note: this is a seq because we want to preserve order: first actor is the one who we need to send a tcp-ack when validation is done
                privateChannels: Map[ShortChannelId, PublicKey], // short_channel_id -> node_id
                privateUpdates: Map[ChannelDesc, ChannelUpdate],
                excludedChannels: Set[ChannelDesc], // those channels are temporarily excluded from route calculation, because their node returned a TemporaryChannelFailure
                graph: DirectedGraph,
                sync: Map[PublicKey, Sync] // keep tracks of channel range queries sent to each peer. If there is an entry in the map, it means that there is an ongoing query
                                           // for which we have not yet received an 'end' message
               )

sealed trait State
case object NORMAL extends State

case object TickBroadcast
case object TickPruneStaleChannels

// @formatter:on

/**
  * Created by PM on 24/05/2016.
  */

class Router(nodeParams: NodeParams, watcher: ActorRef, initialized: Option[Promise[Unit]] = None) extends FSMDiagnosticActorLogging[State, Data] {

  import Router._

  import ExecutionContext.Implicits.global

  context.system.eventStream.subscribe(self, classOf[LocalChannelUpdate])
  context.system.eventStream.subscribe(self, classOf[LocalChannelDown])

  setTimer(TickBroadcast.toString, TickBroadcast, nodeParams.routerBroadcastInterval, repeat = true)
  setTimer(TickPruneStaleChannels.toString, TickPruneStaleChannels, 1 hour, repeat = true)

  val SHORTID_WINDOW = 100

  val db = nodeParams.networkDb

  {
    log.info("loading network announcements from db...")
    // On Android, we discard the node announcements
    val channels = db.listChannels()
    val updates = db.listChannelUpdates()
    log.info("loaded from db: channels={} nodes={} updates={}", channels.size, 0, updates.size)

    val initChannels = channels.keys.foldLeft(TreeMap.empty[ShortChannelId, ChannelAnnouncement]) { case (m, c) => m + (c.shortChannelId -> c) }
    val initChannelUpdates = updates.map { u =>
      val desc = getDesc(u, initChannels(u.shortChannelId))
      desc -> u
    }.toMap
    // this will be used to calculate routes
    val graph = DirectedGraph.makeGraph(initChannelUpdates)

    log.info(s"initialization completed, ready to process messages")
    Try(initialized.map(_.success(())))
    startWith(NORMAL, Data(Map.empty, initChannels, initChannelUpdates, Stash(Map.empty, Map.empty), awaiting = Map.empty, privateChannels = Map.empty, privateUpdates = Map.empty, excludedChannels = Set.empty, graph, sync = Map.empty))
  }

  when(NORMAL) {
    case Event(LocalChannelUpdate(_, _, shortChannelId, remoteNodeId, channelAnnouncement_opt, u, _), d: Data) =>
      d.channels.get(shortChannelId) match {
        case Some(_) =>
          // channel has already been announced and router knows about it, we can process the channel_update
          stay using handle(u, self, d)
        case None =>
          channelAnnouncement_opt match {
            case Some(c) if d.awaiting.contains(c) =>
              // channel is currently being verified, we can process the channel_update right away (it will be stashed)
              stay using handle(u, self, d)
            case Some(c) =>
              // channel wasn't announced but here is the announcement, we will process it *before* the channel_update
              watcher ! ValidateRequest(c)
              val d1 = d.copy(awaiting = d.awaiting + (c -> Nil)) // no origin
              // On android we don't track pruned channels in our db
              stay using handle(u, self, d1)
            case None if d.privateChannels.contains(shortChannelId) =>
              // channel isn't announced but we already know about it, we can process the channel_update
              stay using handle(u, self, d)
            case None =>
              // channel isn't announced and we never heard of it (maybe it is a private channel or maybe it is a public channel that doesn't yet have 6 confirmations)
              // let's create a corresponding private channel and process the channel_update
              log.info("adding unannounced local channel to remote={} shortChannelId={}", remoteNodeId, shortChannelId)
              stay using handle(u, self, d.copy(privateChannels = d.privateChannels + (shortChannelId -> remoteNodeId)))
          }
      }

    case Event(LocalChannelDown(_, channelId, shortChannelId, remoteNodeId), d: Data) =>
      // a local channel has permanently gone down
      if (d.channels.contains(shortChannelId)) {
        // the channel was public, we will receive (or have already received) a WatchEventSpentBasic event, that will trigger a clean up of the channel
        // so let's not do anything here
        stay
      } else if (d.privateChannels.contains(shortChannelId)) {
        // the channel was private or public-but-not-yet-announced, let's do the clean up
        log.debug("removing private local channel and channel_update for channelId={} shortChannelId={}", channelId, shortChannelId)
        val desc1 = ChannelDesc(shortChannelId, nodeParams.nodeId, remoteNodeId)
        val desc2 = ChannelDesc(shortChannelId, remoteNodeId, nodeParams.nodeId)
        // we remove the corresponding updates from the graph
        val graph1 = d.graph
          .removeEdge(desc1)
          .removeEdge(desc2)
        // and we remove the channel and channel_update from our state
        stay using d.copy(privateChannels = d.privateChannels - shortChannelId, privateUpdates = d.privateUpdates - desc1 - desc2, graph = graph1)
      } else {
        stay
      }

    case Event(GetRoutingState, d: Data) =>
      stay // ignored on Android

    case Event(WatchEventSpentBasic(BITCOIN_FUNDING_EXTERNAL_CHANNEL_SPENT(shortChannelId)), d) if d.channels.contains(shortChannelId) =>
      val lostChannel = d.channels(shortChannelId)
      log.info("funding tx of channelId={} has been spent", shortChannelId)
      // we need to remove nodes that aren't tied to any channels anymore
      val channels1 = d.channels - lostChannel.shortChannelId
      val lostNodes = Seq(lostChannel.nodeId1, lostChannel.nodeId2).filterNot(nodeId => hasChannels(nodeId, channels1.values))
      // let's clean the db and send the events
      log.info("pruning shortChannelId={} (spent)", shortChannelId)
      db.removeChannel(shortChannelId) // NB: this also removes channel updates
    // we also need to remove updates from the graph
    val graph1 = d.graph
      .removeEdge(ChannelDesc(lostChannel.shortChannelId, lostChannel.nodeId1, lostChannel.nodeId2))
      .removeEdge(ChannelDesc(lostChannel.shortChannelId, lostChannel.nodeId2, lostChannel.nodeId1))

      context.system.eventStream.publish(ChannelLost(shortChannelId))
      lostNodes.foreach {
        case nodeId =>
          log.info("pruning nodeId={} (spent)", nodeId)
          db.removeNode(nodeId)
          context.system.eventStream.publish(NodeLost(nodeId))
      }
      stay using d.copy(nodes = d.nodes -- lostNodes, channels = d.channels - shortChannelId, updates = d.updates.filterKeys(_.shortChannelId != shortChannelId), graph = graph1)

    case Event(TickBroadcast, d) =>
      // On Android we don't rebroadcast announcements
      stay

    case Event(TickPruneStaleChannels, d) =>
      // first we select channels that we will prune
      val staleChannels = getStaleChannels(d.channels.values, d.updates)
      // then we clean up the related channel updates
      val staleUpdates = staleChannels.map(d.channels).flatMap(c => Seq(ChannelDesc(c.shortChannelId, c.nodeId1, c.nodeId2), ChannelDesc(c.shortChannelId, c.nodeId2, c.nodeId1)))
      // finally we remove nodes that aren't tied to any channels anymore (and deduplicate them)
      val potentialStaleNodes = staleChannels.map(d.channels).flatMap(c => Set(c.nodeId1, c.nodeId2)).toSet
      val channels1 = d.channels -- staleChannels

      // let's clean the db and send the events
      staleChannels.foreach { shortChannelId =>
        log.info("pruning shortChannelId={} (stale)", shortChannelId)
        db.removeChannel(shortChannelId) // NB: this also removes channel updates
        // On Android we don't track pruned channels in our db
        context.system.eventStream.publish(ChannelLost(shortChannelId))
      }
      // we also need to remove updates from the graph
      val staleChannelsToRemove = new mutable.MutableList[ChannelDesc]
      staleChannels.map(d.channels).foreach(ca => {
        staleChannelsToRemove += ChannelDesc(ca.shortChannelId, ca.nodeId1, ca.nodeId2)
        staleChannelsToRemove += ChannelDesc(ca.shortChannelId, ca.nodeId2, ca.nodeId1)
      })

      val graph1 = d.graph.removeEdges(staleChannelsToRemove)
      stay using d.copy(channels = channels1, updates = d.updates -- staleUpdates, graph = graph1)

    case Event(ExcludeChannel(desc@ChannelDesc(shortChannelId, nodeId, _)), d) =>
      val banDuration = nodeParams.channelExcludeDuration
      log.info("excluding shortChannelId={} from nodeId={} for duration={}", shortChannelId, nodeId, banDuration)
      context.system.scheduler.scheduleOnce(banDuration, self, LiftChannelExclusion(desc))
      stay using d.copy(excludedChannels = d.excludedChannels + desc)

    case Event(LiftChannelExclusion(desc@ChannelDesc(shortChannelId, nodeId, _)), d) =>
      log.info("reinstating shortChannelId={} from nodeId={}", shortChannelId, nodeId)
      stay using d.copy(excludedChannels = d.excludedChannels - desc)

    case Event('nodes, d) =>
      sender ! d.nodes.values
      stay

    case Event('channels, d) =>
      sender ! d.channels.values
      stay

    case Event('updates, d) =>
      sender ! (d.updates ++ d.privateUpdates).values
      stay

    case Event('updatesMap, d) =>
      sender ! (d.updates ++ d.privateUpdates)
      stay

    case Event('data, d) =>
      sender ! d
      stay

    case Event(RouteRequest(start, end, amount, assistedRoutes, ignoreNodes, ignoreChannels), d) =>
      // we convert extra routing info provided in the payment request to fake channel_update
      // it takes precedence over all other channel_updates we know
      val assistedUpdates = assistedRoutes.flatMap(toFakeUpdates(_, end)).toMap
      // we also filter out updates corresponding to channels/nodes that are blacklisted for this particular request
      // TODO: in case of duplicates, d.updates will be overridden by assistedUpdates even if they are more recent!
      val ignoredUpdates = getIgnoredChannelDesc(d.updates ++ d.privateUpdates ++ assistedUpdates, ignoreNodes) ++ ignoreChannels ++ d.excludedChannels
      log.info(s"finding a route $start->$end with assistedChannels={} ignoreNodes={} ignoreChannels={} excludedChannels={}", assistedUpdates.keys.mkString(","), ignoreNodes.map(_.toBin).mkString(","), ignoreChannels.mkString(","), d.excludedChannels.mkString(","))
      val extraEdges = assistedUpdates.map { case (c, u) => GraphEdge(c, u) }.toSet
      // we ask the router to make a random selection among the three best routes, numRoutes = 3
      findRoute(d.graph, start, end, amount, numRoutes = DEFAULT_ROUTES_COUNT, extraEdges = extraEdges, ignoredEdges = ignoredUpdates.toSet)
        .map(r => sender ! RouteResponse(r, ignoreNodes, ignoreChannels))
        .recover { case t => sender ! Status.Failure(t) }
      stay

    case Event(SendChannelQuery(remoteNodeId, remote), d) =>
      // ask for everything
      // we currently send only one query_channel_range message per peer, when we just (re)connected to it, so we don't
      // have to worry about sending a new query_channel_range when another query is still in progress
      val query = QueryChannelRange(nodeParams.chainHash, firstBlockNum = 0, numberOfBlocks = Int.MaxValue)
      log.info("sending query_channel_range={}", query)
      remote ! query

      // we also set a pass-all filter for now (we can update it later)
      val filter = GossipTimestampFilter(nodeParams.chainHash, firstTimestamp = 0, timestampRange = Int.MaxValue)
      remote ! filter

      // clean our sync state for this peer: we receive a SendChannelQuery just when we connect/reconnect to a peer and
      // will start a new complete sync process
      stay using d.copy(sync = d.sync - remoteNodeId)

    case Event(SendChannelQueryDeprecated(remoteNodeId, remote), d) =>
      // ask for everything
      val query = QueryChannelRangeDeprecated(nodeParams.chainHash, firstBlockNum = 0, numberOfBlocks = Int.MaxValue)
      log.info("sending query_channel_range_proto={}", query)
      remote ! query
      // we also set a pass-all filter for now (we can update it later)
      val filter = GossipTimestampFilter(nodeParams.chainHash, firstTimestamp = 0, timestampRange = Int.MaxValue)
      remote ! filter
      // clean our sync state for this peer: we receive a SendChannelQuery just when we connect/reconnect to a peer and
      // will start a new complete sync process
      stay using d.copy(sync = d.sync - remoteNodeId)

    case Event(SendChannelQueryWithChecksums(remoteNodeId, remote), d) =>
      // ask for everything
      val query = QueryChannelRangeWithChecksums(nodeParams.chainHash, firstBlockNum = 0, numberOfBlocks = Int.MaxValue)
      log.info("sending query_channel_range_with_checksums={}", query)
      remote ! query
      // we also set a pass-all filter for now (we can update it later)
      val filter = GossipTimestampFilter(nodeParams.chainHash, firstTimestamp = 0, timestampRange = Int.MaxValue)
      remote ! filter
      // clean our sync state for this peer: we receive a SendChannelQuery just when we connect/reconnect to a peer and
      // will start a new complete sync process
      stay using d.copy(sync = d.sync - remoteNodeId)

    // Warning: order matters here, this must be the first match for HasChainHash messages !
    case Event(PeerRoutingMessage(_, _, routingMessage: HasChainHash), d) if routingMessage.chainHash != nodeParams.chainHash =>
      sender ! TransportHandler.ReadAck(routingMessage)
      log.warning("message {} for wrong chain {}, we're on {}", routingMessage, routingMessage.chainHash, nodeParams.chainHash)
      stay

    case Event(u: ChannelUpdate, d: Data) =>
      // it was sent by us, routing messages that are sent by  our peers are now wrapped in a PeerRoutingMessage
      log.debug("received channel update from {}", sender)
      stay using handle(u, sender, d)

    case Event(PeerRoutingMessage(transport, remoteNodeId, u: ChannelUpdate), d) =>
      sender ! TransportHandler.ReadAck(u)
      log.debug("received channel update for shortChannelId={}", u.shortChannelId)
      stay using handle(u, sender, d, remoteNodeId_opt = Some(remoteNodeId), transport_opt = Some(transport))

    case Event(PeerRoutingMessage(_, _, c: ChannelAnnouncement), d) =>
      log.debug("received channel announcement for shortChannelId={} nodeId1={} nodeId2={}", c.shortChannelId, c.nodeId1, c.nodeId2)
      if (d.channels.contains(c.shortChannelId)) {
        sender ! TransportHandler.ReadAck(c)
        log.debug("ignoring {} (duplicate)", c)
        stay
      } else if (d.awaiting.contains(c)) {
        sender ! TransportHandler.ReadAck(c)
        log.debug("ignoring {} (being verified)", c)
        // adding the sender to the list of origins so that we don't send back the same announcement to this peer later
        val origins = d.awaiting(c) :+ sender
        stay using d.copy(awaiting = d.awaiting + (c -> origins))
      } else if (!Announcements.checkSigs(c)) {
        // On Android we don't track pruned channels in our db
        sender ! TransportHandler.ReadAck(c)
        log.warning("bad signature for announcement {}", c)
        sender ! InvalidSignature(c)
        stay
      } else {
        // On Android, after checking the sig we remove as much data as possible to reduce RAM consumption
        val c1 = c.copy(
          nodeSignature1 = null,
          nodeSignature2 = null,
          bitcoinSignature1 = null,
          bitcoinSignature2 = null,
          features = null,
          chainHash = null,
          bitcoinKey1 = null,
          bitcoinKey2 = null)
        sender ! TransportHandler.ReadAck(c)
        // On Android, we don't validate announcements for now, it means that neither awaiting nor stashed announcements are used
        db.addChannel(c1, BinaryData(""), Satoshi(0))
        stay using d.copy(
          channels = d.channels + (c1.shortChannelId -> c1),
          privateChannels = d.privateChannels - c1.shortChannelId // we remove fake announcements that we may have made before)
        )
      }

    case Event(n: NodeAnnouncement, d: Data) =>
      // it was sent by us, routing messages that are sent by  our peers are now wrapped in a PeerRoutingMessage
      stay // we just ignore node_announcements on Android

    case Event(PeerRoutingMessage(_, _, n: NodeAnnouncement), d: Data) =>
      sender ! TransportHandler.ReadAck(n)
      stay // we just ignore node_announcements on Android

    case Event(PeerRoutingMessage(transport, _, routingMessage@QueryChannelRange(chainHash, firstBlockNum, numberOfBlocks)), d) =>
      sender ! TransportHandler.ReadAck(routingMessage)
<<<<<<< HEAD
      // On Android we ignore queries
=======
      log.info("received {}", routingMessage)
      // keep channel ids that are in [firstBlockNum, firstBlockNum + numberOfBlocks]
      val shortChannelIds: SortedSet[ShortChannelId] = d.channels.keySet.filter(keep(firstBlockNum, numberOfBlocks, _, d.channels, d.updates))
      log.info("replying with {} items for range=({}, {})", shortChannelIds.size, firstBlockNum, numberOfBlocks)
      split(shortChannelIds)
        .foreach(chunk => transport ! ReplyChannelRange(chainHash, chunk.firstBlock, chunk.numBlocks, complete = 1, data = EncodedShortChannelIds(EncodingTypes.UNCOMPRESSED, chunk.shortChannelIds)))
>>>>>>> d9da8025
      stay

    case Event(PeerRoutingMessage(transport, _, routingMessage@QueryChannelRangeDeprecated(chainHash, firstBlockNum, numberOfBlocks)), d) =>
      sender ! TransportHandler.ReadAck(routingMessage)
      // On Android we ignore queries
      stay

    case Event(PeerRoutingMessage(transport, _, routingMessage@QueryChannelRangeWithChecksums(chainHash, firstBlockNum, numberOfBlocks)), d) =>
      sender ! TransportHandler.ReadAck(routingMessage)
      // On Android we ignore queries
      stay

    case Event(PeerRoutingMessage(transport, remoteNodeId, routingMessage@ReplyChannelRange(chainHash, firstBlockNum, numberOfBlocks, _, data)), d) =>
      sender ! TransportHandler.ReadAck(routingMessage)
      val theirShortChannelIds: SortedSet[ShortChannelId] = SortedSet(data.array: _*)
      val ourShortChannelIds: SortedSet[ShortChannelId] = d.channels.keySet.filter(keep(firstBlockNum, numberOfBlocks, _, d.channels, d.updates))
      val missing: SortedSet[ShortChannelId] = theirShortChannelIds -- ourShortChannelIds
      log.info("received reply_channel_range, we're missing {} channel announcements/updates, format={}", missing.size, data.encoding)
      // we update our sync data to this node (there may be multiple channel range responses and we can only query one set of ids at a time)
      val replies = missing
        .grouped(SHORTID_WINDOW)
        .map(chunk => QueryShortChannelIds(chainHash, data = EncodedShortChannelIds(data.encoding, chunk.toList)))
        .toList
      val (sync1, replynow_opt) = updateSync(d.sync, remoteNodeId, replies)
      // we only send a rely right away if there were no pending requests
      replynow_opt.foreach(transport ! _)
      context.system.eventStream.publish(syncProgress(sync1))
      stay using d.copy(sync = sync1)

    case Event(PeerRoutingMessage(transport, remoteNodeId, routingMessage@ReplyChannelRangeDeprecated(chainHash, firstBlockNum, numberOfBlocks, _, data)), d) =>
      sender ! TransportHandler.ReadAck(routingMessage)
      val missing = data.array
        .filter { channelInfo =>
          // we request unknown channels
          !d.channels.contains(channelInfo.shortChannelId) ||
            // and known channels for which our timestamp is older than theirs
            Router.getTimestamp(d.channels, d.updates)(channelInfo.shortChannelId) < channelInfo.timestamp
        }
        .map(_.shortChannelId)
      log.info("received reply_channel_range_deprecated, we're missing {} channel announcements/updates, format={}", missing.size, data.encoding)
      // TODO: simplification! we always request all data (this is deprecated anyway)
      val flag = (FlagTypes.INCLUDE_ANNOUNCEMENT | FlagTypes.INCLUDE_CHANNEL_UPDATE_1 | FlagTypes.INCLUDE_CHANNEL_UPDATE_2).toByte
      // we update our sync data to this node (there may be multiple channel range responses and we can only query one set of ids at a time)
      val replies = missing
        .grouped(SHORTID_WINDOW)
        .map(chunk => QueryShortChannelIdsDeprecated(chainHash, flag, data = EncodedShortChannelIds(data.encoding, chunk)))
        .toList
      val (sync1, replynow_opt) = updateSync(d.sync, remoteNodeId, replies)
      // we only send a rely right away if there were no pending requests
      replynow_opt.foreach(transport ! _)
      context.system.eventStream.publish(syncProgress(sync1))

      // we have channel announcement that they don't have: check if we can prune them
      val pruningCandidates = {
        val first = ShortChannelId(firstBlockNum.toInt, 0, 0)
        val last = ShortChannelId((firstBlockNum + numberOfBlocks).toInt, 0xFFFFFFFF, 0xFFFF)
        // channel ids are sorted so we can simplify our range check
        val shortChannelIds = d.channels.keySet.dropWhile(_ < first).takeWhile(_ <= last) -- data.array.map(_.shortChannelId).toSet
        log.info("we have {} channel that they do not have", shortChannelIds.size)
        d.channels.filterKeys(id => shortChannelIds.contains(id))
      }

      // we limit the maximum number of channels that we will prune in one go to avoid "freezing" the app
      // we first check which candidates are stale, then cap the result. We could also cap the candidate list first, there
      // would be less calls to getStaleChannels but it would be less efficient from a "pruning" p.o.v
      val staleChannels = getStaleChannels(pruningCandidates.values, d.updates).take(MAX_PRUNE_COUNT)
      // then we clean up the related channel updates
      val staleUpdates = staleChannels.map(d.channels).flatMap(c => Seq(ChannelDesc(c.shortChannelId, c.nodeId1, c.nodeId2), ChannelDesc(c.shortChannelId, c.nodeId2, c.nodeId1)))
      val channels1 = d.channels -- staleChannels

      // let's clean the db and send the events
      staleChannels.foreach { shortChannelId =>
        log.info("pruning shortChannelId={} (stale)", shortChannelId)
        db.removeChannel(shortChannelId) // NB: this also removes channel updates
        context.system.eventStream.publish(ChannelLost(shortChannelId))
      }
      // we also need to remove updates from the graph
      val staleChannelsToRemove = new mutable.MutableList[ChannelDesc]
      staleChannels.map(d.channels).foreach( ca => {
        staleChannelsToRemove += ChannelDesc(ca.shortChannelId, ca.nodeId1, ca.nodeId2)
        staleChannelsToRemove += ChannelDesc(ca.shortChannelId, ca.nodeId2, ca.nodeId1)
      })
      val graph1 = d.graph.removeEdges(staleChannelsToRemove)

      stay using d.copy(channels = channels1, updates = d.updates -- staleUpdates, graph = graph1, sync = sync1)

    case Event(PeerRoutingMessage(transport, remoteNodeId, routingMessage@ReplyChannelRangeWithChecksums(chainHash, firstBlockNum, numberOfBlocks, _, data)), d) =>
      sender ! TransportHandler.ReadAck(routingMessage)
      val shortChannelIdAndFlags = data.array
        .map { channelInfo =>
          var flag = 0
          if (d.channels.contains(channelInfo.shortChannelId)) {
            val ourInfo = Router.getChannelDigestInfo(d.channels, d.updates)(channelInfo.shortChannelId)
            if (ourInfo.timestamp1 < channelInfo.timestamp1 && ourInfo.checksum1 != channelInfo.checksum1) flag = flag | FlagTypes.INCLUDE_CHANNEL_UPDATE_1
            if (ourInfo.timestamp2 < channelInfo.timestamp2 && ourInfo.checksum2 != channelInfo.checksum2) flag = flag | FlagTypes.INCLUDE_CHANNEL_UPDATE_2
          } else {
            // we don't know this channel: we request everything
            flag = flag | FlagTypes.INCLUDE_ANNOUNCEMENT | FlagTypes.INCLUDE_CHANNEL_UPDATE_1 | FlagTypes.INCLUDE_CHANNEL_UPDATE_2
          }
          ShortChannelIdAndFlag(channelInfo.shortChannelId, flag.toByte)
        }
        .filter(_.flag != 0)
      val (channelCount, updatesCount) = shortChannelIdAndFlags.foldLeft((0, 0)) {
        case ((c, u), ShortChannelIdAndFlag(_, flag)) =>
          val c1 = c + (if (FlagTypes.includeAnnouncement(flag)) 1 else 0)
          val u1 = u + (if (FlagTypes.includeUpdate1(flag)) 1 else 0) + (if (FlagTypes.includeUpdate2(flag)) 1 else 0)
        (c1, u1)
      }
      log.info("received reply_channel_range_with_checksums with {} channels, we're missing {} channel announcements and {} updates, format={}", data.array.size, channelCount, updatesCount, data.encoding)
      // we update our sync data to this node (there may be multiple channel range responses and we can only query one set of ids at a time)
      val replies = shortChannelIdAndFlags
        .grouped(SHORTID_WINDOW)
        .map(chunk => QueryShortChannelIdsWithFlags(chainHash, data = EncodedShortChannelIdsAndFlag(data.encoding, chunk)))
        .toList
      val (sync1, replynow_opt) = updateSync(d.sync, remoteNodeId, replies)
      // we only send a rely right away if there were no pending requests
      replynow_opt.foreach(transport ! _)
      context.system.eventStream.publish(syncProgress(sync1))

      // we have channel announcement that they don't have: check if we can prune them
      val pruningCandidates = {
        val first = ShortChannelId(firstBlockNum.toInt, 0, 0)
        val last = ShortChannelId((firstBlockNum + numberOfBlocks).toInt, 0xFFFFFFFF, 0xFFFF)
        // channel ids are sorted so we can simplify our range check
        val shortChannelIds = d.channels.keySet.dropWhile(_ < first).takeWhile(_ <= last) -- data.array.map(_.shortChannelId).toSet
        log.info("we have {} channel that they do not have", shortChannelIds.size)
        d.channels.filterKeys(id => shortChannelIds.contains(id))
      }

      // we limit the maximum number of channels that we will prune in one go to avoid "freezing" the app
      // we first check which candidates are stale, then cap the result. We could also cap the candidate list first, there
      // would be less calls to getStaleChannels but it would be less efficient from a "pruning" p.o.v
      val staleChannels = getStaleChannels(pruningCandidates.values, d.updates).take(MAX_PRUNE_COUNT)
      // then we clean up the related channel updates
      val staleUpdates = staleChannels.map(d.channels).flatMap(c => Seq(ChannelDesc(c.shortChannelId, c.nodeId1, c.nodeId2), ChannelDesc(c.shortChannelId, c.nodeId2, c.nodeId1)))
      val channels1 = d.channels -- staleChannels

      // let's clean the db and send the events
      staleChannels.foreach { shortChannelId =>
        log.info("pruning shortChannelId={} (stale)", shortChannelId)
        db.removeChannel(shortChannelId) // NB: this also removes channel updates
        context.system.eventStream.publish(ChannelLost(shortChannelId))
      }
      // we also need to remove updates from the graph
      val staleChannelsToRemove = new mutable.MutableList[ChannelDesc]
      staleChannels.map(d.channels).foreach( ca => {
        staleChannelsToRemove += ChannelDesc(ca.shortChannelId, ca.nodeId1, ca.nodeId2)
        staleChannelsToRemove += ChannelDesc(ca.shortChannelId, ca.nodeId2, ca.nodeId1)
      })
      val graph1 = d.graph.removeEdges(staleChannelsToRemove)

      stay using d.copy(channels = channels1, updates = d.updates -- staleUpdates, graph = graph1, sync = sync1)

    // standard query message: a list of channel ids
    case Event(PeerRoutingMessage(transport, _, routingMessage@QueryShortChannelIds(chainHash, data)), d) =>
      sender ! TransportHandler.ReadAck(routingMessage)
      // On Android we ignore queries
      stay

    // extended query message: a flag and a list of channel ids
    case Event(PeerRoutingMessage(transport, _, routingMessage@QueryShortChannelIdsDeprecated(chainHash, flag, data)), d) =>
      sender ! TransportHandler.ReadAck(routingMessage)
      // On Android we ignore queries
      stay

    // new extended query message: a list of [channel id + flag]
    case Event(PeerRoutingMessage(transport, _, routingMessage@QueryShortChannelIdsWithFlags(chainHash, data)), d) =>
      sender ! TransportHandler.ReadAck(routingMessage)
      // On Android we ignore queries
      stay

    case Event(PeerRoutingMessage(transport, remoteNodeId, routingMessage: ReplyShortChannelIdsEnd), d) =>
      sender ! TransportHandler.ReadAck(routingMessage)
      stay using handleSyncEnd(d, remoteNodeId, transport)

    case Event(PeerRoutingMessage(transport, remoteNodeId, routingMessage: ReplyShortChannelIdsEndDeprecated), d) =>
      sender ! TransportHandler.ReadAck(routingMessage)
      stay using handleSyncEnd(d, remoteNodeId, transport)

    case Event(PeerRoutingMessage(transport, remoteNodeId, routingMessage: ReplyShortChannelIdsWithFlagsEnd), d) =>
      sender ! TransportHandler.ReadAck(routingMessage)
      stay using handleSyncEnd(d, remoteNodeId, transport)

  }

  initialize()

  def handle(n: NodeAnnouncement, origin: ActorRef, d: Data): Data =
    if (d.stash.nodes.contains(n)) {
      log.debug("ignoring {} (already stashed)", n)
      val origins = d.stash.nodes(n) + origin
      d.copy(stash = d.stash.copy(nodes = d.stash.nodes + (n -> origins)))
    } else if (d.nodes.contains(n.nodeId) && d.nodes(n.nodeId).timestamp >= n.timestamp) {
      log.debug("ignoring {} (duplicate)", n)
      d
    } else if (!Announcements.checkSig(n)) {
      log.warning("bad signature for {}", n)
      origin ! InvalidSignature(n)
      d
    } else if (d.nodes.contains(n.nodeId)) {
      log.debug("updated node nodeId={}", n.nodeId)
      context.system.eventStream.publish(NodeUpdated(n))
      db.updateNode(n)
      d.copy(nodes = d.nodes + (n.nodeId -> n))
    } else if (d.channels.values.exists(c => isRelatedTo(c, n.nodeId))) {
      log.debug("added node nodeId={}", n.nodeId)
      context.system.eventStream.publish(NodeDiscovered(n))
      db.addNode(n)
      d.copy(nodes = d.nodes + (n.nodeId -> n))
    } else if (d.awaiting.keys.exists(c => isRelatedTo(c, n.nodeId))) {
      log.debug("stashing {}", n)
      d.copy(stash = d.stash.copy(nodes = d.stash.nodes + (n -> Set(origin))))
    } else {
      log.debug("ignoring {} (no related channel found)", n)
      // there may be a record if we have just restarted
      db.removeNode(n.nodeId)
      d
    }

  def handle(u: ChannelUpdate, origin: ActorRef, d: Data, remoteNodeId_opt: Option[PublicKey] = None, transport_opt: Option[ActorRef] = None): Data = {
    // On Android, after checking the sig we remove as much data as possible to reduce RAM consumption
    val u1 = u.copy(
      signature = null,
      chainHash = null
    )
    if (d.channels.contains(u.shortChannelId)) {
      // related channel is already known (note: this means no related channel_update is in the stash)
      val publicChannel = true
      val c = d.channels(u.shortChannelId)
      val desc = getDesc(u, c)
      if (isStale(u)) {
        log.debug("ignoring {} (stale)", u)
        d
      } else if (d.updates.contains(desc) && d.updates(desc).timestamp >= u.timestamp) {
        log.debug("ignoring {} (duplicate)", u)
        d
      } else if (!Announcements.checkSig(u, desc.a)) {
        log.warning("bad signature for announcement shortChannelId={} {}", u.shortChannelId, u)
        origin ! InvalidSignature(u)
        d
      } else if (d.updates.contains(desc)) {
        log.debug("updated channel_update for shortChannelId={} public={} flags={} {}", u.shortChannelId, publicChannel, u.channelFlags, u)
        context.system.eventStream.publish(ChannelUpdateReceived(u))
        db.updateChannelUpdate(u1)
        // we also need to update the graph
        val graph1 = Announcements.isEnabled(u1.channelFlags) match {
          case true => d.graph.removeEdge(desc).addEdge(desc, u1)
          case false => d.graph.removeEdge(desc) // if the channel is now disabled, we remove it from the graph
        }
        d.copy(updates = d.updates + (desc -> u1), graph = graph1)
      } else {
        log.debug("added channel_update for shortChannelId={} public={} flags={} {}", u.shortChannelId, publicChannel, u.channelFlags, u)
        context.system.eventStream.publish(ChannelUpdateReceived(u))
        db.addChannelUpdate(u1)
        // we also need to update the graph
        val graph1 = d.graph.addEdge(desc, u1)
        d.copy(updates = d.updates + (desc -> u1), privateUpdates = d.privateUpdates - desc, graph = graph1)
      }
    } else if (d.awaiting.keys.exists(c => c.shortChannelId == u.shortChannelId)) {
      // channel is currently being validated
      if (d.stash.updates.contains(u)) {
        log.debug("ignoring {} (already stashed)", u)
        val origins = d.stash.updates(u) + origin
        d.copy(stash = d.stash.copy(updates = d.stash.updates + (u -> origins)))
      } else {
        log.debug("stashing {}", u)
        d.copy(stash = d.stash.copy(updates = d.stash.updates + (u -> Set(origin))))
      }
    } else if (d.privateChannels.contains(u.shortChannelId)) {
      val publicChannel = false
      val remoteNodeId = d.privateChannels(u.shortChannelId)
      val (a, b) = if (Announcements.isNode1(nodeParams.nodeId, remoteNodeId)) (nodeParams.nodeId, remoteNodeId) else (remoteNodeId, nodeParams.nodeId)
      val desc = if (Announcements.isNode1(u.channelFlags)) ChannelDesc(u.shortChannelId, a, b) else ChannelDesc(u.shortChannelId, b, a)
      if (isStale(u)) {
        log.debug("ignoring {} (stale)", u)
        d
      } else if (d.updates.contains(desc) && d.updates(desc).timestamp >= u.timestamp) {
        log.debug("ignoring {} (already know same or newer)", u)
        d
      } else if (!Announcements.checkSig(u, desc.a)) {
        log.warning("bad signature for announcement shortChannelId={} {}", u.shortChannelId, u)
        origin ! InvalidSignature(u)
        d
      } else if (d.privateUpdates.contains(desc)) {
        log.debug("updated channel_update for shortChannelId={} public={} flags={} {}", u.shortChannelId, publicChannel, u.channelFlags, u)
        context.system.eventStream.publish(ChannelUpdateReceived(u))
        // we also need to update the graph
        val graph1 = d.graph.removeEdge(desc).addEdge(desc, u1)
        d.copy(privateUpdates = d.privateUpdates + (desc -> u1), graph = graph1)
      } else {
        log.debug("added channel_update for shortChannelId={} public={} flags={} {}", u.shortChannelId, publicChannel, u.channelFlags, u)
        context.system.eventStream.publish(ChannelUpdateReceived(u))
        // we also need to update the graph
        val graph1 = d.graph.addEdge(desc, u1)
        d.copy(privateUpdates = d.privateUpdates + (desc -> u1), graph = graph1)
       }
    } else {
      // On android we don't track pruned channels in our db
      log.debug("ignoring announcement {} (unknown channel)", u)
      d
    }
  }

  def handleSyncEnd(d: Data, remoteNodeId: PublicKey, transport: ActorRef): Data = {
    // have we more channels to ask this peer?
    val sync1 = d.sync.get(remoteNodeId) match {
      case Some(sync) =>
        sync.pending match {
          case nextRequest +: rest =>
            log.info(s"asking for the next slice of short_channel_ids (remaining=${sync.pending.size}/${sync.total})")
            transport ! nextRequest
            d.sync + (remoteNodeId -> sync.copy(pending = rest))
          case Nil =>
            // we received reply_short_channel_ids_end for our last query and have not sent another one, we can now remove
            // the remote peer from our map
            log.info(s"sync complete (total=${sync.total})")
            d.sync - remoteNodeId
        }
      case _ => d.sync
    }
    context.system.eventStream.publish(syncProgress(sync1))
    d.copy(sync = sync1)
  }

  override def mdc(currentMessage: Any): MDC = currentMessage match {
    case SendChannelQuery(remoteNodeId, _) => Logs.mdc(remoteNodeId_opt = Some(remoteNodeId))
    case PeerRoutingMessage(_, remoteNodeId, _) => Logs.mdc(remoteNodeId_opt = Some(remoteNodeId))
    case _ => akka.event.Logging.emptyMDC
  }
}

object Router {
  val SHORTID_WINDOW = 100

  def props(nodeParams: NodeParams, watcher: ActorRef, initialized: Option[Promise[Unit]] = None) = Props(new Router(nodeParams, watcher, initialized))

  def toFakeUpdate(extraHop: ExtraHop): ChannelUpdate =
  // the `direction` bit in flags will not be accurate but it doesn't matter because it is not used
  // what matters is that the `disable` bit is 0 so that this update doesn't get filtered out
    ChannelUpdate(signature = "", chainHash = "", extraHop.shortChannelId, Platform.currentTime / 1000, messageFlags = 0, channelFlags = 0, extraHop.cltvExpiryDelta, htlcMinimumMsat = 0L, extraHop.feeBaseMsat, extraHop.feeProportionalMillionths, None)

  def toFakeUpdates(extraRoute: Seq[ExtraHop], targetNodeId: PublicKey): Map[ChannelDesc, ChannelUpdate] = {
    // BOLT 11: "For each entry, the pubkey is the node ID of the start of the channel", and the last node is the destination
    val nextNodeIds = extraRoute.map(_.nodeId).drop(1) :+ targetNodeId
    extraRoute.zip(nextNodeIds).map {
      case (extraHop: ExtraHop, nextNodeId) => (ChannelDesc(extraHop.shortChannelId, extraHop.nodeId, nextNodeId) -> toFakeUpdate(extraHop))
    }.toMap
  }

  def getDesc(u: ChannelUpdate, channel: ChannelAnnouncement): ChannelDesc = {
    // the least significant bit tells us if it is node1 or node2
    if (Announcements.isNode1(u.channelFlags)) ChannelDesc(u.shortChannelId, channel.nodeId1, channel.nodeId2) else ChannelDesc(u.shortChannelId, channel.nodeId2, channel.nodeId1)
  }

  def isRelatedTo(c: ChannelAnnouncement, nodeId: PublicKey) = nodeId == c.nodeId1 || nodeId == c.nodeId2

  def hasChannels(nodeId: PublicKey, channels: Iterable[ChannelAnnouncement]): Boolean = channels.exists(c => isRelatedTo(c, nodeId))

  def isStale(u: ChannelUpdate): Boolean = {
    // BOLT 7: "nodes MAY prune channels should the timestamp of the latest channel_update be older than 2 weeks (1209600 seconds)"
    // but we don't want to prune brand new channels for which we didn't yet receive a channel update
    val staleThresholdSeconds = Platform.currentTime / 1000 - 1209600
    u.timestamp < staleThresholdSeconds
  }

  // maximum number of stale channels that we will prune on startup
  val MAX_PRUNE_COUNT = 1000

  /**
    * Is stale a channel that:
    * (1) is older than 2 weeks (2*7*144 = 2016 blocks)
    * AND
    * (2) has no channel_update younger than 2 weeks
    *
    * @param channel
    * @param update1_opt update corresponding to one side of the channel, if we have it
    * @param update2_opt update corresponding to the other side of the channel, if we have it
    * @return
    */
  def isStale(channel: ChannelAnnouncement, update1_opt: Option[ChannelUpdate], update2_opt: Option[ChannelUpdate]): Boolean = {
    // BOLT 7: "nodes MAY prune channels should the timestamp of the latest channel_update be older than 2 weeks (1209600 seconds)"
    // but we don't want to prune brand new channels for which we didn't yet receive a channel update, so we keep them as long as they are less than 2 weeks (2016 blocks) old
    val staleThresholdBlocks = Globals.blockCount.get() - 2016
    val TxCoordinates(blockHeight, _, _) = ShortChannelId.coordinates(channel.shortChannelId)
    blockHeight < staleThresholdBlocks && update1_opt.map(isStale).getOrElse(true) && update2_opt.map(isStale).getOrElse(true)
  }

  def getStaleChannels(channels: Iterable[ChannelAnnouncement], updates: Map[ChannelDesc, ChannelUpdate]): Iterable[ShortChannelId] = {
    val staleChannels = channels.filter { c =>
      val update1 = updates.get(ChannelDesc(c.shortChannelId, c.nodeId1, c.nodeId2))
      val update2 = updates.get(ChannelDesc(c.shortChannelId, c.nodeId2, c.nodeId1))
      isStale(c, update1, update2)
    }
    staleChannels.map(_.shortChannelId)
  }

  /**
    * Filters channels that we want to send to nodes asking for a channel range
    */
  def keep(firstBlockNum: Long, numberOfBlocks: Long, id: ShortChannelId, channels: Map[ShortChannelId, ChannelAnnouncement], updates: Map[ChannelDesc, ChannelUpdate]): Boolean = {
    val TxCoordinates(height, _, _) = ShortChannelId.coordinates(id)
    height >= firstBlockNum && height <= (firstBlockNum + numberOfBlocks)
  }

  def syncProgress(sync: Map[PublicKey, Sync]): SyncProgress =
    if (sync.isEmpty) {
      SyncProgress(1)
    } else {
      SyncProgress(sync.values.map(_.progress).sum / sync.values.size)
    }

  /**
    * This method is used after a payment failed, and we want to exclude some nodes that we know are failing
    */
  def getIgnoredChannelDesc(updates: Map[ChannelDesc, ChannelUpdate], ignoreNodes: Set[PublicKey]): Iterable[ChannelDesc] = {
    val desc = if (ignoreNodes.isEmpty) {
      Iterable.empty[ChannelDesc]
    } else {
      // expensive, but node blacklisting shouldn't happen often
      updates.keys.filter(desc => ignoreNodes.contains(desc.a) || ignoreNodes.contains(desc.b))
    }
    desc
  }

  /**
    *
    * @param channels id -> announcement map
    * @param updates  channel updates
    * @param id       short channel id
    * @return the timestamp of the most recent update for this channel id, 0 if we don't have any
    */
  def getTimestamp(channels: SortedMap[ShortChannelId, ChannelAnnouncement], updates: Map[ChannelDesc, ChannelUpdate])(id: ShortChannelId): Long = {
    val ca = channels(id)
    val opt1 = updates.get(ChannelDesc(ca.shortChannelId, ca.nodeId1, ca.nodeId2))
    val opt2 = updates.get(ChannelDesc(ca.shortChannelId, ca.nodeId2, ca.nodeId1))
    val timestamp = (opt1, opt2) match {
      case (Some(u1), Some(u2)) => Math.max(u1.timestamp, u2.timestamp)
      case (Some(u1), None) => u1.timestamp
      case (None, Some(u2)) => u2.timestamp
      case (None, None) => 0L
    }
    timestamp
  }

  def getChannelDigestInfo(channels: SortedMap[ShortChannelId, ChannelAnnouncement], updates: Map[ChannelDesc, ChannelUpdate])(shortChannelId: ShortChannelId): ShortChannelIdWithChecksums = {
    val c = channels(shortChannelId)
    val u1_opt = updates.get(ChannelDesc(c.shortChannelId, c.nodeId1, c.nodeId2))
    val u2_opt = updates.get(ChannelDesc(c.shortChannelId, c.nodeId2, c.nodeId1))
    val timestamp1 = u1_opt.map(_.timestamp).getOrElse(0L)
    val timestamp2 = u2_opt.map(_.timestamp).getOrElse(0L)
    val checksum1 = u1_opt.map(getChecksum).getOrElse(0L)
    val checksum2 = u2_opt.map(getChecksum).getOrElse(0L)
    ShortChannelIdWithChecksums(shortChannelId, timestamp1, timestamp2, checksum1, checksum2)
  }

  def getChecksum(u: ChannelUpdate): Long = {
    import u._
    val data = serializationResult(LightningMessageCodecs.channelUpdateChecksumCodec.encode(shortChannelId :: messageFlags :: channelFlags :: cltvExpiryDelta :: htlcMinimumMsat :: feeBaseMsat :: feeProportionalMillionths :: htlcMaximumMsat :: HNil))
    val checksum = new Adler32()
    checksum.update(data.data.toArray)
    checksum.getValue
  }

  case class ShortChannelIdsChunk(firstBlock: Long, numBlocks: Long, shortChannelIds: List[ShortChannelId])

  /**
    * Have to split ids because otherwise message could be too big
    * there could be several reply_channel_range messages for a single query
    *
    * @param shortChannelIds
    * @return
    */
  def split(shortChannelIds: SortedSet[ShortChannelId]): List[ShortChannelIdsChunk] = {
    // TODO: this is wrong because it can split blocks
    shortChannelIds
      .grouped(2000) // LN messages must fit in 65 Kb so we split ids into groups to make sure that the output message will be valid
      .toList
      .map { group =>
      // NB: group is never empty
      val firstBlock: Long = ShortChannelId.coordinates(group.head).blockHeight.toLong
      val numBlocks: Long = ShortChannelId.coordinates(group.last).blockHeight.toLong
      ShortChannelIdsChunk(firstBlock, numBlocks, group.toList)
    }
  }

  def updateSync(syncMap: Map[PublicKey, Sync], remoteNodeId: PublicKey, pending: List[RoutingMessage]): (Map[PublicKey, Sync], Option[RoutingMessage]) = {
    pending match {
      case head +: rest =>
        // they may send back several reply_channel_range messages for a single query_channel_range query, and we must not
        // send another query_short_channel_ids query if they're still processing one
        syncMap.get(remoteNodeId) match {
          case None =>
            // we don't have a pending query with this peer, let's send it
            (syncMap + (remoteNodeId -> Sync(rest, 1 + pending.size)), Some(head))
          case Some(sync) =>
            // we already have a pending query with this peer, add missing ids to our "sync" state
            (syncMap + (remoteNodeId -> Sync(sync.pending ++ pending, sync.total + pending.size)), None)
        }
      case Nil =>
        // there is nothing to send
        (syncMap, None)
    }
  }

  /**
    * https://github.com/lightningnetwork/lightning-rfc/blob/master/04-onion-routing.md#clarifications
    */
  val ROUTE_MAX_LENGTH = 20

  // The default amount of routes we'll search for when findRoute is called
  val DEFAULT_ROUTES_COUNT = 3

  // The default allowed 'spread' between the cheapest route found an the others
  // routes exceeding this difference won't be considered as a valid result
  val DEFAULT_ALLOWED_SPREAD = 0.1D

  /**
    * Find a route in the graph between localNodeId and targetNodeId, returns the route.
    * Will perform a k-shortest path selection given the @param numRoutes and randomly select one of the result,
    * the 'route-set' from where we select the result is made of the k-shortest path given that none of them
    * exceeds a 10% spread with the cheapest route
    *
    * @param g
    * @param localNodeId
    * @param targetNodeId
    * @param amountMsat   the amount that will be sent along this route
    * @param numRoutes    the number of shortest-paths to find
    * @param extraEdges   a set of extra edges we want to CONSIDER during the search
    * @param ignoredEdges a set of extra edges we want to IGNORE during the search
    * @return the computed route to the destination @targetNodeId
    */
  def findRoute(g: DirectedGraph, localNodeId: PublicKey, targetNodeId: PublicKey, amountMsat: Long, numRoutes: Int, extraEdges: Set[GraphEdge] = Set.empty, ignoredEdges: Set[ChannelDesc] = Set.empty): Try[Seq[Hop]] = Try {
    if (localNodeId == targetNodeId) throw CannotRouteToSelf

    val foundRoutes = Graph.yenKshortestPaths(g, localNodeId, targetNodeId, amountMsat, ignoredEdges, extraEdges, numRoutes).toList match {
      case Nil => throw RouteNotFound
      case route :: Nil  if route.path.isEmpty => throw RouteNotFound
      case foundRoutes => foundRoutes
    }

    // minimum cost
    val minimumCost = foundRoutes.head.weight

    // routes paying at most minimumCost + 10%
    val eligibleRoutes = foundRoutes.filter(_.weight  <= (minimumCost + minimumCost * DEFAULT_ALLOWED_SPREAD).round)
    Random.shuffle(eligibleRoutes).head.path.map(graphEdgeToHop)
  }
}<|MERGE_RESOLUTION|>--- conflicted
+++ resolved
@@ -398,16 +398,7 @@
 
     case Event(PeerRoutingMessage(transport, _, routingMessage@QueryChannelRange(chainHash, firstBlockNum, numberOfBlocks)), d) =>
       sender ! TransportHandler.ReadAck(routingMessage)
-<<<<<<< HEAD
       // On Android we ignore queries
-=======
-      log.info("received {}", routingMessage)
-      // keep channel ids that are in [firstBlockNum, firstBlockNum + numberOfBlocks]
-      val shortChannelIds: SortedSet[ShortChannelId] = d.channels.keySet.filter(keep(firstBlockNum, numberOfBlocks, _, d.channels, d.updates))
-      log.info("replying with {} items for range=({}, {})", shortChannelIds.size, firstBlockNum, numberOfBlocks)
-      split(shortChannelIds)
-        .foreach(chunk => transport ! ReplyChannelRange(chainHash, chunk.firstBlock, chunk.numBlocks, complete = 1, data = EncodedShortChannelIds(EncodingTypes.UNCOMPRESSED, chunk.shortChannelIds)))
->>>>>>> d9da8025
       stay
 
     case Event(PeerRoutingMessage(transport, _, routingMessage@QueryChannelRangeDeprecated(chainHash, firstBlockNum, numberOfBlocks)), d) =>
@@ -533,7 +524,7 @@
         val last = ShortChannelId((firstBlockNum + numberOfBlocks).toInt, 0xFFFFFFFF, 0xFFFF)
         // channel ids are sorted so we can simplify our range check
         val shortChannelIds = d.channels.keySet.dropWhile(_ < first).takeWhile(_ <= last) -- data.array.map(_.shortChannelId).toSet
-        log.info("we have {} channel that they do not have", shortChannelIds.size)
+        log.info("we have {} channel that they do not have between block {} and block {}", shortChannelIds.size, first, last)
         d.channels.filterKeys(id => shortChannelIds.contains(id))
       }
 
