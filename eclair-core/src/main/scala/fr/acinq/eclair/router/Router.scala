--- conflicted
+++ resolved
@@ -49,40 +49,25 @@
 // @formatter:off
 
 case class ChannelDesc(shortChannelId: ShortChannelId, a: PublicKey, b: PublicKey)
-
 case class Hop(nodeId: PublicKey, nextNodeId: PublicKey, lastUpdate: ChannelUpdate)
-
 case class RouteRequest(source: PublicKey, target: PublicKey, assistedRoutes: Seq[Seq[ExtraHop]] = Nil, ignoreNodes: Set[PublicKey] = Set.empty, ignoreChannels: Set[ChannelDesc] = Set.empty)
-
 case class RouteResponse(hops: Seq[Hop], ignoreNodes: Set[PublicKey], ignoreChannels: Set[ChannelDesc]) {
   require(hops.size > 0, "route cannot be empty")
 }
-
 case class ExcludeChannel(desc: ChannelDesc) // this is used when we get a TemporaryChannelFailure, to give time for the channel to recover (note that exclusions are directed)
 case class LiftChannelExclusion(desc: ChannelDesc)
-
 case class SendChannelQuery(remoteNodeId: PublicKey, to: ActorRef)
-
 case class SendChannelQueryEx(remoteNodeId: PublicKey, to: ActorRef)
-
 case object GetRoutingState
-
 case class RoutingState(channels: Iterable[ChannelAnnouncement], updates: Iterable[ChannelUpdate], nodes: Iterable[NodeAnnouncement])
-
 case class Stash(updates: Map[ChannelUpdate, Set[ActorRef]], nodes: Map[NodeAnnouncement, Set[ActorRef]])
-
 case class Rebroadcast(channels: Map[ChannelAnnouncement, Set[ActorRef]], updates: Map[ChannelUpdate, Set[ActorRef]], nodes: Map[NodeAnnouncement, Set[ActorRef]])
 
-<<<<<<< HEAD
-case class Sync(missing: SortedSet[ShortChannelId], count: Int, outdated: SortedSet[ShortChannelId] = SortedSet.empty[ShortChannelId], outdatedCount: Int = 0)
-=======
-case class Sync(missing: SortedSet[ShortChannelId], totalMissingCount: Int)
->>>>>>> 03c45bb1
+case class Sync(missing: SortedSet[ShortChannelId], totalMissingCount: Int, outdated: SortedSet[ShortChannelId] = SortedSet.empty[ShortChannelId], totalOutdatedCount: Int = 0)
 
 case class DescEdge(desc: ChannelDesc, u: ChannelUpdate) extends DefaultWeightedEdge
 
 case class Data(nodes: Map[PublicKey, NodeAnnouncement],
-<<<<<<< HEAD
                 channels: SortedMap[ShortChannelId, ChannelAnnouncement],
                 updates: Map[ChannelDesc, ChannelUpdate],
                 stash: Stash,
@@ -92,28 +77,14 @@
                 privateUpdates: Map[ChannelDesc, ChannelUpdate],
                 excludedChannels: Set[ChannelDesc], // those channels are temporarily excluded from route calculation, because their node returned a TemporaryChannelFailure
                 graph: DirectedWeightedPseudograph[PublicKey, DescEdge],
-                sync: Map[PublicKey, Sync]
-=======
-                  channels: SortedMap[ShortChannelId, ChannelAnnouncement],
-                  updates: Map[ChannelDesc, ChannelUpdate],
-                  stash: Stash,
-                  rebroadcast: Rebroadcast,
-                  awaiting: Map[ChannelAnnouncement, Seq[ActorRef]], // note: this is a seq because we want to preserve order: first actor is the one who we need to send a tcp-ack when validation is done
-                  privateChannels: Map[ShortChannelId, PublicKey], // short_channel_id -> node_id
-                  privateUpdates: Map[ChannelDesc, ChannelUpdate],
-                  excludedChannels: Set[ChannelDesc], // those channels are temporarily excluded from route calculation, because their node returned a TemporaryChannelFailure
-                  graph: DirectedWeightedPseudograph[PublicKey, DescEdge],
-                  sync: Map[PublicKey, Sync] // keep tracks of channel range queries sent to each peer. If there is an entry in the map, it means that there is an ongoing query
-                                             // for which we have not yet received an 'end' message
->>>>>>> 03c45bb1
+                sync: Map[PublicKey, Sync] // keep tracks of channel range queries sent to each peer. If there is an entry in the map, it means that there is an ongoing query
+                                           // for which we have not yet received an 'end' message
                )
 
 sealed trait State
-
 case object NORMAL extends State
 
 case object TickBroadcast
-
 case object TickPruneStaleChannels
 
 // @formatter:on
@@ -588,7 +559,7 @@
             d.copy(sync = d.sync + (remoteNodeId -> Sync(rest, missing.size, outdated, outdated.size)))
           case Some(sync) =>
             // we already have a pending query with this peer, add missing ids to our "sync" state
-            d.copy(sync = d.sync + (remoteNodeId -> sync.copy(missing = sync.missing ++ missing, count = sync.count + missing.size)))
+            d.copy(sync = d.sync + (remoteNodeId -> sync.copy(missing = sync.missing ++ missing, totalMissingCount = sync.totalMissingCount + missing.size)))
         }
       } else if (outdated.nonEmpty) {
         d.sync.get(remoteNodeId) match {
@@ -599,7 +570,7 @@
             d.copy(sync = d.sync + (remoteNodeId -> Sync(SortedSet(), 0, outdated, outdated.size)))
           case Some(sync) =>
             // we already have a pending query with this peer, add outdated ids to our "sync" state
-            d.copy(sync = d.sync + (remoteNodeId -> sync.copy(outdated = sync.outdated ++ outdated, outdatedCount = sync.outdatedCount + outdated.size)))
+            d.copy(sync = d.sync + (remoteNodeId -> sync.copy(outdated = sync.outdated ++ outdated, totalOutdatedCount = sync.totalOutdatedCount + outdated.size)))
         }
       } else d
       context.system.eventStream.publish(syncProgress(d1))
@@ -648,7 +619,7 @@
           sender ! QueryShortChannelIds(chainHash, ChannelRangeQueries.encodeShortChannelIdsSingle(slice, ChannelRangeQueries.UNCOMPRESSED_FORMAT, useGzip = false))
            d.copy(sync = d.sync + (remoteNodeId -> sync.copy(missing = rest)))
         case Some(sync) if sync.missing.isEmpty =>
-          // we received reply_short_channel_ids_end for our last query aand have not sent another one, we can now remove
+          // we received reply_short_channel_ids_end for our last query and have not sent another one, we can now remove
           // the remote peer from our map
           d.copy(sync = d.sync - remoteNodeId)
         case _ =>
@@ -666,22 +637,16 @@
           log.info(s"asking {} for the next slice of missing short_channel_ids", remoteNodeId)
           val (slice, rest) = sync.missing.splitAt(SHORTID_WINDOW)
           sender ! QueryShortChannelIdsEx(chainHash, 1.toByte, ChannelRangeQueries.encodeShortChannelIdsSingle(slice, ChannelRangeQueries.UNCOMPRESSED_FORMAT, useGzip = false))
-          val sync1 = if (rest.isEmpty && sync.outdated.isEmpty) {
-            d.sync - remoteNodeId
-          } else {
-            d.sync + (remoteNodeId -> sync.copy(missing = rest))
-          }
-          d.copy(sync = sync1)
+          d.copy(sync = d.sync + (remoteNodeId -> sync.copy(missing = rest)))
         case Some(sync) if sync.outdated.nonEmpty =>
           log.info(s"asking {} for the next slice of outdated short_channel_ids", remoteNodeId)
           val (slice, rest) = sync.outdated.splitAt(SHORTID_WINDOW)
           sender ! QueryShortChannelIdsEx(chainHash, 0.toByte, ChannelRangeQueries.encodeShortChannelIdsSingle(slice, ChannelRangeQueries.UNCOMPRESSED_FORMAT, useGzip = false))
-          val sync1 = if (rest.isEmpty) {
-            d.sync - remoteNodeId
-          } else {
-            d.sync + (remoteNodeId -> sync.copy(outdated = rest))
-          }
-          d.copy(sync = sync1)
+           d.copy(sync = d.sync + (remoteNodeId -> sync.copy(outdated = rest)))
+        case Some(sync) if sync.missing.isEmpty && sync.outdated.isEmpty =>
+          // we received reply_short_channel_ids_end for our last query and have not sent another one, we can now remove
+          // the remote peer from our map
+          d.copy(sync = d.sync - remoteNodeId)
         case _ =>
           d
       }
