/*
 * Copyright 2018 ACINQ SAS
 *
 * Licensed under the Apache License, Version 2.0 (the "License");
 * you may not use this file except in compliance with the License.
 * You may obtain a copy of the License at
 *
 *     http://www.apache.org/licenses/LICENSE-2.0
 *
 * Unless required by applicable law or agreed to in writing, software
 * distributed under the License is distributed on an "AS IS" BASIS,
 * WITHOUT WARRANTIES OR CONDITIONS OF ANY KIND, either express or implied.
 * See the License for the specific language governing permissions and
 * limitations under the License.
 */

package fr.acinq.eclair.blockchain.fee

<<<<<<< HEAD
import akka.actor.ActorSystem
import fr.acinq.eclair.HttpHelper.get
import org.json4s.JsonAST.{JArray, JInt, JValue}
=======
import com.softwaremill.sttp._
import com.softwaremill.sttp.json4s._
import org.json4s.DefaultFormats
import org.json4s.JsonAST.{JArray, JInt, JValue}
import org.json4s.jackson.Serialization
>>>>>>> fa1b2e4c

import scala.concurrent.{ExecutionContext, Future}

/**
  * Created by PM on 16/11/2017.
  */
class EarnDotComFeeProvider(implicit http: SttpBackend[Future, Nothing], ec: ExecutionContext) extends FeeProvider {

  import EarnDotComFeeProvider._

<<<<<<< HEAD
  override def getFeerates: Future[FeeratesPerKB] =
    for {
      json <- get("https://bitcoinfees.earn.com/api/v1/fees/list")
      feeRanges = parseFeeRanges(json)
=======
  implicit val formats = DefaultFormats
  implicit val serialization = Serialization

  val uri = uri"https://bitcoinfees.earn.com/api/v1/fees/list"

  override def getFeerates: Future[FeeratesPerKB] =
    for {
      json <- sttp.get(uri)
        .response(asJson[JValue])
        .send()
      feeRanges = parseFeeRanges(json.unsafeBody)
>>>>>>> fa1b2e4c
    } yield extractFeerates(feeRanges)
}

object EarnDotComFeeProvider {

  case class FeeRange(minFee: Long, maxFee: Long, memCount: Long, minDelay: Long, maxDelay: Long)

  def parseFeeRanges(json: JValue): Seq[FeeRange] = {
    val JArray(items) = json \ "fees"
    items.map(item => {
      val JInt(minFee) = item \ "minFee"
      val JInt(maxFee) = item \ "maxFee"
      val JInt(memCount) = item \ "memCount"
      val JInt(minDelay) = item \ "minDelay"
      val JInt(maxDelay) = item \ "maxDelay"
      // earn.com returns fees in Satoshi/byte and we want Satoshi/KiloByte
      FeeRange(minFee = 1000 * minFee.toLong, maxFee = 1000 * maxFee.toLong, memCount = memCount.toLong, minDelay = minDelay.toLong, maxDelay = maxDelay.toLong)
    })
  }

  def extractFeerate(feeRanges: Seq[FeeRange], maxBlockDelay: Int): Long = {
    // first we keep only fee ranges with a max block delay below the limit
    val belowLimit = feeRanges.filter(_.maxDelay <= maxBlockDelay)
    // out of all the remaining fee ranges, we select the one with the minimum higher bound and make sure it is > 0
    Math.max(belowLimit.minBy(_.maxFee).maxFee, 1)
  }

  def extractFeerates(feeRanges: Seq[FeeRange]): FeeratesPerKB =
    FeeratesPerKB(
      block_1 = extractFeerate(feeRanges, 1),
      blocks_2 = extractFeerate(feeRanges, 2),
      blocks_6 = extractFeerate(feeRanges, 6),
      blocks_12 = extractFeerate(feeRanges, 12),
      blocks_36 = extractFeerate(feeRanges, 36),
      blocks_72 = extractFeerate(feeRanges, 72))

}<|MERGE_RESOLUTION|>--- conflicted
+++ resolved
@@ -16,17 +16,11 @@
 
 package fr.acinq.eclair.blockchain.fee
 
-<<<<<<< HEAD
-import akka.actor.ActorSystem
-import fr.acinq.eclair.HttpHelper.get
-import org.json4s.JsonAST.{JArray, JInt, JValue}
-=======
 import com.softwaremill.sttp._
 import com.softwaremill.sttp.json4s._
 import org.json4s.DefaultFormats
 import org.json4s.JsonAST.{JArray, JInt, JValue}
 import org.json4s.jackson.Serialization
->>>>>>> fa1b2e4c
 
 import scala.concurrent.{ExecutionContext, Future}
 
@@ -37,12 +31,6 @@
 
   import EarnDotComFeeProvider._
 
-<<<<<<< HEAD
-  override def getFeerates: Future[FeeratesPerKB] =
-    for {
-      json <- get("https://bitcoinfees.earn.com/api/v1/fees/list")
-      feeRanges = parseFeeRanges(json)
-=======
   implicit val formats = DefaultFormats
   implicit val serialization = Serialization
 
@@ -54,7 +42,6 @@
         .response(asJson[JValue])
         .send()
       feeRanges = parseFeeRanges(json.unsafeBody)
->>>>>>> fa1b2e4c
     } yield extractFeerates(feeRanges)
 }
 
