package fr.acinq.eclair

import java.net.InetSocketAddress
import java.sql.DriverManager

import fr.acinq.bitcoin.Crypto.PrivateKey
import fr.acinq.bitcoin.{BinaryData, Block, DeterministicWallet, Script}
import fr.acinq.eclair.db.sqlite.{SqliteChannelsDb, SqliteNetworkDb, SqlitePeersDb}
import fr.acinq.eclair.io.Peer

import scala.concurrent.duration._

/**
  * Created by PM on 26/04/2016.
  */
object TestConstants {
  val fundingSatoshis = 1000000L
  val pushMsat = 200000000L
  val feeratePerKw = 10000L

  object Alice {
    val seed = BinaryData("01" * 32)
    val master = DeterministicWallet.generate(seed)
    val extendedPrivateKey = DeterministicWallet.derivePrivateKey(master, DeterministicWallet.hardened(46) :: DeterministicWallet.hardened(0) :: Nil)
    def sqlite = DriverManager.getConnection("jdbc:sqlite::memory:")
    def nodeParams = NodeParams(
      extendedPrivateKey = extendedPrivateKey,
      privateKey = extendedPrivateKey.privateKey,
      alias = "alice",
      color = (1: Byte, 2: Byte, 3: Byte),
      publicAddresses = new InetSocketAddress("localhost", 9731) :: Nil,
      globalFeatures = "",
      localFeatures = "00",
      dustLimitSatoshis = 500,
      maxHtlcValueInFlightMsat = UInt64(150000000),
      maxAcceptedHtlcs = 100,
      expiryDeltaBlocks = 144,
      htlcMinimumMsat = 0,
      minDepthBlocks = 3,
      delayBlocks = 144,
      smartfeeNBlocks = 3,
      feeBaseMsat = 546000,
      feeProportionalMillionth = 10,
      reserveToFundingRatio = 0.01, // note: not used (overriden below)
      maxReserveToFundingRatio = 0.05,
      channelsDb = new SqliteChannelsDb(sqlite),
      peersDb = new SqlitePeersDb(sqlite),
      networkDb = new SqliteNetworkDb(sqlite),
      routerBroadcastInterval = 60 seconds,
      routerValidateInterval = 2 seconds,
      pingInterval = 30 seconds,
      maxFeerateMismatch = 1.5,
      updateFeeMinDiffRatio = 0.1,
      autoReconnect = false,
      chainHash = Block.RegtestGenesisBlock.hash,
      channelFlags = 1,
<<<<<<< HEAD
=======
      channelExcludeDuration = 5 seconds,
>>>>>>> e478f77e
      spv = false)
    def id = nodeParams.privateKey.publicKey
    def channelParams = Peer.makeChannelParams(
      nodeParams = nodeParams,
      defaultFinalScriptPubKey = Script.write(Script.pay2wpkh(PrivateKey(Array.fill[Byte](32)(4), compressed = true).publicKey)),
      isFunder = true,
      fundingSatoshis).copy(
      channelReserveSatoshis = 10000 // Bob will need to keep that much satoshis as direct payment
    )
  }

  object Bob {
    val seed = BinaryData("02" * 32)
    val master = DeterministicWallet.generate(seed)
    val extendedPrivateKey = DeterministicWallet.derivePrivateKey(master, DeterministicWallet.hardened(46) :: DeterministicWallet.hardened(0) :: Nil)
    def sqlite = DriverManager.getConnection("jdbc:sqlite::memory:")
    def nodeParams = NodeParams(
      extendedPrivateKey = extendedPrivateKey,
      privateKey = extendedPrivateKey.privateKey,
      alias = "bob",
      color = (4: Byte, 5: Byte, 6: Byte),
      publicAddresses = new InetSocketAddress("localhost", 9732) :: Nil,
      globalFeatures = "",
      localFeatures = "00", // no announcement
      dustLimitSatoshis = 1000,
      maxHtlcValueInFlightMsat = UInt64.MaxValue, // Bob has no limit on the combined max value of in-flight htlcs
      maxAcceptedHtlcs = 30,
      expiryDeltaBlocks = 144,
      htlcMinimumMsat = 1000,
      minDepthBlocks = 3,
      delayBlocks = 144,
      smartfeeNBlocks = 3,
      feeBaseMsat = 546000,
      feeProportionalMillionth = 10,
      reserveToFundingRatio = 0.01, // note: not used (overriden below)
      maxReserveToFundingRatio = 0.05,
      channelsDb = new SqliteChannelsDb(sqlite),
      peersDb = new SqlitePeersDb(sqlite),
      networkDb = new SqliteNetworkDb(sqlite),
      routerBroadcastInterval = 60 seconds,
      routerValidateInterval = 2 seconds,
      pingInterval = 30 seconds,
      maxFeerateMismatch = 1.0,
      updateFeeMinDiffRatio = 0.1,
      autoReconnect = false,
      chainHash = Block.RegtestGenesisBlock.hash,
      channelFlags = 1,
<<<<<<< HEAD
=======
      channelExcludeDuration = 5 seconds,
>>>>>>> e478f77e
      spv = false)
    def id = nodeParams.privateKey.publicKey
    def channelParams = Peer.makeChannelParams(
      nodeParams = nodeParams,
      defaultFinalScriptPubKey = Script.write(Script.pay2wpkh(PrivateKey(Array.fill[Byte](32)(5), compressed = true).publicKey)),
      isFunder = false,
      fundingSatoshis).copy(
      channelReserveSatoshis = 20000 // Alice will need to keep that much satoshis as direct payment
    )
  }

}<|MERGE_RESOLUTION|>--- conflicted
+++ resolved
@@ -54,10 +54,7 @@
       autoReconnect = false,
       chainHash = Block.RegtestGenesisBlock.hash,
       channelFlags = 1,
-<<<<<<< HEAD
-=======
       channelExcludeDuration = 5 seconds,
->>>>>>> e478f77e
       spv = false)
     def id = nodeParams.privateKey.publicKey
     def channelParams = Peer.makeChannelParams(
@@ -105,10 +102,7 @@
       autoReconnect = false,
       chainHash = Block.RegtestGenesisBlock.hash,
       channelFlags = 1,
-<<<<<<< HEAD
-=======
       channelExcludeDuration = 5 seconds,
->>>>>>> e478f77e
       spv = false)
     def id = nodeParams.privateKey.publicKey
     def channelParams = Peer.makeChannelParams(
