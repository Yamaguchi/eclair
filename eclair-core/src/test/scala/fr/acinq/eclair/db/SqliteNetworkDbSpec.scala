--- conflicted
+++ resolved
@@ -23,11 +23,7 @@
 import fr.acinq.eclair.db.sqlite.SqliteNetworkDb
 import fr.acinq.eclair.db.sqlite.SqliteUtils._
 import fr.acinq.eclair.router.{Announcements, PublicChannel}
-<<<<<<< HEAD
-import fr.acinq.eclair.wire._
-=======
-import fr.acinq.eclair.wire.{Color, NodeAddress, Tor2}println
->>>>>>> rework-router-data
+import fr.acinq.eclair.wire.{Color, NodeAddress, Tor2, _}
 import fr.acinq.eclair.{ShortChannelId, randomBytes32, randomKey}
 import org.scalatest.FunSuite
 
@@ -65,7 +61,6 @@
     }
 
     // first round: this will trigger a migration
-<<<<<<< HEAD
     simpleTest(sqlite)
 
     using(sqlite.createStatement()) { statement =>
@@ -78,29 +73,12 @@
     }
 
     // second round: no migration
-=======
->>>>>>> eeb5886d
     simpleTest(sqlite)
 
     using(sqlite.createStatement()) { statement =>
       assert(getVersion(statement, "network", 2) == 2)
     }
 
-<<<<<<< HEAD
-=======
-    using(sqlite.createStatement()) { statement =>
-      statement.executeUpdate("DELETE FROM nodes")
-      statement.executeUpdate("DELETE FROM channels")
-    }
-
-    // second round: no migration
-    simpleTest(sqlite)
-
-    using(sqlite.createStatement()) { statement =>
-      assert(getVersion(statement, "network", 2) == 2)
-    }
-
->>>>>>> eeb5886d
   }
 
   test("add/remove/list nodes") {
