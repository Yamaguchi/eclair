/*
 * Copyright 2018 ACINQ SAS
 *
 * Licensed under the Apache License, Version 2.0 (the "License");
 * you may not use this file except in compliance with the License.
 * You may obtain a copy of the License at
 *
 *     http://www.apache.org/licenses/LICENSE-2.0
 *
 * Unless required by applicable law or agreed to in writing, software
 * distributed under the License is distributed on an "AS IS" BASIS,
 * WITHOUT WARRANTIES OR CONDITIONS OF ANY KIND, either express or implied.
 * See the License for the specific language governing permissions and
 * limitations under the License.
 */

package fr.acinq.eclair.db

import fr.acinq.bitcoin.Crypto.{PrivateKey, Scalar}
import fr.acinq.bitcoin.{Block, ByteVector32, Crypto, DeterministicWallet, MilliSatoshi, Satoshi, Transaction}
import fr.acinq.eclair.channel.Helpers.Funding
import fr.acinq.eclair.channel._
import fr.acinq.eclair.crypto.{LocalKeyManager, ShaChain, Sphinx}
import fr.acinq.eclair.payment.{Local, Relayed}
import fr.acinq.eclair.router.Announcements
import fr.acinq.eclair.transactions.Transactions.CommitTx
import fr.acinq.eclair.transactions._
import fr.acinq.eclair.wire.{ChannelCodecs, UpdateAddHtlc}
import fr.acinq.eclair.{ShortChannelId, UInt64, randomKey}
import org.scalatest.FunSuite
<<<<<<< HEAD
import scodec.bits.BitVector
=======
import scodec.bits._
>>>>>>> b681cfca

/**
  * Created by fabrice on 07/02/17.
  */

class ChannelStateSpec extends FunSuite {

  import ChannelStateSpec._

  test("basic serialization test (NORMAL - CommitmentV1)") {
    val data = normal
    val bin = ChannelCodecs.genericStateDataCodec.encode(data).require
    val check = ChannelCodecs.genericStateDataCodec.decodeValue(bin).require

    assert(bin.take(8).toByte(signed = false) == ChannelCodecs.COMMITMENTv1_VERSION_BYTE)
    assert(data.commitments.localCommit.spec === check.commitments.localCommit.spec)
    assert(data === check)
  }

  test("basic serialization test (NORMAL - SimplifiedCommitment)") {
    val data = normalSimplified
    val bin = ChannelCodecs.genericStateDataCodec.encode(data).require
    val check = ChannelCodecs.genericStateDataCodec.decodeValue(bin).require

    assert(bin.take(8).toByte(signed = false) == ChannelCodecs.COMMITMENT_SIMPLIFIED_VERSION_BYTE)
    assert(data.commitments.localCommit.spec === check.commitments.localCommit.spec)
    assert(data === check)
  }

  test("backward compatible READING of previously stored commitments") {
    val state = ChannelCodecs.genericStateDataCodec.decodeValue(BitVector(rawCommitment.data)).require

    assert(state.commitments.localParams.nodeId.raw == BinaryData("036d65409c41ab7380a43448f257809e7496b52bf92057c09c4f300cbd61c50d96"))
    assert(state.commitments.version === VersionCommitmentV1)

    val bin = ChannelCodecs.genericStateDataCodec.encode(state).require
    val state1 = ChannelCodecs.genericStateDataCodec.decodeValue(bin).require

    assert(state === state1)
  }

}

object ChannelStateSpec {
  val keyManager = new LocalKeyManager(ByteVector32(ByteVector.fill(32)(1)), Block.RegtestGenesisBlock.hash)
  val localParams = LocalParams(
    keyManager.nodeId,
    channelKeyPath = DeterministicWallet.KeyPath(Seq(42L)),
    dustLimitSatoshis = Satoshi(546).toLong,
    maxHtlcValueInFlightMsat = UInt64(50000000),
    channelReserveSatoshis = 10000,
    htlcMinimumMsat = 10000,
    toSelfDelay = 144,
    maxAcceptedHtlcs = 50,
    defaultFinalScriptPubKey = ByteVector.empty,
    isFunder = true,
    globalFeatures = hex"dead",
    localFeatures = hex"beef")

  val remoteParams = RemoteParams(
    nodeId = randomKey.publicKey,
    dustLimitSatoshis = Satoshi(546).toLong,
    maxHtlcValueInFlightMsat = UInt64(5000000),
    channelReserveSatoshis = 10000,
    htlcMinimumMsat = 5000,
    toSelfDelay = 144,
    maxAcceptedHtlcs = 50,
    fundingPubKey = PrivateKey(ByteVector32(ByteVector.fill(32)(1)) :+ 1.toByte).publicKey,
    revocationBasepoint = Scalar(ByteVector.fill(32)(2)).toPoint,
    paymentBasepoint = Scalar(ByteVector.fill(32)(3)).toPoint,
    delayedPaymentBasepoint = Scalar(ByteVector.fill(32)(4)).toPoint,
    htlcBasepoint = Scalar(ByteVector.fill(32)(6)).toPoint,
    globalFeatures = hex"dead",
    localFeatures = hex"beef")

  val paymentPreimages = Seq(
    ByteVector32(hex"0000000000000000000000000000000000000000000000000000000000000000"),
    ByteVector32(hex"0101010101010101010101010101010101010101010101010101010101010101"),
    ByteVector32(hex"0202020202020202020202020202020202020202020202020202020202020202"),
    ByteVector32(hex"0303030303030303030303030303030303030303030303030303030303030303"),
    ByteVector32(hex"0404040404040404040404040404040404040404040404040404040404040404")
  )

  val htlcs = Seq(
    DirectedHtlc(IN, UpdateAddHtlc(ByteVector32.Zeroes, 0, MilliSatoshi(1000000).amount, Crypto.sha256(paymentPreimages(0)), 500, ByteVector.fill(Sphinx.PacketLength)(0))),
    DirectedHtlc(IN, UpdateAddHtlc(ByteVector32.Zeroes, 1, MilliSatoshi(2000000).amount, Crypto.sha256(paymentPreimages(1)), 501, ByteVector.fill(Sphinx.PacketLength)(0))),
    DirectedHtlc(OUT, UpdateAddHtlc(ByteVector32.Zeroes, 30, MilliSatoshi(2000000).amount, Crypto.sha256(paymentPreimages(2)), 502, ByteVector.fill(Sphinx.PacketLength)(0))),
    DirectedHtlc(OUT, UpdateAddHtlc(ByteVector32.Zeroes, 31, MilliSatoshi(3000000).amount, Crypto.sha256(paymentPreimages(3)), 503, ByteVector.fill(Sphinx.PacketLength)(0))),
    DirectedHtlc(IN, UpdateAddHtlc(ByteVector32.Zeroes, 2, MilliSatoshi(4000000).amount, Crypto.sha256(paymentPreimages(4)), 504, ByteVector.fill(Sphinx.PacketLength)(0)))
  )

  val fundingTx = Transaction.read("0200000001adbb20ea41a8423ea937e76e8151636bf6093b70eaff942930d20576600521fd000000006b48304502210090587b6201e166ad6af0227d3036a9454223d49a1f11839c1a362184340ef0240220577f7cd5cca78719405cbf1de7414ac027f0239ef6e214c90fcaab0454d84b3b012103535b32d5eb0a6ed0982a0479bbadc9868d9836f6ba94dd5a63be16d875069184ffffffff028096980000000000220020c015c4a6be010e21657068fc2e6a9d02b27ebe4d490a25846f7237f104d1a3cd20256d29010000001600143ca33c2e4446f4a305f23c80df8ad1afdcf652f900000000")
  val fundingAmount = fundingTx.txOut(0).amount
  val commitmentInput = Funding.makeFundingInputInfo(fundingTx.hash, 0, fundingAmount, keyManager.fundingPublicKey(localParams.channelKeyPath).publicKey, remoteParams.fundingPubKey)

  val localCommit = LocalCommit(0, CommitmentSpec(htlcs.toSet, 1500, 50000000, 70000000), PublishableTxs(CommitTx(commitmentInput, Transaction(2, Nil, Nil, 0)), Nil))
<<<<<<< HEAD
  val remoteCommit = RemoteCommit(0, CommitmentSpec(htlcs.map(htlc => htlc.copy(direction = htlc.direction.opposite)).toSet, 1500, 50000, 700000), BinaryData("0303030303030303030303030303030303030303030303030303030303030303"), Scalar(BinaryData("04" * 32)).toPoint)
  val commitmentsV1 = Commitments(localParams, remoteParams, channelFlags = 0x01.toByte, localCommit, remoteCommit, LocalChanges(Nil, Nil, Nil), RemoteChanges(Nil, Nil, Nil),
=======
  val remoteCommit = RemoteCommit(0, CommitmentSpec(htlcs.map(htlc => htlc.copy(direction = htlc.direction.opposite)).toSet, 1500, 50000, 700000), ByteVector32(hex"0303030303030303030303030303030303030303030303030303030303030303"), Scalar(ByteVector.fill(32)(4)).toPoint)
  val commitments = Commitments(localParams, remoteParams, channelFlags = 0x01.toByte, localCommit, remoteCommit, LocalChanges(Nil, Nil, Nil), RemoteChanges(Nil, Nil, Nil),
>>>>>>> b681cfca
    localNextHtlcId = 32L,
    remoteNextHtlcId = 4L,
    originChannels = Map(42L -> Local(None), 15000L -> Relayed(ByteVector32(ByteVector.fill(32)(42)), 43, 11000000L, 10000000L)),
    remoteNextCommitInfo = Right(randomKey.publicKey),
<<<<<<< HEAD
    commitInput = commitmentInput, remotePerCommitmentSecrets = ShaChain.init, channelId = "00" * 32, version = VersionCommitmentV1)

  val simplifiedCommitment = Commitments(localParams, remoteParams, channelFlags = 0x01.toByte, localCommit, remoteCommit, LocalChanges(Nil, Nil, Nil), RemoteChanges(Nil, Nil, Nil),
    localNextHtlcId = 32L,
    remoteNextHtlcId = 4L,
    originChannels = Map(42L -> Local(None), 15000L -> Relayed("42" * 32, 43, 11000000L, 10000000L)),
    remoteNextCommitInfo = Right(randomKey.publicKey),
    commitInput = commitmentInput, remotePerCommitmentSecrets = ShaChain.init, channelId = "00" * 32, version = VersionSimplifiedCommitment)
=======
    commitInput = commitmentInput, remotePerCommitmentSecrets = ShaChain.init, channelId = ByteVector32.Zeroes)
>>>>>>> b681cfca

  val channelUpdate = Announcements.makeChannelUpdate(ByteVector32(ByteVector.fill(32)(1)), randomKey, randomKey.publicKey, ShortChannelId(142553), 42, 15, 575, 53, Channel.MAX_FUNDING_SATOSHIS * 1000L)

  val normal = DATA_NORMAL(commitmentsV1, ShortChannelId(42), true, None, channelUpdate, None, None)

  val normalSimplified = DATA_NORMAL(simplifiedCommitment, ShortChannelId(42), true, None, channelUpdate, None, None)

  // This is a serialized commitment (CommitmemtV1) taken from a mainnet DB and generated with code (commit: f9ead30) that did not account for other commitments type
  val rawCommitment = BinaryData("000003036D65409C41AB7380A43448F257809E7496B52BF92057C09C4F300CBD61C50D96000429A0E801FFB3E3B20083A3F8C548677F0000000000000222000000012A05F20000000000000008FC00000000000000010090001E800BD48A44296C8BE17C66F9F5675400AE1ADFF2BF4C776F4380000000C501C3277812FEF47DAC3ECC48C36735250C344AF72254935FE1B87161B32CBD1FC78000000000000111000000009502F900000000000000047E00000000000000008048000F0180884C8F3711CB0FA6009FD387BB18BDE3AE79C6F99FFBDA245A8868E3D84E4A0152D19626E31E85DCC547D6452BFECEA4A58D6421DC3ED9C31EBB5BE25F5EC81301826DC6CF05233C470A78CD05F10719F58CC6E3F3297A86F29F41AD3EC17CD07B81D2E0F42ECE10F90F47068AD225E39205BE9F62234D8217239254D1B149BC91A881BDDB713BD0D5A69215373CB4DD6C082ACCCCA37973FC3ED56486184B4060A08200000001C0404100800000000000000A000000000A5B0000000006CAC68C00000000000FFC3400122B6BEB76D026C009C138624B84F8F56DAD5A49CF2830984E66D66DCC6731BE87000000000015B8410180000000001100102BC29224A48EBA98852295B2000EE07CBE322503CDAC9E423DFABF5A0D307C790023A9108180884C8F3711CB0FA6009FD387BB18BDE3AE79C6F99FFBDA245A8868E3D84E4A1081B23E89D184700908064F254A89032F9618247C780B06332CA9547A783BBCC52EA95700AD01000000000080AB6BEB76D026C009C138624B84F8F56DAD5A49CF2830984E66D66DCC6731BE870000000000752B8CC00117840000000000000B000A2B55A3F061D2BD8FF8D65643AE2ABBE481B612B32135818000000000110010596BBCBEEA49205A1E44895DBE34810E998C5E3041AF6F154F174B877E08AED0820023982201102713B619608C4602CDCB4820CA2E2D1F18F632E14AD1AFBAA2530B195DB7E4B3811037E26CE7057B4B90C7CC88E0AAFCCA551824239C51DACAEAD6938B56E218264880A418228110804CBDAB73C3F569F5A7D6141639C3A94F923C6D15109F3E7C7019472671261B4201103E15DCB850126C070EF6E513AA9CF6D1B624692F4610DFFC6BBF519754B99DE880A3A9108180884C8F3711CB0FA6009FD387BB18BDE3AE79C6F99FFBDA245A8868E3D84E4A1081B23E89D184700908064F254A89032F9618247C780B06332CA9547A783BBCC52EA95745930A100000000000000000000A000000000A5B00000000000FFC340000000006CAC68C1882C81E7E9B4BAD22DECC021DED07B2A04CF401246F21260608E6D0362BB89981E6F8F85DBFDA1385E5274CBE5B0D21DD45329DE7FB534805C11187456282EE6E000000000000000000000000000000000000000500000000000000000000409D4457D14079D3398F705B263163D4841D8DFB50EF8E8FFFD7D72208E512D884800915B5F5BB68136004E09C3125C27C7AB6D6AD24E794184C27336B36E63398DF4380000000000ADC2080C00000000008800815E1491252475D4C42914AD90007703E5F191281E6D64F211EFD5FAD06983E3C8011D48840C04426479B88E587D3004FE9C3DD8C5EF1D73CE37CCFFDED122D443471EC27250840D91F44E8C2380484032792A5448197CB0C123E3C0583199654AA3D3C1DDE629754AB8000800F00003FFFFFFFFFFC008259C04D32D731B196AED4DC91753BC131B113C3BF619A9D7EB7A3222B3F376B9000F80003FFFFFFFFFFB0020703B9CA4B1B9FB5BA2809C0CF5FB8330E29FB47C27EC40C671E9798BADAAD29580007FFFFFFFFFF62B6BEB76D026C009C138624B84F8F56DAD5A49CF2830984E66D66DCC6731BE8704510980054B800070B821EA2784D9FC32BFEA579D3C6136DF87E6A232947BCC9DF84BC5337794370FF9740C589C29EB6931134B44414343132B149099E5DCA288BFD526B3C4BC888F22EA7DBA63472300DFBF40588AAC14A954A91FA3A7B1E760B9408841FC33B9C2137CC172868DBF6A5B3EA430FF121D3E09DEE03446599B79B33A980BB57721744E873A8774D20F9A26B466939C91BB0C9EA31367A8526F223FC505F5FAE0796C28711C7C0D4FE45184A8A5D284BA86AF7A06C7FBD30717DAAEAE237EBD1E9FD91D93A03FDAE3B23B8A2C360D692276F38C518BA33A18899D9E8C74CFA7F814AA37B0C12942FBD3BC19F24B56C5AB1E72645A06C79737C154F451FA67410A9460000DFC518156DE366E5834D448D5CC7EE9F263D06CBC2B41138D1AC32000000000011442600152E000006DACA81388356E701486891E4AF013CE92D6A57F240AF81389E60197AC38A1B2C070C9DE04BFBD1F6B0FB31230D9CD49430D12BDC89524D7F86E1C586CCB2F47F1E06C8FA274611C02420193C952A240CBE586091F1E02C18CCB2A551E9E0EEF314BA060221323CDC472C3E98027F4E1EEC62F78EB9E71BE67FEF68916A21A38F613929E7E8606E1BCCB0FEBDE1C2692621783F368F36FCB3B4840C7F47FF0EFE011EDCE3F34E089065806CC7E04039166B7EEB7B6B2116CE357A36B7A1DCCD7793B242DFC518156DE366E5834D448D5CC7EE9F263D06CBC2B41138D1AC32000000000011442600152E0000B8FD31EE020001200000000000000002000007D0000000C8000000001B6B0B0000")
}<|MERGE_RESOLUTION|>--- conflicted
+++ resolved
@@ -28,11 +28,8 @@
 import fr.acinq.eclair.wire.{ChannelCodecs, UpdateAddHtlc}
 import fr.acinq.eclair.{ShortChannelId, UInt64, randomKey}
 import org.scalatest.FunSuite
-<<<<<<< HEAD
+import scodec.bits._
 import scodec.bits.BitVector
-=======
-import scodec.bits._
->>>>>>> b681cfca
 
 /**
   * Created by fabrice on 07/02/17.
@@ -129,29 +126,20 @@
   val commitmentInput = Funding.makeFundingInputInfo(fundingTx.hash, 0, fundingAmount, keyManager.fundingPublicKey(localParams.channelKeyPath).publicKey, remoteParams.fundingPubKey)
 
   val localCommit = LocalCommit(0, CommitmentSpec(htlcs.toSet, 1500, 50000000, 70000000), PublishableTxs(CommitTx(commitmentInput, Transaction(2, Nil, Nil, 0)), Nil))
-<<<<<<< HEAD
-  val remoteCommit = RemoteCommit(0, CommitmentSpec(htlcs.map(htlc => htlc.copy(direction = htlc.direction.opposite)).toSet, 1500, 50000, 700000), BinaryData("0303030303030303030303030303030303030303030303030303030303030303"), Scalar(BinaryData("04" * 32)).toPoint)
+  val remoteCommit = RemoteCommit(0, CommitmentSpec(htlcs.map(htlc => htlc.copy(direction = htlc.direction.opposite)).toSet, 1500, 50000, 700000), BinaryData("0303030303030303030303030303030303030303030303030303030303030303"), Scalar(ByteVector.fill(32)(4)).toPoint)
   val commitmentsV1 = Commitments(localParams, remoteParams, channelFlags = 0x01.toByte, localCommit, remoteCommit, LocalChanges(Nil, Nil, Nil), RemoteChanges(Nil, Nil, Nil),
-=======
-  val remoteCommit = RemoteCommit(0, CommitmentSpec(htlcs.map(htlc => htlc.copy(direction = htlc.direction.opposite)).toSet, 1500, 50000, 700000), ByteVector32(hex"0303030303030303030303030303030303030303030303030303030303030303"), Scalar(ByteVector.fill(32)(4)).toPoint)
-  val commitments = Commitments(localParams, remoteParams, channelFlags = 0x01.toByte, localCommit, remoteCommit, LocalChanges(Nil, Nil, Nil), RemoteChanges(Nil, Nil, Nil),
->>>>>>> b681cfca
     localNextHtlcId = 32L,
     remoteNextHtlcId = 4L,
-    originChannels = Map(42L -> Local(None), 15000L -> Relayed(ByteVector32(ByteVector.fill(32)(42)), 43, 11000000L, 10000000L)),
+    originChannels = Map(42L -> Local(None), 15000L -> Relayed("42" * 32, 43, 11000000L, 10000000L)),
     remoteNextCommitInfo = Right(randomKey.publicKey),
-<<<<<<< HEAD
     commitInput = commitmentInput, remotePerCommitmentSecrets = ShaChain.init, channelId = "00" * 32, version = VersionCommitmentV1)
 
   val simplifiedCommitment = Commitments(localParams, remoteParams, channelFlags = 0x01.toByte, localCommit, remoteCommit, LocalChanges(Nil, Nil, Nil), RemoteChanges(Nil, Nil, Nil),
     localNextHtlcId = 32L,
     remoteNextHtlcId = 4L,
-    originChannels = Map(42L -> Local(None), 15000L -> Relayed("42" * 32, 43, 11000000L, 10000000L)),
+    originChannels = Map(42L -> Local(None), 15000L -> Relayed(ByteVector32(ByteVector.fill(32)(42), 43, 11000000L, 10000000L)),
     remoteNextCommitInfo = Right(randomKey.publicKey),
-    commitInput = commitmentInput, remotePerCommitmentSecrets = ShaChain.init, channelId = "00" * 32, version = VersionSimplifiedCommitment)
-=======
-    commitInput = commitmentInput, remotePerCommitmentSecrets = ShaChain.init, channelId = ByteVector32.Zeroes)
->>>>>>> b681cfca
+    commitInput = commitmentInput, remotePerCommitmentSecrets = ShaChain.init, channelId = ByteVector32.Zeroes, version = VersionSimplifiedCommitment)
 
   val channelUpdate = Announcements.makeChannelUpdate(ByteVector32(ByteVector.fill(32)(1)), randomKey, randomKey.publicKey, ShortChannelId(142553), 42, 15, 575, 53, Channel.MAX_FUNDING_SATOSHIS * 1000L)
 
