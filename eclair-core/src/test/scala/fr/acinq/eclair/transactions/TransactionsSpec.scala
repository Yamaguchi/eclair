--- conflicted
+++ resolved
@@ -173,30 +173,17 @@
   }
 
   test("generate valid commitment and htlc transactions") {
-<<<<<<< HEAD
-    val localFundingPriv = PrivateKey(BinaryData("a1" * 32) :+ 1.toByte)
-    val remoteFundingPriv = PrivateKey(BinaryData("a2" * 32) :+ 1.toByte)
-    val localRevocationPriv = PrivateKey(BinaryData("a3" * 32) :+ 1.toByte)
-    val localPaymentPriv = PrivateKey(BinaryData("a4" * 32) :+ 1.toByte)
-    val localDelayedPaymentPriv = PrivateKey(BinaryData("a5" * 32) :+ 1.toByte)
-    val remotePaymentPriv = PrivateKey(BinaryData("a6" * 32) :+ 1.toByte)
-    val remoteDelayedPaymentPriv = PrivateKey(BinaryData("a9" * 32) :+ 1.toByte)
-    val localHtlcPriv = PrivateKey(BinaryData("a7" * 32) :+ 1.toByte)
-    val remoteHtlcPriv = PrivateKey(BinaryData("a8" * 32) :+ 1.toByte)
-    val finalPubKeyScript = Script.write(Script.pay2wpkh(PrivateKey(BinaryData("a9" * 32), true).publicKey))
-    val commitInput = Funding.makeFundingInputInfo(BinaryData("a0" * 32), 0, Btc(1), localFundingPriv.publicKey, remoteFundingPriv.publicKey)
-=======
     val localFundingPriv = PrivateKey(randomBytes32 :+ 1.toByte)
     val remoteFundingPriv = PrivateKey(randomBytes32 :+ 1.toByte)
     val localRevocationPriv = PrivateKey(randomBytes32 :+ 1.toByte)
     val localPaymentPriv = PrivateKey(randomBytes32 :+ 1.toByte)
     val localDelayedPaymentPriv = PrivateKey(randomBytes32 :+ 1.toByte)
     val remotePaymentPriv = PrivateKey(randomBytes32 :+ 1.toByte)
+    val remoteDelayedPaymentPriv = PrivateKey(BinaryData("a9" * 32) :+ 1.toByte)
     val localHtlcPriv = PrivateKey(randomBytes32 :+ 1.toByte)
     val remoteHtlcPriv = PrivateKey(randomBytes32 :+ 1.toByte)
     val finalPubKeyScript = Script.write(Script.pay2wpkh(PrivateKey(randomBytes32, true).publicKey))
     val commitInput = Funding.makeFundingInputInfo(randomBytes32, 0, Btc(1), localFundingPriv.publicKey, remoteFundingPriv.publicKey)
->>>>>>> b681cfca
     val toLocalDelay = 144
     val localDustLimit = Satoshi(546)
     val feeratePerKw = 22000
@@ -236,17 +223,10 @@
     }
 
     {
-<<<<<<< HEAD
       assert(getCommitTxNumber(commitTx().tx, true, localPaymentPriv.publicKey, remotePaymentPriv.publicKey) == commitTxNumber)
-      val hash: Array[Byte] = Crypto.sha256(localPaymentPriv.publicKey.toBin ++ remotePaymentPriv.publicKey.toBin)
-      val num = Protocol.uint64(hash.takeRight(8), ByteOrder.BIG_ENDIAN) & 0xffffffffffffL
-      val check = ((commitTx().tx.txIn(0).sequence & 0xffffff) << 24) | (commitTx().tx.lockTime)
-=======
-      assert(getCommitTxNumber(commitTx.tx, true, localPaymentPriv.publicKey, remotePaymentPriv.publicKey) == commitTxNumber)
       val hash = Crypto.sha256(localPaymentPriv.publicKey.toBin ++ remotePaymentPriv.publicKey.toBin)
       val num = Protocol.uint64(hash.takeRight(8).toArray, ByteOrder.BIG_ENDIAN) & 0xffffffffffffL
-      val check = ((commitTx.tx.txIn.head.sequence & 0xffffff) << 24) | commitTx.tx.lockTime
->>>>>>> b681cfca
+      val check = ((commitTx().tx.txIn.head.sequence & 0xffffff) << 24) | commitTx().tx.lockTime
       assert((check ^ num) == commitTxNumber)
     }
 
