--- conflicted
+++ resolved
@@ -138,19 +138,11 @@
             <artifactId>json4s-jackson_${scala.version.short}</artifactId>
             <version>3.5.3</version>
         </dependency>
-<<<<<<< HEAD
-=======
-        <dependency>
-            <groupId>de.heikoseeberger</groupId>
-            <artifactId>akka-http-json4s_${scala.version.short}</artifactId>
-            <version>1.19.0</version>
-        </dependency>
         <dependency>
             <groupId>com.lihaoyi</groupId>
             <artifactId>upickle_2.11</artifactId>
             <version>0.6.6</version>
         </dependency>
->>>>>>> f6c35211
         <!-- BITCOIN -->
         <dependency>
             <groupId>fr.acinq</groupId>
