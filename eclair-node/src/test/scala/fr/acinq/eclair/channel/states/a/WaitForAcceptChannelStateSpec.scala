--- conflicted
+++ resolved
@@ -22,20 +22,8 @@
   type FixtureParam = Tuple5[TestFSMRef[State, Data, Channel], TestProbe, TestProbe, TestProbe, ActorRef]
 
   override def withFixture(test: OneArgTest) = {
-<<<<<<< HEAD
-    val alice2bob = TestProbe()
-    val bob2alice = TestProbe()
-    val alice2blockchain = TestProbe()
-    val blockchainA = system.actorOf(Props(new PeerWatcher(new TestBitcoinClient())))
-    val bob2blockchain = TestProbe()
-    val relayer = TestProbe()
-    val router = TestProbe()
-    val alice: TestFSMRef[State, Data, Channel] = TestFSMRef(new Channel(alice2bob.ref, alice2blockchain.ref, router.ref, relayer.ref, new DummyDb()))
-    val bob: TestFSMRef[State, Data, Channel] = TestFSMRef(new Channel(bob2alice.ref, bob2blockchain.ref, router.ref, relayer.ref, new DummyDb()))
-=======
     val setup = init()
     import setup._
->>>>>>> b8379ed4
     val aliceInit = Init(Alice.channelParams.globalFeatures, Alice.channelParams.localFeatures)
     val bobInit = Init(Bob.channelParams.globalFeatures, Bob.channelParams.localFeatures)
     within(30 seconds) {
