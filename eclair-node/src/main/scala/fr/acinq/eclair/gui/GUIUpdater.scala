package fr.acinq.eclair.gui

import java.util.function.Predicate
import javafx.application.Platform
import javafx.event.{ActionEvent, EventHandler}
import javafx.fxml.FXMLLoader
import javafx.scene.layout.VBox
import javafx.stage.Stage

import akka.actor.{Actor, ActorLogging, ActorRef}
import fr.acinq.bitcoin.Crypto.PublicKey
import fr.acinq.bitcoin._
import fr.acinq.eclair.channel._
import fr.acinq.eclair.gui.controllers.{ChannelPaneController, MainController, PeerChannel, PeerNode}
import fr.acinq.eclair.io.Reconnect
import fr.acinq.eclair.router.{ChannelDiscovered, ChannelLost, NodeDiscovered, NodeLost}
import fr.acinq.eclair.transactions.CommitmentSpec
import fr.acinq.eclair.{Globals, Setup}
import org.jgrapht.graph.{DefaultEdge, SimpleGraph}


/**
  * Created by PM on 16/08/2016.
  */
class GUIUpdater(primaryStage: Stage, mainController: MainController, setup: Setup) extends Actor with ActorLogging {

  class NamedEdge(val id: BinaryData) extends DefaultEdge {
    override def toString: String = s"${id.toString.take(8)}..."
  }

  val graph = new SimpleGraph[BinaryData, NamedEdge](classOf[NamedEdge])
  graph.addVertex(setup.nodeParams.privateKey.publicKey)

  def receive: Receive = main(Map())

  def createChannelPanel(channel: ActorRef, peer: ActorRef, remoteNodeId: PublicKey, isFunder: Boolean, temporaryChannelId: Long): (ChannelPaneController, VBox) = {
    log.info(s"new channel: $channel")
    val loader = new FXMLLoader(getClass.getResource("/gui/main/channelPane.fxml"))
    val channelPaneController = new ChannelPaneController(s"$remoteNodeId")
    loader.setController(channelPaneController)
    val root = loader.load[VBox]
    channelPaneController.nodeId.setText(s"$remoteNodeId")
    channelPaneController.channelId.setText(java.lang.Long.toHexString(temporaryChannelId))
    channelPaneController.funder.setText(if (isFunder) "Yes" else "No")
    channelPaneController.reconnect.setDisable(!isFunder)
    channelPaneController.close.setOnAction(new EventHandler[ActionEvent] {
      override def handle(event: ActionEvent) = channel ! CMD_CLOSE(None)
    })
    channelPaneController.reconnect.setOnAction(new EventHandler[ActionEvent] {
      override def handle(event: ActionEvent) = peer ! Reconnect
    })
    (channelPaneController, root)
  }

<<<<<<< HEAD
  def updateBalance(channelPaneController: ChannelPaneController, commitments: Commitments) = {
    val spec = commitments.localCommit.spec
    channelPaneController.capacity.setText(s"${millisatoshi2millibtc(MilliSatoshi(spec.totalFunds)).amount}")
    channelPaneController.amountUs.setText(s"${millisatoshi2millibtc(MilliSatoshi(spec.toLocalMsat)).amount}")
    channelPaneController.balanceBar.setProgress(spec.toLocalMsat.toDouble / spec.totalFunds)
  }
=======
    case ChannelCreated(_, peer, channel, params, theirNodeId, commitments_opt) =>
      log.info(s"new channel: $channel")

      val loader = new FXMLLoader(getClass.getResource("/gui/main/channelPane.fxml"))
      val channelPaneController = new ChannelPaneController(theirNodeId.toBin.toString, params)
      loader.setController(channelPaneController)
      val root = loader.load[VBox]

      channelPaneController.nodeId.setText(s"$theirNodeId")
      channelPaneController.funder.setText(if (params.isFunder) "Yes" else "No")
      commitments_opt.map(commitments => {
        channelPaneController.channelId.setText(s"${commitments.channelId}")
        val bal = commitments.localCommit.spec.toLocalMsat.toDouble / (commitments.localCommit.spec.toLocalMsat.toDouble + commitments.localCommit.spec.toRemoteMsat.toDouble)
        channelPaneController.capacity.setText(s"${millisatoshi2millibtc(MilliSatoshi(commitments.localCommit.spec.totalFunds)).amount}")
        channelPaneController.amountUs.setText(s"${millisatoshi2millibtc(MilliSatoshi(commitments.localCommit.spec.toLocalMsat)).amount}")
        channelPaneController.balanceBar.setProgress(bal)
      })
>>>>>>> df6633ee

  def main(m: Map[ActorRef, ChannelPaneController]): Receive = {

    case ChannelCreated(channel, peer, remoteNodeId, isFunder, temporaryChannelId) =>
      val (channelPaneController, root) = createChannelPanel(channel, peer, remoteNodeId, isFunder, temporaryChannelId)
      Platform.runLater(new Runnable() {
        override def run = mainController.channelBox.getChildren.addAll(root)
      })
      context.become(main(m + (channel -> channelPaneController)))

    case ChannelRestored(channel, peer, remoteNodeId, isFunder, channelId, currentData) =>
      val (channelPaneController, root) = createChannelPanel(channel, peer, remoteNodeId, isFunder, channelId)
      currentData match {
        case d: HasCommitments => updateBalance(channelPaneController, d.commitments)
        case _ => {}
      }
      Platform.runLater(new Runnable() {
        override def run = mainController.channelBox.getChildren.addAll(root)
      })
      context.become(main(m + (channel -> channelPaneController)))

    case ChannelIdAssigned(channel, channelId) if m.contains(channel) =>
      val channelPaneController = m(channel)
      Platform.runLater(new Runnable() {
        override def run = {
          channelPaneController.channelId.setText(java.lang.Long.toHexString(channelId))
        }
      })

    case ChannelStateChanged(channel, _, _, _, currentState, _) if m.contains(channel) =>
      val channelPaneController = m(channel)
      Platform.runLater(new Runnable() {
        override def run = {
          channelPaneController.state.setText(currentState.toString)
        }
      })

    case ChannelSignatureReceived(channel, commitments) if m.contains(channel) =>
      val channelPaneController = m(channel)
      Platform.runLater(new Runnable() {
        override def run = updateBalance(channelPaneController, commitments)
      })

    case NodeDiscovered(nodeAnnouncement) =>
      log.debug(s"peer node discovered with node id = ${nodeAnnouncement.nodeId}")
      mainController.allNodesList.add(new PeerNode(nodeAnnouncement))
      Platform.runLater(new Runnable() {
        override def run = mainController.allNodesTab.setText(s"Nodes (${mainController.allNodesList.size})")
      })

    case NodeLost(nodeId) =>
      log.debug(s"peer node lost with node id = ${nodeId}")
      mainController.allNodesList.removeIf(new Predicate[PeerNode] {
        override def test(pn: PeerNode) = nodeId.equals(pn.id)
      })
      Platform.runLater(new Runnable() {
        override def run = mainController.allNodesTab.setText(s"Nodes (${mainController.allNodesList.size})")
      })

    case ChannelDiscovered(channelAnnouncement, _) =>
      log.debug(s"peer channel discovered with channel id = ${channelAnnouncement.channelId}")
      mainController.allChannelsList.add(new PeerChannel(channelAnnouncement))
      Platform.runLater(new Runnable() {
        override def run = mainController.allChannelsTab.setText(s"Channels (${mainController.allChannelsList.size})")
      })

    case ChannelLost(channelId) =>
      log.debug(s"peer channel lost with channel id = ${channelId}")
      mainController.allChannelsList.removeIf(new Predicate[PeerChannel] {
        override def test(pc: PeerChannel) = pc.id.get == channelId
      })
      Platform.runLater(new Runnable() {
        override def run = mainController.allChannelsTab.setText(s"Channels (${mainController.allChannelsList.size})")
      })
  }
}<|MERGE_RESOLUTION|>--- conflicted
+++ resolved
@@ -52,32 +52,12 @@
     (channelPaneController, root)
   }
 
-<<<<<<< HEAD
   def updateBalance(channelPaneController: ChannelPaneController, commitments: Commitments) = {
     val spec = commitments.localCommit.spec
     channelPaneController.capacity.setText(s"${millisatoshi2millibtc(MilliSatoshi(spec.totalFunds)).amount}")
     channelPaneController.amountUs.setText(s"${millisatoshi2millibtc(MilliSatoshi(spec.toLocalMsat)).amount}")
     channelPaneController.balanceBar.setProgress(spec.toLocalMsat.toDouble / spec.totalFunds)
   }
-=======
-    case ChannelCreated(_, peer, channel, params, theirNodeId, commitments_opt) =>
-      log.info(s"new channel: $channel")
-
-      val loader = new FXMLLoader(getClass.getResource("/gui/main/channelPane.fxml"))
-      val channelPaneController = new ChannelPaneController(theirNodeId.toBin.toString, params)
-      loader.setController(channelPaneController)
-      val root = loader.load[VBox]
-
-      channelPaneController.nodeId.setText(s"$theirNodeId")
-      channelPaneController.funder.setText(if (params.isFunder) "Yes" else "No")
-      commitments_opt.map(commitments => {
-        channelPaneController.channelId.setText(s"${commitments.channelId}")
-        val bal = commitments.localCommit.spec.toLocalMsat.toDouble / (commitments.localCommit.spec.toLocalMsat.toDouble + commitments.localCommit.spec.toRemoteMsat.toDouble)
-        channelPaneController.capacity.setText(s"${millisatoshi2millibtc(MilliSatoshi(commitments.localCommit.spec.totalFunds)).amount}")
-        channelPaneController.amountUs.setText(s"${millisatoshi2millibtc(MilliSatoshi(commitments.localCommit.spec.toLocalMsat)).amount}")
-        channelPaneController.balanceBar.setProgress(bal)
-      })
->>>>>>> df6633ee
 
   def main(m: Map[ActorRef, ChannelPaneController]): Receive = {
 
